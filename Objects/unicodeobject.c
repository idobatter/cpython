/*

Unicode implementation based on original code by Fredrik Lundh,
modified by Marc-Andre Lemburg <mal@lemburg.com>.

Major speed upgrades to the method implementations at the Reykjavik
NeedForSpeed sprint, by Fredrik Lundh and Andrew Dalke.

Copyright (c) Corporation for National Research Initiatives.

--------------------------------------------------------------------
The original string type implementation is:

  Copyright (c) 1999 by Secret Labs AB
  Copyright (c) 1999 by Fredrik Lundh

By obtaining, using, and/or copying this software and/or its
associated documentation, you agree that you have read, understood,
and will comply with the following terms and conditions:

Permission to use, copy, modify, and distribute this software and its
associated documentation for any purpose and without fee is hereby
granted, provided that the above copyright notice appears in all
copies, and that both that copyright notice and this permission notice
appear in supporting documentation, and that the name of Secret Labs
AB or the author not be used in advertising or publicity pertaining to
distribution of the software without specific, written prior
permission.

SECRET LABS AB AND THE AUTHOR DISCLAIMS ALL WARRANTIES WITH REGARD TO
THIS SOFTWARE, INCLUDING ALL IMPLIED WARRANTIES OF MERCHANTABILITY AND
FITNESS.  IN NO EVENT SHALL SECRET LABS AB OR THE AUTHOR BE LIABLE FOR
ANY SPECIAL, INDIRECT OR CONSEQUENTIAL DAMAGES OR ANY DAMAGES
WHATSOEVER RESULTING FROM LOSS OF USE, DATA OR PROFITS, WHETHER IN AN
ACTION OF CONTRACT, NEGLIGENCE OR OTHER TORTIOUS ACTION, ARISING OUT
OF OR IN CONNECTION WITH THE USE OR PERFORMANCE OF THIS SOFTWARE.
--------------------------------------------------------------------

*/

#define PY_SSIZE_T_CLEAN
#include "Python.h"
#include "ucnhash.h"
#include "bytes_methods.h"

#ifdef MS_WINDOWS
#include <windows.h>
#endif

/* Endianness switches; defaults to little endian */

#ifdef WORDS_BIGENDIAN
# define BYTEORDER_IS_BIG_ENDIAN
#else
# define BYTEORDER_IS_LITTLE_ENDIAN
#endif

/* --- Globals ------------------------------------------------------------

   The globals are initialized by the _PyUnicode_Init() API and should
   not be used before calling that API.

*/


#ifdef __cplusplus
extern "C" {
#endif

/* Maximum code point of Unicode 6.0: 0x10ffff (1,114,111) */
#define MAX_UNICODE 0x10ffff

#ifdef Py_DEBUG
#  define _PyUnicode_CHECK(op) _PyUnicode_CheckConsistency(op, 0)
#else
#  define _PyUnicode_CHECK(op) PyUnicode_Check(op)
#endif

#define _PyUnicode_UTF8(op)                             \
    (((PyCompactUnicodeObject*)(op))->utf8)
#define PyUnicode_UTF8(op)                              \
    (assert(_PyUnicode_CHECK(op)),                      \
     assert(PyUnicode_IS_READY(op)),                    \
     PyUnicode_IS_COMPACT_ASCII(op) ?                   \
         ((char*)((PyASCIIObject*)(op) + 1)) :          \
         _PyUnicode_UTF8(op))
#define _PyUnicode_UTF8_LENGTH(op)                      \
    (((PyCompactUnicodeObject*)(op))->utf8_length)
#define PyUnicode_UTF8_LENGTH(op)                       \
    (assert(_PyUnicode_CHECK(op)),                      \
     assert(PyUnicode_IS_READY(op)),                    \
     PyUnicode_IS_COMPACT_ASCII(op) ?                   \
         ((PyASCIIObject*)(op))->length :               \
         _PyUnicode_UTF8_LENGTH(op))
#define _PyUnicode_WSTR(op)                             \
    (((PyASCIIObject*)(op))->wstr)
#define _PyUnicode_WSTR_LENGTH(op)                      \
    (((PyCompactUnicodeObject*)(op))->wstr_length)
#define _PyUnicode_LENGTH(op)                           \
    (((PyASCIIObject *)(op))->length)
#define _PyUnicode_STATE(op)                            \
    (((PyASCIIObject *)(op))->state)
#define _PyUnicode_HASH(op)                             \
    (((PyASCIIObject *)(op))->hash)
#define _PyUnicode_KIND(op)                             \
    (assert(_PyUnicode_CHECK(op)),                      \
     ((PyASCIIObject *)(op))->state.kind)
#define _PyUnicode_GET_LENGTH(op)                       \
    (assert(_PyUnicode_CHECK(op)),                      \
     ((PyASCIIObject *)(op))->length)
#define _PyUnicode_DATA_ANY(op)                         \
    (((PyUnicodeObject*)(op))->data.any)

/* Optimized version of Py_MAX() to compute the maximum character:
   use it when your are computing the second argument of PyUnicode_New() */
#define MAX_MAXCHAR(maxchar1, maxchar2)                 \
    ((maxchar1) | (maxchar2))

#undef PyUnicode_READY
#define PyUnicode_READY(op)                             \
    (assert(_PyUnicode_CHECK(op)),                      \
     (PyUnicode_IS_READY(op) ?                          \
      0 :                                               \
      _PyUnicode_Ready(op)))

#define _PyUnicode_SHARE_UTF8(op)                       \
    (assert(_PyUnicode_CHECK(op)),                      \
     assert(!PyUnicode_IS_COMPACT_ASCII(op)),           \
     (_PyUnicode_UTF8(op) == PyUnicode_DATA(op)))
#define _PyUnicode_SHARE_WSTR(op)                       \
    (assert(_PyUnicode_CHECK(op)),                      \
     (_PyUnicode_WSTR(unicode) == PyUnicode_DATA(op)))

/* true if the Unicode object has an allocated UTF-8 memory block
   (not shared with other data) */
#define _PyUnicode_HAS_UTF8_MEMORY(op)                  \
    (assert(_PyUnicode_CHECK(op)),                      \
     (!PyUnicode_IS_COMPACT_ASCII(op)                   \
      && _PyUnicode_UTF8(op)                            \
      && _PyUnicode_UTF8(op) != PyUnicode_DATA(op)))

/* true if the Unicode object has an allocated wstr memory block
   (not shared with other data) */
#define _PyUnicode_HAS_WSTR_MEMORY(op)                  \
    (assert(_PyUnicode_CHECK(op)),                      \
     (_PyUnicode_WSTR(op) &&                            \
      (!PyUnicode_IS_READY(op) ||                       \
       _PyUnicode_WSTR(op) != PyUnicode_DATA(op))))

/* Generic helper macro to convert characters of different types.
   from_type and to_type have to be valid type names, begin and end
   are pointers to the source characters which should be of type
   "from_type *".  to is a pointer of type "to_type *" and points to the
   buffer where the result characters are written to. */
#define _PyUnicode_CONVERT_BYTES(from_type, to_type, begin, end, to) \
    do {                                                \
        to_type *_to = (to_type *) to;                  \
        const from_type *_iter = (begin);               \
        const from_type *_end = (end);                  \
        Py_ssize_t n = (_end) - (_iter);                \
        const from_type *_unrolled_end =                \
            _iter + _Py_SIZE_ROUND_DOWN(n, 4);          \
        while (_iter < (_unrolled_end)) {               \
            _to[0] = (to_type) _iter[0];                \
            _to[1] = (to_type) _iter[1];                \
            _to[2] = (to_type) _iter[2];                \
            _to[3] = (to_type) _iter[3];                \
            _iter += 4; _to += 4;                       \
        }                                               \
        while (_iter < (_end))                          \
            *_to++ = (to_type) *_iter++;                \
    } while (0)

/* This dictionary holds all interned unicode strings.  Note that references
   to strings in this dictionary are *not* counted in the string's ob_refcnt.
   When the interned string reaches a refcnt of 0 the string deallocation
   function will delete the reference from this dictionary.

   Another way to look at this is that to say that the actual reference
   count of a string is:  s->ob_refcnt + (s->state ? 2 : 0)
*/
static PyObject *interned;

/* The empty Unicode object is shared to improve performance. */
static PyObject *unicode_empty;

/* List of static strings. */
static _Py_Identifier *static_strings;

/* Single character Unicode strings in the Latin-1 range are being
   shared as well. */
static PyObject *unicode_latin1[256];

/* Fast detection of the most frequent whitespace characters */
const unsigned char _Py_ascii_whitespace[] = {
    0, 0, 0, 0, 0, 0, 0, 0,
/*     case 0x0009: * CHARACTER TABULATION */
/*     case 0x000A: * LINE FEED */
/*     case 0x000B: * LINE TABULATION */
/*     case 0x000C: * FORM FEED */
/*     case 0x000D: * CARRIAGE RETURN */
    0, 1, 1, 1, 1, 1, 0, 0,
    0, 0, 0, 0, 0, 0, 0, 0,
/*     case 0x001C: * FILE SEPARATOR */
/*     case 0x001D: * GROUP SEPARATOR */
/*     case 0x001E: * RECORD SEPARATOR */
/*     case 0x001F: * UNIT SEPARATOR */
    0, 0, 0, 0, 1, 1, 1, 1,
/*     case 0x0020: * SPACE */
    1, 0, 0, 0, 0, 0, 0, 0,
    0, 0, 0, 0, 0, 0, 0, 0,
    0, 0, 0, 0, 0, 0, 0, 0,
    0, 0, 0, 0, 0, 0, 0, 0,

    0, 0, 0, 0, 0, 0, 0, 0,
    0, 0, 0, 0, 0, 0, 0, 0,
    0, 0, 0, 0, 0, 0, 0, 0,
    0, 0, 0, 0, 0, 0, 0, 0,
    0, 0, 0, 0, 0, 0, 0, 0,
    0, 0, 0, 0, 0, 0, 0, 0,
    0, 0, 0, 0, 0, 0, 0, 0,
    0, 0, 0, 0, 0, 0, 0, 0
};

/* forward */
static PyUnicodeObject *_PyUnicode_New(Py_ssize_t length);
static PyObject* get_latin1_char(unsigned char ch);
static int unicode_modifiable(PyObject *unicode);


static PyObject *
_PyUnicode_FromUCS1(const unsigned char *s, Py_ssize_t size);
static PyObject *
_PyUnicode_FromUCS2(const Py_UCS2 *s, Py_ssize_t size);
static PyObject *
_PyUnicode_FromUCS4(const Py_UCS4 *s, Py_ssize_t size);

static PyObject *
unicode_encode_call_errorhandler(const char *errors,
       PyObject **errorHandler,const char *encoding, const char *reason,
       PyObject *unicode, PyObject **exceptionObject,
       Py_ssize_t startpos, Py_ssize_t endpos, Py_ssize_t *newpos);

static void
raise_encode_exception(PyObject **exceptionObject,
                       const char *encoding,
                       PyObject *unicode,
                       Py_ssize_t startpos, Py_ssize_t endpos,
                       const char *reason);

/* Same for linebreaks */
static unsigned char ascii_linebreak[] = {
    0, 0, 0, 0, 0, 0, 0, 0,
/*         0x000A, * LINE FEED */
/*         0x000B, * LINE TABULATION */
/*         0x000C, * FORM FEED */
/*         0x000D, * CARRIAGE RETURN */
    0, 0, 1, 1, 1, 1, 0, 0,
    0, 0, 0, 0, 0, 0, 0, 0,
/*         0x001C, * FILE SEPARATOR */
/*         0x001D, * GROUP SEPARATOR */
/*         0x001E, * RECORD SEPARATOR */
    0, 0, 0, 0, 1, 1, 1, 0,
    0, 0, 0, 0, 0, 0, 0, 0,
    0, 0, 0, 0, 0, 0, 0, 0,
    0, 0, 0, 0, 0, 0, 0, 0,
    0, 0, 0, 0, 0, 0, 0, 0,

    0, 0, 0, 0, 0, 0, 0, 0,
    0, 0, 0, 0, 0, 0, 0, 0,
    0, 0, 0, 0, 0, 0, 0, 0,
    0, 0, 0, 0, 0, 0, 0, 0,
    0, 0, 0, 0, 0, 0, 0, 0,
    0, 0, 0, 0, 0, 0, 0, 0,
    0, 0, 0, 0, 0, 0, 0, 0,
    0, 0, 0, 0, 0, 0, 0, 0
};

/* The max unicode value is always 0x10FFFF while using the PEP-393 API.
   This function is kept for backward compatibility with the old API. */
Py_UNICODE
PyUnicode_GetMax(void)
{
#ifdef Py_UNICODE_WIDE
    return 0x10FFFF;
#else
    /* This is actually an illegal character, so it should
       not be passed to unichr. */
    return 0xFFFF;
#endif
}

#ifdef Py_DEBUG
int
_PyUnicode_CheckConsistency(PyObject *op, int check_content)
{
    PyASCIIObject *ascii;
    unsigned int kind;

    assert(PyUnicode_Check(op));

    ascii = (PyASCIIObject *)op;
    kind = ascii->state.kind;

    if (ascii->state.ascii == 1 && ascii->state.compact == 1) {
        assert(kind == PyUnicode_1BYTE_KIND);
        assert(ascii->state.ready == 1);
    }
    else {
        PyCompactUnicodeObject *compact = (PyCompactUnicodeObject *)op;
        void *data;

        if (ascii->state.compact == 1) {
            data = compact + 1;
            assert(kind == PyUnicode_1BYTE_KIND
                   || kind == PyUnicode_2BYTE_KIND
                   || kind == PyUnicode_4BYTE_KIND);
            assert(ascii->state.ascii == 0);
            assert(ascii->state.ready == 1);
            assert (compact->utf8 != data);
        }
        else {
            PyUnicodeObject *unicode = (PyUnicodeObject *)op;

            data = unicode->data.any;
            if (kind == PyUnicode_WCHAR_KIND) {
                assert(ascii->length == 0);
                assert(ascii->hash == -1);
                assert(ascii->state.compact == 0);
                assert(ascii->state.ascii == 0);
                assert(ascii->state.ready == 0);
                assert(ascii->state.interned == SSTATE_NOT_INTERNED);
                assert(ascii->wstr != NULL);
                assert(data == NULL);
                assert(compact->utf8 == NULL);
            }
            else {
                assert(kind == PyUnicode_1BYTE_KIND
                       || kind == PyUnicode_2BYTE_KIND
                       || kind == PyUnicode_4BYTE_KIND);
                assert(ascii->state.compact == 0);
                assert(ascii->state.ready == 1);
                assert(data != NULL);
                if (ascii->state.ascii) {
                    assert (compact->utf8 == data);
                    assert (compact->utf8_length == ascii->length);
                }
                else
                    assert (compact->utf8 != data);
            }
        }
        if (kind != PyUnicode_WCHAR_KIND) {
            if (
#if SIZEOF_WCHAR_T == 2
                kind == PyUnicode_2BYTE_KIND
#else
                kind == PyUnicode_4BYTE_KIND
#endif
               )
            {
                assert(ascii->wstr == data);
                assert(compact->wstr_length == ascii->length);
            } else
                assert(ascii->wstr != data);
        }

        if (compact->utf8 == NULL)
            assert(compact->utf8_length == 0);
        if (ascii->wstr == NULL)
            assert(compact->wstr_length == 0);
    }
    /* check that the best kind is used */
    if (check_content && kind != PyUnicode_WCHAR_KIND)
    {
        Py_ssize_t i;
        Py_UCS4 maxchar = 0;
        void *data;
        Py_UCS4 ch;

        data = PyUnicode_DATA(ascii);
        for (i=0; i < ascii->length; i++)
        {
            ch = PyUnicode_READ(kind, data, i);
            if (ch > maxchar)
                maxchar = ch;
        }
        if (kind == PyUnicode_1BYTE_KIND) {
            if (ascii->state.ascii == 0) {
                assert(maxchar >= 128);
                assert(maxchar <= 255);
            }
            else
                assert(maxchar < 128);
        }
        else if (kind == PyUnicode_2BYTE_KIND) {
            assert(maxchar >= 0x100);
            assert(maxchar <= 0xFFFF);
        }
        else {
            assert(maxchar >= 0x10000);
            assert(maxchar <= MAX_UNICODE);
        }
        assert(PyUnicode_READ(kind, data, ascii->length) == 0);
    }
    return 1;
}
#endif

static PyObject*
unicode_result_wchar(PyObject *unicode)
{
#ifndef Py_DEBUG
    Py_ssize_t len;

    assert(Py_REFCNT(unicode) == 1);

    len = _PyUnicode_WSTR_LENGTH(unicode);
    if (len == 0) {
        Py_INCREF(unicode_empty);
        Py_DECREF(unicode);
        return unicode_empty;
    }

    if (len == 1) {
        wchar_t ch = _PyUnicode_WSTR(unicode)[0];
        if (ch < 256) {
            PyObject *latin1_char = get_latin1_char((unsigned char)ch);
            Py_DECREF(unicode);
            return latin1_char;
        }
    }

    if (_PyUnicode_Ready(unicode) < 0) {
        Py_XDECREF(unicode);
        return NULL;
    }
#else
    /* don't make the result ready in debug mode to ensure that the caller
       makes the string ready before using it */
    assert(_PyUnicode_CheckConsistency(unicode, 1));
#endif
    return unicode;
}

static PyObject*
unicode_result_ready(PyObject *unicode)
{
    Py_ssize_t length;

    length = PyUnicode_GET_LENGTH(unicode);
    if (length == 0) {
        if (unicode != unicode_empty) {
            Py_INCREF(unicode_empty);
            Py_DECREF(unicode);
        }
        return unicode_empty;
    }

    if (length == 1) {
        Py_UCS4 ch = PyUnicode_READ_CHAR(unicode, 0);
        if (ch < 256) {
            PyObject *latin1_char = unicode_latin1[ch];
            if (latin1_char != NULL) {
                if (unicode != latin1_char) {
                    Py_INCREF(latin1_char);
                    Py_DECREF(unicode);
                }
                return latin1_char;
            }
            else {
                assert(_PyUnicode_CheckConsistency(unicode, 1));
                Py_INCREF(unicode);
                unicode_latin1[ch] = unicode;
                return unicode;
            }
        }
    }

    assert(_PyUnicode_CheckConsistency(unicode, 1));
    return unicode;
}

static PyObject*
unicode_result(PyObject *unicode)
{
    assert(_PyUnicode_CHECK(unicode));
    if (PyUnicode_IS_READY(unicode))
        return unicode_result_ready(unicode);
    else
        return unicode_result_wchar(unicode);
}

static PyObject*
unicode_result_unchanged(PyObject *unicode)
{
    if (PyUnicode_CheckExact(unicode)) {
        if (PyUnicode_READY(unicode) == -1)
            return NULL;
        Py_INCREF(unicode);
        return unicode;
    }
    else
        /* Subtype -- return genuine unicode string with the same value. */
        return _PyUnicode_Copy(unicode);
}

#ifdef HAVE_MBCS
static OSVERSIONINFOEX winver;
#endif

/* --- Bloom Filters ----------------------------------------------------- */

/* stuff to implement simple "bloom filters" for Unicode characters.
   to keep things simple, we use a single bitmask, using the least 5
   bits from each unicode characters as the bit index. */

/* the linebreak mask is set up by Unicode_Init below */

#if LONG_BIT >= 128
#define BLOOM_WIDTH 128
#elif LONG_BIT >= 64
#define BLOOM_WIDTH 64
#elif LONG_BIT >= 32
#define BLOOM_WIDTH 32
#else
#error "LONG_BIT is smaller than 32"
#endif

#define BLOOM_MASK unsigned long

static BLOOM_MASK bloom_linebreak;

#define BLOOM_ADD(mask, ch) ((mask |= (1UL << ((ch) & (BLOOM_WIDTH - 1)))))
#define BLOOM(mask, ch)     ((mask &  (1UL << ((ch) & (BLOOM_WIDTH - 1)))))

#define BLOOM_LINEBREAK(ch)                                             \
    ((ch) < 128U ? ascii_linebreak[(ch)] :                              \
     (BLOOM(bloom_linebreak, (ch)) && Py_UNICODE_ISLINEBREAK(ch)))

Py_LOCAL_INLINE(BLOOM_MASK)
make_bloom_mask(int kind, void* ptr, Py_ssize_t len)
{
    /* calculate simple bloom-style bitmask for a given unicode string */

    BLOOM_MASK mask;
    Py_ssize_t i;

    mask = 0;
    for (i = 0; i < len; i++)
        BLOOM_ADD(mask, PyUnicode_READ(kind, ptr, i));

    return mask;
}

#define BLOOM_MEMBER(mask, chr, str) \
    (BLOOM(mask, chr) \
     && (PyUnicode_FindChar(str, chr, 0, PyUnicode_GET_LENGTH(str), 1) >= 0))

/* Compilation of templated routines */

#include "stringlib/asciilib.h"
#include "stringlib/fastsearch.h"
#include "stringlib/partition.h"
#include "stringlib/split.h"
#include "stringlib/count.h"
#include "stringlib/find.h"
#include "stringlib/find_max_char.h"
#include "stringlib/localeutil.h"
#include "stringlib/undef.h"

#include "stringlib/ucs1lib.h"
#include "stringlib/fastsearch.h"
#include "stringlib/partition.h"
#include "stringlib/split.h"
#include "stringlib/count.h"
#include "stringlib/find.h"
#include "stringlib/find_max_char.h"
#include "stringlib/localeutil.h"
#include "stringlib/undef.h"

#include "stringlib/ucs2lib.h"
#include "stringlib/fastsearch.h"
#include "stringlib/partition.h"
#include "stringlib/split.h"
#include "stringlib/count.h"
#include "stringlib/find.h"
#include "stringlib/find_max_char.h"
#include "stringlib/localeutil.h"
#include "stringlib/undef.h"

#include "stringlib/ucs4lib.h"
#include "stringlib/fastsearch.h"
#include "stringlib/partition.h"
#include "stringlib/split.h"
#include "stringlib/count.h"
#include "stringlib/find.h"
#include "stringlib/find_max_char.h"
#include "stringlib/localeutil.h"
#include "stringlib/undef.h"

#include "stringlib/unicodedefs.h"
#include "stringlib/fastsearch.h"
#include "stringlib/count.h"
#include "stringlib/find.h"
#include "stringlib/undef.h"

/* --- Unicode Object ----------------------------------------------------- */

static PyObject *
fixup(PyObject *self, Py_UCS4 (*fixfct)(PyObject *s));

Py_LOCAL_INLINE(Py_ssize_t) findchar(void *s, int kind,
                                     Py_ssize_t size, Py_UCS4 ch,
                                     int direction)
{
    int mode = (direction == 1) ? FAST_SEARCH : FAST_RSEARCH;

    switch (kind) {
    case PyUnicode_1BYTE_KIND:
        {
            Py_UCS1 ch1 = (Py_UCS1) ch;
            if (ch1 == ch)
                return ucs1lib_fastsearch((Py_UCS1 *) s, size, &ch1, 1, 0, mode);
            else
                return -1;
        }
    case PyUnicode_2BYTE_KIND:
        {
            Py_UCS2 ch2 = (Py_UCS2) ch;
            if (ch2 == ch)
                return ucs2lib_fastsearch((Py_UCS2 *) s, size, &ch2, 1, 0, mode);
            else
                return -1;
        }
    case PyUnicode_4BYTE_KIND:
        return ucs4lib_fastsearch((Py_UCS4 *) s, size, &ch, 1, 0, mode);
    default:
        assert(0);
        return -1;
    }
}

static PyObject*
resize_compact(PyObject *unicode, Py_ssize_t length)
{
    Py_ssize_t char_size;
    Py_ssize_t struct_size;
    Py_ssize_t new_size;
    int share_wstr;
    PyObject *new_unicode;
    assert(unicode_modifiable(unicode));
    assert(PyUnicode_IS_READY(unicode));
    assert(PyUnicode_IS_COMPACT(unicode));

    char_size = PyUnicode_KIND(unicode);
    if (PyUnicode_IS_ASCII(unicode))
        struct_size = sizeof(PyASCIIObject);
    else
        struct_size = sizeof(PyCompactUnicodeObject);
    share_wstr = _PyUnicode_SHARE_WSTR(unicode);

    if (length > ((PY_SSIZE_T_MAX - struct_size) / char_size - 1)) {
        PyErr_NoMemory();
        return NULL;
    }
    new_size = (struct_size + (length + 1) * char_size);

    _Py_DEC_REFTOTAL;
    _Py_ForgetReference(unicode);

    new_unicode = (PyObject *)PyObject_REALLOC((char *)unicode, new_size);
    if (new_unicode == NULL) {
        _Py_NewReference(unicode);
        PyErr_NoMemory();
        return NULL;
    }
    unicode = new_unicode;
    _Py_NewReference(unicode);

    _PyUnicode_LENGTH(unicode) = length;
    if (share_wstr) {
        _PyUnicode_WSTR(unicode) = PyUnicode_DATA(unicode);
        if (!PyUnicode_IS_ASCII(unicode))
            _PyUnicode_WSTR_LENGTH(unicode) = length;
    }
    PyUnicode_WRITE(PyUnicode_KIND(unicode), PyUnicode_DATA(unicode),
                    length, 0);
    assert(_PyUnicode_CheckConsistency(unicode, 0));
    return unicode;
}

static int
resize_inplace(PyObject *unicode, Py_ssize_t length)
{
    wchar_t *wstr;
    Py_ssize_t new_size;
    assert(!PyUnicode_IS_COMPACT(unicode));
    assert(Py_REFCNT(unicode) == 1);

    if (PyUnicode_IS_READY(unicode)) {
        Py_ssize_t char_size;
        int share_wstr, share_utf8;
        void *data;

        data = _PyUnicode_DATA_ANY(unicode);
        char_size = PyUnicode_KIND(unicode);
        share_wstr = _PyUnicode_SHARE_WSTR(unicode);
        share_utf8 = _PyUnicode_SHARE_UTF8(unicode);

        if (length > (PY_SSIZE_T_MAX / char_size - 1)) {
            PyErr_NoMemory();
            return -1;
        }
        new_size = (length + 1) * char_size;

        if (!share_utf8 && _PyUnicode_HAS_UTF8_MEMORY(unicode))
        {
            PyObject_DEL(_PyUnicode_UTF8(unicode));
            _PyUnicode_UTF8(unicode) = NULL;
            _PyUnicode_UTF8_LENGTH(unicode) = 0;
        }

        data = (PyObject *)PyObject_REALLOC(data, new_size);
        if (data == NULL) {
            PyErr_NoMemory();
            return -1;
        }
        _PyUnicode_DATA_ANY(unicode) = data;
        if (share_wstr) {
            _PyUnicode_WSTR(unicode) = data;
            _PyUnicode_WSTR_LENGTH(unicode) = length;
        }
        if (share_utf8) {
            _PyUnicode_UTF8(unicode) = data;
            _PyUnicode_UTF8_LENGTH(unicode) = length;
        }
        _PyUnicode_LENGTH(unicode) = length;
        PyUnicode_WRITE(PyUnicode_KIND(unicode), data, length, 0);
        if (share_wstr || _PyUnicode_WSTR(unicode) == NULL) {
            assert(_PyUnicode_CheckConsistency(unicode, 0));
            return 0;
        }
    }
    assert(_PyUnicode_WSTR(unicode) != NULL);

    /* check for integer overflow */
    if (length > PY_SSIZE_T_MAX / sizeof(wchar_t) - 1) {
        PyErr_NoMemory();
        return -1;
    }
    new_size = sizeof(wchar_t) * (length + 1);
    wstr =  _PyUnicode_WSTR(unicode);
    wstr = PyObject_REALLOC(wstr, new_size);
    if (!wstr) {
        PyErr_NoMemory();
        return -1;
    }
    _PyUnicode_WSTR(unicode) = wstr;
    _PyUnicode_WSTR(unicode)[length] = 0;
    _PyUnicode_WSTR_LENGTH(unicode) = length;
    assert(_PyUnicode_CheckConsistency(unicode, 0));
    return 0;
}

static PyObject*
resize_copy(PyObject *unicode, Py_ssize_t length)
{
    Py_ssize_t copy_length;
    if (_PyUnicode_KIND(unicode) != PyUnicode_WCHAR_KIND) {
        PyObject *copy;

        if (PyUnicode_READY(unicode) == -1)
            return NULL;

        copy = PyUnicode_New(length, PyUnicode_MAX_CHAR_VALUE(unicode));
        if (copy == NULL)
            return NULL;

        copy_length = Py_MIN(length, PyUnicode_GET_LENGTH(unicode));
        _PyUnicode_FastCopyCharacters(copy, 0, unicode, 0, copy_length);
        return copy;
    }
    else {
        PyObject *w;

        w = (PyObject*)_PyUnicode_New(length);
        if (w == NULL)
            return NULL;
        copy_length = _PyUnicode_WSTR_LENGTH(unicode);
        copy_length = Py_MIN(copy_length, length);
        Py_UNICODE_COPY(_PyUnicode_WSTR(w), _PyUnicode_WSTR(unicode),
                        copy_length);
        return w;
    }
}

/* We allocate one more byte to make sure the string is
   Ux0000 terminated; some code (e.g. new_identifier)
   relies on that.

   XXX This allocator could further be enhanced by assuring that the
   free list never reduces its size below 1.

*/

static PyUnicodeObject *
_PyUnicode_New(Py_ssize_t length)
{
    register PyUnicodeObject *unicode;
    size_t new_size;

    /* Optimization for empty strings */
    if (length == 0 && unicode_empty != NULL) {
        Py_INCREF(unicode_empty);
        return (PyUnicodeObject*)unicode_empty;
    }

    /* Ensure we won't overflow the size. */
    if (length > ((PY_SSIZE_T_MAX / sizeof(Py_UNICODE)) - 1)) {
        return (PyUnicodeObject *)PyErr_NoMemory();
    }
    if (length < 0) {
        PyErr_SetString(PyExc_SystemError,
                        "Negative size passed to _PyUnicode_New");
        return NULL;
    }

    unicode = PyObject_New(PyUnicodeObject, &PyUnicode_Type);
    if (unicode == NULL)
        return NULL;
    new_size = sizeof(Py_UNICODE) * ((size_t)length + 1);
    _PyUnicode_WSTR(unicode) = (Py_UNICODE*) PyObject_MALLOC(new_size);
    if (!_PyUnicode_WSTR(unicode)) {
        Py_DECREF(unicode);
        PyErr_NoMemory();
        return NULL;
    }

    /* Initialize the first element to guard against cases where
     * the caller fails before initializing str -- unicode_resize()
     * reads str[0], and the Keep-Alive optimization can keep memory
     * allocated for str alive across a call to unicode_dealloc(unicode).
     * We don't want unicode_resize to read uninitialized memory in
     * that case.
     */
    _PyUnicode_WSTR(unicode)[0] = 0;
    _PyUnicode_WSTR(unicode)[length] = 0;
    _PyUnicode_WSTR_LENGTH(unicode) = length;
    _PyUnicode_HASH(unicode) = -1;
    _PyUnicode_STATE(unicode).interned = 0;
    _PyUnicode_STATE(unicode).kind = 0;
    _PyUnicode_STATE(unicode).compact = 0;
    _PyUnicode_STATE(unicode).ready = 0;
    _PyUnicode_STATE(unicode).ascii = 0;
    _PyUnicode_DATA_ANY(unicode) = NULL;
    _PyUnicode_LENGTH(unicode) = 0;
    _PyUnicode_UTF8(unicode) = NULL;
    _PyUnicode_UTF8_LENGTH(unicode) = 0;
    assert(_PyUnicode_CheckConsistency((PyObject *)unicode, 0));
    return unicode;
}

static const char*
unicode_kind_name(PyObject *unicode)
{
    /* don't check consistency: unicode_kind_name() is called from
       _PyUnicode_Dump() */
    if (!PyUnicode_IS_COMPACT(unicode))
    {
        if (!PyUnicode_IS_READY(unicode))
            return "wstr";
        switch (PyUnicode_KIND(unicode))
        {
        case PyUnicode_1BYTE_KIND:
            if (PyUnicode_IS_ASCII(unicode))
                return "legacy ascii";
            else
                return "legacy latin1";
        case PyUnicode_2BYTE_KIND:
            return "legacy UCS2";
        case PyUnicode_4BYTE_KIND:
            return "legacy UCS4";
        default:
            return "<legacy invalid kind>";
        }
    }
    assert(PyUnicode_IS_READY(unicode));
    switch (PyUnicode_KIND(unicode)) {
    case PyUnicode_1BYTE_KIND:
        if (PyUnicode_IS_ASCII(unicode))
            return "ascii";
        else
            return "latin1";
    case PyUnicode_2BYTE_KIND:
        return "UCS2";
    case PyUnicode_4BYTE_KIND:
        return "UCS4";
    default:
        return "<invalid compact kind>";
    }
}

#ifdef Py_DEBUG
/* Functions wrapping macros for use in debugger */
char *_PyUnicode_utf8(void *unicode){
    return PyUnicode_UTF8(unicode);
}

void *_PyUnicode_compact_data(void *unicode) {
    return _PyUnicode_COMPACT_DATA(unicode);
}
void *_PyUnicode_data(void *unicode){
    printf("obj %p\n", unicode);
    printf("compact %d\n", PyUnicode_IS_COMPACT(unicode));
    printf("compact ascii %d\n", PyUnicode_IS_COMPACT_ASCII(unicode));
    printf("ascii op %p\n", ((void*)((PyASCIIObject*)(unicode) + 1)));
    printf("compact op %p\n", ((void*)((PyCompactUnicodeObject*)(unicode) + 1)));
    printf("compact data %p\n", _PyUnicode_COMPACT_DATA(unicode));
    return PyUnicode_DATA(unicode);
}

void
_PyUnicode_Dump(PyObject *op)
{
    PyASCIIObject *ascii = (PyASCIIObject *)op;
    PyCompactUnicodeObject *compact = (PyCompactUnicodeObject *)op;
    PyUnicodeObject *unicode = (PyUnicodeObject *)op;
    void *data;

    if (ascii->state.compact)
    {
        if (ascii->state.ascii)
            data = (ascii + 1);
        else
            data = (compact + 1);
    }
    else
        data = unicode->data.any;
    printf("%s: len=%zu, ",unicode_kind_name(op), ascii->length);

    if (ascii->wstr == data)
        printf("shared ");
    printf("wstr=%p", ascii->wstr);

    if (!(ascii->state.ascii == 1 && ascii->state.compact == 1)) {
        printf(" (%zu), ", compact->wstr_length);
        if (!ascii->state.compact && compact->utf8 == unicode->data.any)
            printf("shared ");
        printf("utf8=%p (%zu)", compact->utf8, compact->utf8_length);
    }
    printf(", data=%p\n", data);
}
#endif

PyObject *
PyUnicode_New(Py_ssize_t size, Py_UCS4 maxchar)
{
    PyObject *obj;
    PyCompactUnicodeObject *unicode;
    void *data;
    enum PyUnicode_Kind kind;
    int is_sharing, is_ascii;
    Py_ssize_t char_size;
    Py_ssize_t struct_size;

    /* Optimization for empty strings */
    if (size == 0 && unicode_empty != NULL) {
        Py_INCREF(unicode_empty);
        return unicode_empty;
    }

    is_ascii = 0;
    is_sharing = 0;
    struct_size = sizeof(PyCompactUnicodeObject);
    if (maxchar < 128) {
        kind = PyUnicode_1BYTE_KIND;
        char_size = 1;
        is_ascii = 1;
        struct_size = sizeof(PyASCIIObject);
    }
    else if (maxchar < 256) {
        kind = PyUnicode_1BYTE_KIND;
        char_size = 1;
    }
    else if (maxchar < 65536) {
        kind = PyUnicode_2BYTE_KIND;
        char_size = 2;
        if (sizeof(wchar_t) == 2)
            is_sharing = 1;
    }
    else {
        if (maxchar > MAX_UNICODE) {
            PyErr_SetString(PyExc_SystemError,
                            "invalid maximum character passed to PyUnicode_New");
            return NULL;
        }
        kind = PyUnicode_4BYTE_KIND;
        char_size = 4;
        if (sizeof(wchar_t) == 4)
            is_sharing = 1;
    }

    /* Ensure we won't overflow the size. */
    if (size < 0) {
        PyErr_SetString(PyExc_SystemError,
                        "Negative size passed to PyUnicode_New");
        return NULL;
    }
    if (size > ((PY_SSIZE_T_MAX - struct_size) / char_size - 1))
        return PyErr_NoMemory();

    /* Duplicated allocation code from _PyObject_New() instead of a call to
     * PyObject_New() so we are able to allocate space for the object and
     * it's data buffer.
     */
    obj = (PyObject *) PyObject_MALLOC(struct_size + (size + 1) * char_size);
    if (obj == NULL)
        return PyErr_NoMemory();
    obj = PyObject_INIT(obj, &PyUnicode_Type);
    if (obj == NULL)
        return NULL;

    unicode = (PyCompactUnicodeObject *)obj;
    if (is_ascii)
        data = ((PyASCIIObject*)obj) + 1;
    else
        data = unicode + 1;
    _PyUnicode_LENGTH(unicode) = size;
    _PyUnicode_HASH(unicode) = -1;
    _PyUnicode_STATE(unicode).interned = 0;
    _PyUnicode_STATE(unicode).kind = kind;
    _PyUnicode_STATE(unicode).compact = 1;
    _PyUnicode_STATE(unicode).ready = 1;
    _PyUnicode_STATE(unicode).ascii = is_ascii;
    if (is_ascii) {
        ((char*)data)[size] = 0;
        _PyUnicode_WSTR(unicode) = NULL;
    }
    else if (kind == PyUnicode_1BYTE_KIND) {
        ((char*)data)[size] = 0;
        _PyUnicode_WSTR(unicode) = NULL;
        _PyUnicode_WSTR_LENGTH(unicode) = 0;
        unicode->utf8 = NULL;
        unicode->utf8_length = 0;
    }
    else {
        unicode->utf8 = NULL;
        unicode->utf8_length = 0;
        if (kind == PyUnicode_2BYTE_KIND)
            ((Py_UCS2*)data)[size] = 0;
        else /* kind == PyUnicode_4BYTE_KIND */
            ((Py_UCS4*)data)[size] = 0;
        if (is_sharing) {
            _PyUnicode_WSTR_LENGTH(unicode) = size;
            _PyUnicode_WSTR(unicode) = (wchar_t *)data;
        }
        else {
            _PyUnicode_WSTR_LENGTH(unicode) = 0;
            _PyUnicode_WSTR(unicode) = NULL;
        }
    }
#ifdef Py_DEBUG
    /* Fill the data with invalid characters to detect bugs earlier.
       _PyUnicode_CheckConsistency(str, 1) detects invalid characters,
       at least for ASCII and UCS-4 strings. U+00FF is invalid in ASCII
       and U+FFFFFFFF is an invalid character in Unicode 6.0. */
    memset(data, 0xff, size * kind);
#endif
    assert(_PyUnicode_CheckConsistency((PyObject*)unicode, 0));
    return obj;
}

#if SIZEOF_WCHAR_T == 2
/* Helper function to convert a 16-bits wchar_t representation to UCS4, this
   will decode surrogate pairs, the other conversions are implemented as macros
   for efficiency.

   This function assumes that unicode can hold one more code point than wstr
   characters for a terminating null character. */
static void
unicode_convert_wchar_to_ucs4(const wchar_t *begin, const wchar_t *end,
                              PyObject *unicode)
{
    const wchar_t *iter;
    Py_UCS4 *ucs4_out;

    assert(unicode != NULL);
    assert(_PyUnicode_CHECK(unicode));
    assert(_PyUnicode_KIND(unicode) == PyUnicode_4BYTE_KIND);
    ucs4_out = PyUnicode_4BYTE_DATA(unicode);

    for (iter = begin; iter < end; ) {
        assert(ucs4_out < (PyUnicode_4BYTE_DATA(unicode) +
                           _PyUnicode_GET_LENGTH(unicode)));
        if (Py_UNICODE_IS_HIGH_SURROGATE(iter[0])
            && (iter+1) < end
            && Py_UNICODE_IS_LOW_SURROGATE(iter[1]))
        {
            *ucs4_out++ = Py_UNICODE_JOIN_SURROGATES(iter[0], iter[1]);
            iter += 2;
        }
        else {
            *ucs4_out++ = *iter;
            iter++;
        }
    }
    assert(ucs4_out == (PyUnicode_4BYTE_DATA(unicode) +
                        _PyUnicode_GET_LENGTH(unicode)));

}
#endif

static int
unicode_check_modifiable(PyObject *unicode)
{
    if (!unicode_modifiable(unicode)) {
        PyErr_SetString(PyExc_SystemError,
                        "Cannot modify a string currently used");
        return -1;
    }
    return 0;
}

static int
_copy_characters(PyObject *to, Py_ssize_t to_start,
                 PyObject *from, Py_ssize_t from_start,
                 Py_ssize_t how_many, int check_maxchar)
{
    unsigned int from_kind, to_kind;
    void *from_data, *to_data;

    assert(0 <= how_many);
    assert(0 <= from_start);
    assert(0 <= to_start);
    assert(PyUnicode_Check(from));
    assert(PyUnicode_IS_READY(from));
    assert(from_start + how_many <= PyUnicode_GET_LENGTH(from));

    assert(PyUnicode_Check(to));
    assert(PyUnicode_IS_READY(to));
    assert(to_start + how_many <= PyUnicode_GET_LENGTH(to));

    if (how_many == 0)
        return 0;

    from_kind = PyUnicode_KIND(from);
    from_data = PyUnicode_DATA(from);
    to_kind = PyUnicode_KIND(to);
    to_data = PyUnicode_DATA(to);

#ifdef Py_DEBUG
    if (!check_maxchar
        && PyUnicode_MAX_CHAR_VALUE(from) > PyUnicode_MAX_CHAR_VALUE(to))
    {
        const Py_UCS4 to_maxchar = PyUnicode_MAX_CHAR_VALUE(to);
        Py_UCS4 ch;
        Py_ssize_t i;
        for (i=0; i < how_many; i++) {
            ch = PyUnicode_READ(from_kind, from_data, from_start + i);
            assert(ch <= to_maxchar);
        }
    }
#endif

    if (from_kind == to_kind) {
        if (check_maxchar
            && !PyUnicode_IS_ASCII(from) && PyUnicode_IS_ASCII(to))
        {
            /* Writing Latin-1 characters into an ASCII string requires to
               check that all written characters are pure ASCII */
            Py_UCS4 max_char;
            max_char = ucs1lib_find_max_char(from_data,
                                             (Py_UCS1*)from_data + how_many);
            if (max_char >= 128)
                return -1;
        }
        Py_MEMCPY((char*)to_data + to_kind * to_start,
                  (char*)from_data + from_kind * from_start,
                  to_kind * how_many);
    }
    else if (from_kind == PyUnicode_1BYTE_KIND
             && to_kind == PyUnicode_2BYTE_KIND)
    {
        _PyUnicode_CONVERT_BYTES(
            Py_UCS1, Py_UCS2,
            PyUnicode_1BYTE_DATA(from) + from_start,
            PyUnicode_1BYTE_DATA(from) + from_start + how_many,
            PyUnicode_2BYTE_DATA(to) + to_start
            );
    }
    else if (from_kind == PyUnicode_1BYTE_KIND
             && to_kind == PyUnicode_4BYTE_KIND)
    {
        _PyUnicode_CONVERT_BYTES(
            Py_UCS1, Py_UCS4,
            PyUnicode_1BYTE_DATA(from) + from_start,
            PyUnicode_1BYTE_DATA(from) + from_start + how_many,
            PyUnicode_4BYTE_DATA(to) + to_start
            );
    }
    else if (from_kind == PyUnicode_2BYTE_KIND
             && to_kind == PyUnicode_4BYTE_KIND)
    {
        _PyUnicode_CONVERT_BYTES(
            Py_UCS2, Py_UCS4,
            PyUnicode_2BYTE_DATA(from) + from_start,
            PyUnicode_2BYTE_DATA(from) + from_start + how_many,
            PyUnicode_4BYTE_DATA(to) + to_start
            );
    }
    else {
        assert (PyUnicode_MAX_CHAR_VALUE(from) > PyUnicode_MAX_CHAR_VALUE(to));

        if (!check_maxchar) {
            if (from_kind == PyUnicode_2BYTE_KIND
                && to_kind == PyUnicode_1BYTE_KIND)
            {
                _PyUnicode_CONVERT_BYTES(
                    Py_UCS2, Py_UCS1,
                    PyUnicode_2BYTE_DATA(from) + from_start,
                    PyUnicode_2BYTE_DATA(from) + from_start + how_many,
                    PyUnicode_1BYTE_DATA(to) + to_start
                    );
            }
            else if (from_kind == PyUnicode_4BYTE_KIND
                     && to_kind == PyUnicode_1BYTE_KIND)
            {
                _PyUnicode_CONVERT_BYTES(
                    Py_UCS4, Py_UCS1,
                    PyUnicode_4BYTE_DATA(from) + from_start,
                    PyUnicode_4BYTE_DATA(from) + from_start + how_many,
                    PyUnicode_1BYTE_DATA(to) + to_start
                    );
            }
            else if (from_kind == PyUnicode_4BYTE_KIND
                     && to_kind == PyUnicode_2BYTE_KIND)
            {
                _PyUnicode_CONVERT_BYTES(
                    Py_UCS4, Py_UCS2,
                    PyUnicode_4BYTE_DATA(from) + from_start,
                    PyUnicode_4BYTE_DATA(from) + from_start + how_many,
                    PyUnicode_2BYTE_DATA(to) + to_start
                    );
            }
            else {
                assert(0);
                return -1;
            }
        }
        else {
            const Py_UCS4 to_maxchar = PyUnicode_MAX_CHAR_VALUE(to);
            Py_UCS4 ch;
            Py_ssize_t i;

            for (i=0; i < how_many; i++) {
                ch = PyUnicode_READ(from_kind, from_data, from_start + i);
                if (ch > to_maxchar)
                    return -1;
                PyUnicode_WRITE(to_kind, to_data, to_start + i, ch);
            }
        }
    }
    return 0;
}

void
_PyUnicode_FastCopyCharacters(
    PyObject *to, Py_ssize_t to_start,
    PyObject *from, Py_ssize_t from_start, Py_ssize_t how_many)
{
    (void)_copy_characters(to, to_start, from, from_start, how_many, 0);
}

Py_ssize_t
PyUnicode_CopyCharacters(PyObject *to, Py_ssize_t to_start,
                         PyObject *from, Py_ssize_t from_start,
                         Py_ssize_t how_many)
{
    int err;

    if (!PyUnicode_Check(from) || !PyUnicode_Check(to)) {
        PyErr_BadInternalCall();
        return -1;
    }

    if (PyUnicode_READY(from) == -1)
        return -1;
    if (PyUnicode_READY(to) == -1)
        return -1;

    if (from_start < 0) {
        PyErr_SetString(PyExc_IndexError, "string index out of range");
        return -1;
    }
    if (to_start < 0) {
        PyErr_SetString(PyExc_IndexError, "string index out of range");
        return -1;
    }
    how_many = Py_MIN(PyUnicode_GET_LENGTH(from), how_many);
    if (to_start + how_many > PyUnicode_GET_LENGTH(to)) {
        PyErr_Format(PyExc_SystemError,
                     "Cannot write %zi characters at %zi "
                     "in a string of %zi characters",
                     how_many, to_start, PyUnicode_GET_LENGTH(to));
        return -1;
    }

    if (how_many == 0)
        return 0;

    if (unicode_check_modifiable(to))
        return -1;

    err = _copy_characters(to, to_start, from, from_start, how_many, 1);
    if (err) {
        PyErr_Format(PyExc_SystemError,
                     "Cannot copy %s characters "
                     "into a string of %s characters",
                     unicode_kind_name(from),
                     unicode_kind_name(to));
        return -1;
    }
    return how_many;
}

/* Find the maximum code point and count the number of surrogate pairs so a
   correct string length can be computed before converting a string to UCS4.
   This function counts single surrogates as a character and not as a pair.

   Return 0 on success, or -1 on error. */
static int
find_maxchar_surrogates(const wchar_t *begin, const wchar_t *end,
                        Py_UCS4 *maxchar, Py_ssize_t *num_surrogates)
{
    const wchar_t *iter;
    Py_UCS4 ch;

    assert(num_surrogates != NULL && maxchar != NULL);
    *num_surrogates = 0;
    *maxchar = 0;

    for (iter = begin; iter < end; ) {
#if SIZEOF_WCHAR_T == 2
        if (Py_UNICODE_IS_HIGH_SURROGATE(iter[0])
            && (iter+1) < end
            && Py_UNICODE_IS_LOW_SURROGATE(iter[1]))
        {
            ch = Py_UNICODE_JOIN_SURROGATES(iter[0], iter[1]);
            ++(*num_surrogates);
            iter += 2;
        }
        else
#endif
        {
            ch = *iter;
            iter++;
        }
        if (ch > *maxchar) {
            *maxchar = ch;
            if (*maxchar > MAX_UNICODE) {
                PyErr_Format(PyExc_ValueError,
                             "character U+%x is not in range [U+0000; U+10ffff]",
                             ch);
                return -1;
            }
        }
    }
    return 0;
}

int
_PyUnicode_Ready(PyObject *unicode)
{
    wchar_t *end;
    Py_UCS4 maxchar = 0;
    Py_ssize_t num_surrogates;
#if SIZEOF_WCHAR_T == 2
    Py_ssize_t length_wo_surrogates;
#endif

    /* _PyUnicode_Ready() is only intended for old-style API usage where
       strings were created using _PyObject_New() and where no canonical
       representation (the str field) has been set yet aka strings
       which are not yet ready. */
    assert(_PyUnicode_CHECK(unicode));
    assert(_PyUnicode_KIND(unicode) == PyUnicode_WCHAR_KIND);
    assert(_PyUnicode_WSTR(unicode) != NULL);
    assert(_PyUnicode_DATA_ANY(unicode) == NULL);
    assert(_PyUnicode_UTF8(unicode) == NULL);
    /* Actually, it should neither be interned nor be anything else: */
    assert(_PyUnicode_STATE(unicode).interned == SSTATE_NOT_INTERNED);

    end = _PyUnicode_WSTR(unicode) + _PyUnicode_WSTR_LENGTH(unicode);
    if (find_maxchar_surrogates(_PyUnicode_WSTR(unicode), end,
                                &maxchar, &num_surrogates) == -1)
        return -1;

    if (maxchar < 256) {
        _PyUnicode_DATA_ANY(unicode) = PyObject_MALLOC(_PyUnicode_WSTR_LENGTH(unicode) + 1);
        if (!_PyUnicode_DATA_ANY(unicode)) {
            PyErr_NoMemory();
            return -1;
        }
        _PyUnicode_CONVERT_BYTES(wchar_t, unsigned char,
                                _PyUnicode_WSTR(unicode), end,
                                PyUnicode_1BYTE_DATA(unicode));
        PyUnicode_1BYTE_DATA(unicode)[_PyUnicode_WSTR_LENGTH(unicode)] = '\0';
        _PyUnicode_LENGTH(unicode) = _PyUnicode_WSTR_LENGTH(unicode);
        _PyUnicode_STATE(unicode).kind = PyUnicode_1BYTE_KIND;
        if (maxchar < 128) {
            _PyUnicode_STATE(unicode).ascii = 1;
            _PyUnicode_UTF8(unicode) = _PyUnicode_DATA_ANY(unicode);
            _PyUnicode_UTF8_LENGTH(unicode) = _PyUnicode_WSTR_LENGTH(unicode);
        }
        else {
            _PyUnicode_STATE(unicode).ascii = 0;
            _PyUnicode_UTF8(unicode) = NULL;
            _PyUnicode_UTF8_LENGTH(unicode) = 0;
        }
        PyObject_FREE(_PyUnicode_WSTR(unicode));
        _PyUnicode_WSTR(unicode) = NULL;
        _PyUnicode_WSTR_LENGTH(unicode) = 0;
    }
    /* In this case we might have to convert down from 4-byte native
       wchar_t to 2-byte unicode. */
    else if (maxchar < 65536) {
        assert(num_surrogates == 0 &&
               "FindMaxCharAndNumSurrogatePairs() messed up");

#if SIZEOF_WCHAR_T == 2
        /* We can share representations and are done. */
        _PyUnicode_DATA_ANY(unicode) = _PyUnicode_WSTR(unicode);
        PyUnicode_2BYTE_DATA(unicode)[_PyUnicode_WSTR_LENGTH(unicode)] = '\0';
        _PyUnicode_LENGTH(unicode) = _PyUnicode_WSTR_LENGTH(unicode);
        _PyUnicode_STATE(unicode).kind = PyUnicode_2BYTE_KIND;
        _PyUnicode_UTF8(unicode) = NULL;
        _PyUnicode_UTF8_LENGTH(unicode) = 0;
#else
        /* sizeof(wchar_t) == 4 */
        _PyUnicode_DATA_ANY(unicode) = PyObject_MALLOC(
            2 * (_PyUnicode_WSTR_LENGTH(unicode) + 1));
        if (!_PyUnicode_DATA_ANY(unicode)) {
            PyErr_NoMemory();
            return -1;
        }
        _PyUnicode_CONVERT_BYTES(wchar_t, Py_UCS2,
                                _PyUnicode_WSTR(unicode), end,
                                PyUnicode_2BYTE_DATA(unicode));
        PyUnicode_2BYTE_DATA(unicode)[_PyUnicode_WSTR_LENGTH(unicode)] = '\0';
        _PyUnicode_LENGTH(unicode) = _PyUnicode_WSTR_LENGTH(unicode);
        _PyUnicode_STATE(unicode).kind = PyUnicode_2BYTE_KIND;
        _PyUnicode_UTF8(unicode) = NULL;
        _PyUnicode_UTF8_LENGTH(unicode) = 0;
        PyObject_FREE(_PyUnicode_WSTR(unicode));
        _PyUnicode_WSTR(unicode) = NULL;
        _PyUnicode_WSTR_LENGTH(unicode) = 0;
#endif
    }
    /* maxchar exeeds 16 bit, wee need 4 bytes for unicode characters */
    else {
#if SIZEOF_WCHAR_T == 2
        /* in case the native representation is 2-bytes, we need to allocate a
           new normalized 4-byte version. */
        length_wo_surrogates = _PyUnicode_WSTR_LENGTH(unicode) - num_surrogates;
        _PyUnicode_DATA_ANY(unicode) = PyObject_MALLOC(4 * (length_wo_surrogates + 1));
        if (!_PyUnicode_DATA_ANY(unicode)) {
            PyErr_NoMemory();
            return -1;
        }
        _PyUnicode_LENGTH(unicode) = length_wo_surrogates;
        _PyUnicode_STATE(unicode).kind = PyUnicode_4BYTE_KIND;
        _PyUnicode_UTF8(unicode) = NULL;
        _PyUnicode_UTF8_LENGTH(unicode) = 0;
        /* unicode_convert_wchar_to_ucs4() requires a ready string */
        _PyUnicode_STATE(unicode).ready = 1;
        unicode_convert_wchar_to_ucs4(_PyUnicode_WSTR(unicode), end, unicode);
        PyObject_FREE(_PyUnicode_WSTR(unicode));
        _PyUnicode_WSTR(unicode) = NULL;
        _PyUnicode_WSTR_LENGTH(unicode) = 0;
#else
        assert(num_surrogates == 0);

        _PyUnicode_DATA_ANY(unicode) = _PyUnicode_WSTR(unicode);
        _PyUnicode_LENGTH(unicode) = _PyUnicode_WSTR_LENGTH(unicode);
        _PyUnicode_UTF8(unicode) = NULL;
        _PyUnicode_UTF8_LENGTH(unicode) = 0;
        _PyUnicode_STATE(unicode).kind = PyUnicode_4BYTE_KIND;
#endif
        PyUnicode_4BYTE_DATA(unicode)[_PyUnicode_LENGTH(unicode)] = '\0';
    }
    _PyUnicode_STATE(unicode).ready = 1;
    assert(_PyUnicode_CheckConsistency(unicode, 1));
    return 0;
}

static void
unicode_dealloc(register PyObject *unicode)
{
    switch (PyUnicode_CHECK_INTERNED(unicode)) {
    case SSTATE_NOT_INTERNED:
        break;

    case SSTATE_INTERNED_MORTAL:
        /* revive dead object temporarily for DelItem */
        Py_REFCNT(unicode) = 3;
        if (PyDict_DelItem(interned, unicode) != 0)
            Py_FatalError(
                "deletion of interned string failed");
        break;

    case SSTATE_INTERNED_IMMORTAL:
        Py_FatalError("Immortal interned string died.");

    default:
        Py_FatalError("Inconsistent interned string state.");
    }

    if (_PyUnicode_HAS_WSTR_MEMORY(unicode))
        PyObject_DEL(_PyUnicode_WSTR(unicode));
    if (_PyUnicode_HAS_UTF8_MEMORY(unicode))
        PyObject_DEL(_PyUnicode_UTF8(unicode));
    if (!PyUnicode_IS_COMPACT(unicode) && _PyUnicode_DATA_ANY(unicode))
        PyObject_DEL(_PyUnicode_DATA_ANY(unicode));

    Py_TYPE(unicode)->tp_free(unicode);
}

#ifdef Py_DEBUG
static int
unicode_is_singleton(PyObject *unicode)
{
    PyASCIIObject *ascii = (PyASCIIObject *)unicode;
    if (unicode == unicode_empty)
        return 1;
    if (ascii->state.kind != PyUnicode_WCHAR_KIND && ascii->length == 1)
    {
        Py_UCS4 ch = PyUnicode_READ_CHAR(unicode, 0);
        if (ch < 256 && unicode_latin1[ch] == unicode)
            return 1;
    }
    return 0;
}
#endif

static int
unicode_modifiable(PyObject *unicode)
{
    assert(_PyUnicode_CHECK(unicode));
    if (Py_REFCNT(unicode) != 1)
        return 0;
    if (_PyUnicode_HASH(unicode) != -1)
        return 0;
    if (PyUnicode_CHECK_INTERNED(unicode))
        return 0;
    if (!PyUnicode_CheckExact(unicode))
        return 0;
#ifdef Py_DEBUG
    /* singleton refcount is greater than 1 */
    assert(!unicode_is_singleton(unicode));
#endif
    return 1;
}

static int
unicode_resize(PyObject **p_unicode, Py_ssize_t length)
{
    PyObject *unicode;
    Py_ssize_t old_length;

    assert(p_unicode != NULL);
    unicode = *p_unicode;

    assert(unicode != NULL);
    assert(PyUnicode_Check(unicode));
    assert(0 <= length);

    if (_PyUnicode_KIND(unicode) == PyUnicode_WCHAR_KIND)
        old_length = PyUnicode_WSTR_LENGTH(unicode);
    else
        old_length = PyUnicode_GET_LENGTH(unicode);
    if (old_length == length)
        return 0;

    if (length == 0) {
        Py_DECREF(*p_unicode);
        *p_unicode = unicode_empty;
        Py_INCREF(*p_unicode);
        return 0;
    }

    if (!unicode_modifiable(unicode)) {
        PyObject *copy = resize_copy(unicode, length);
        if (copy == NULL)
            return -1;
        Py_DECREF(*p_unicode);
        *p_unicode = copy;
        return 0;
    }

    if (PyUnicode_IS_COMPACT(unicode)) {
        PyObject *new_unicode = resize_compact(unicode, length);
        if (new_unicode == NULL)
            return -1;
        *p_unicode = new_unicode;
        return 0;
    }
    return resize_inplace(unicode, length);
}

int
PyUnicode_Resize(PyObject **p_unicode, Py_ssize_t length)
{
    PyObject *unicode;
    if (p_unicode == NULL) {
        PyErr_BadInternalCall();
        return -1;
    }
    unicode = *p_unicode;
    if (unicode == NULL || !PyUnicode_Check(unicode) || length < 0)
    {
        PyErr_BadInternalCall();
        return -1;
    }
    return unicode_resize(p_unicode, length);
}

static int
unicode_widen(PyObject **p_unicode, Py_ssize_t length,
              unsigned int maxchar)
{
    PyObject *result;
    assert(PyUnicode_IS_READY(*p_unicode));
    assert(length <= PyUnicode_GET_LENGTH(*p_unicode));
    if (maxchar <= PyUnicode_MAX_CHAR_VALUE(*p_unicode))
        return 0;
    result = PyUnicode_New(PyUnicode_GET_LENGTH(*p_unicode),
                           maxchar);
    if (result == NULL)
        return -1;
    _PyUnicode_FastCopyCharacters(result, 0, *p_unicode, 0, length);
    Py_DECREF(*p_unicode);
    *p_unicode = result;
    return 0;
}

static int
unicode_putchar(PyObject **p_unicode, Py_ssize_t *pos,
                Py_UCS4 ch)
{
    assert(ch <= MAX_UNICODE);
    if (unicode_widen(p_unicode, *pos, ch) < 0)
        return -1;
    PyUnicode_WRITE(PyUnicode_KIND(*p_unicode),
                    PyUnicode_DATA(*p_unicode),
                    (*pos)++, ch);
    return 0;
}

/* Copy a ASCII or latin1 char* string into a Python Unicode string.

   WARNING: The function doesn't copy the terminating null character and
   doesn't check the maximum character (may write a latin1 character in an
   ASCII string). */
static void
unicode_write_cstr(PyObject *unicode, Py_ssize_t index,
                   const char *str, Py_ssize_t len)
{
    enum PyUnicode_Kind kind = PyUnicode_KIND(unicode);
    void *data = PyUnicode_DATA(unicode);
    const char *end = str + len;

    switch (kind) {
    case PyUnicode_1BYTE_KIND: {
        assert(index + len <= PyUnicode_GET_LENGTH(unicode));
        memcpy((char *) data + index, str, len);
        break;
    }
    case PyUnicode_2BYTE_KIND: {
        Py_UCS2 *start = (Py_UCS2 *)data + index;
        Py_UCS2 *ucs2 = start;
        assert(index <= PyUnicode_GET_LENGTH(unicode));

        for (; str < end; ++ucs2, ++str)
            *ucs2 = (Py_UCS2)*str;

        assert((ucs2 - start) <= PyUnicode_GET_LENGTH(unicode));
        break;
    }
    default: {
        Py_UCS4 *start = (Py_UCS4 *)data + index;
        Py_UCS4 *ucs4 = start;
        assert(kind == PyUnicode_4BYTE_KIND);
        assert(index <= PyUnicode_GET_LENGTH(unicode));

        for (; str < end; ++ucs4, ++str)
            *ucs4 = (Py_UCS4)*str;

        assert((ucs4 - start) <= PyUnicode_GET_LENGTH(unicode));
    }
    }
}


static PyObject*
get_latin1_char(unsigned char ch)
{
    PyObject *unicode = unicode_latin1[ch];
    if (!unicode) {
        unicode = PyUnicode_New(1, ch);
        if (!unicode)
            return NULL;
        PyUnicode_1BYTE_DATA(unicode)[0] = ch;
        assert(_PyUnicode_CheckConsistency(unicode, 1));
        unicode_latin1[ch] = unicode;
    }
    Py_INCREF(unicode);
    return unicode;
}

PyObject *
PyUnicode_FromUnicode(const Py_UNICODE *u, Py_ssize_t size)
{
    PyObject *unicode;
    Py_UCS4 maxchar = 0;
    Py_ssize_t num_surrogates;

    if (u == NULL)
        return (PyObject*)_PyUnicode_New(size);

    /* If the Unicode data is known at construction time, we can apply
       some optimizations which share commonly used objects. */

    /* Optimization for empty strings */
    if (size == 0 && unicode_empty != NULL) {
        Py_INCREF(unicode_empty);
        return unicode_empty;
    }

    /* Single character Unicode objects in the Latin-1 range are
       shared when using this constructor */
    if (size == 1 && *u < 256)
        return get_latin1_char((unsigned char)*u);

    /* If not empty and not single character, copy the Unicode data
       into the new object */
    if (find_maxchar_surrogates(u, u + size,
                                &maxchar, &num_surrogates) == -1)
        return NULL;

    unicode = PyUnicode_New(size - num_surrogates, maxchar);
    if (!unicode)
        return NULL;

    switch (PyUnicode_KIND(unicode)) {
    case PyUnicode_1BYTE_KIND:
        _PyUnicode_CONVERT_BYTES(Py_UNICODE, unsigned char,
                                u, u + size, PyUnicode_1BYTE_DATA(unicode));
        break;
    case PyUnicode_2BYTE_KIND:
#if Py_UNICODE_SIZE == 2
        Py_MEMCPY(PyUnicode_2BYTE_DATA(unicode), u, size * 2);
#else
        _PyUnicode_CONVERT_BYTES(Py_UNICODE, Py_UCS2,
                                u, u + size, PyUnicode_2BYTE_DATA(unicode));
#endif
        break;
    case PyUnicode_4BYTE_KIND:
#if SIZEOF_WCHAR_T == 2
        /* This is the only case which has to process surrogates, thus
           a simple copy loop is not enough and we need a function. */
        unicode_convert_wchar_to_ucs4(u, u + size, unicode);
#else
        assert(num_surrogates == 0);
        Py_MEMCPY(PyUnicode_4BYTE_DATA(unicode), u, size * 4);
#endif
        break;
    default:
        assert(0 && "Impossible state");
    }

    return unicode_result(unicode);
}

PyObject *
PyUnicode_FromStringAndSize(const char *u, Py_ssize_t size)
{
    if (size < 0) {
        PyErr_SetString(PyExc_SystemError,
                        "Negative size passed to PyUnicode_FromStringAndSize");
        return NULL;
    }
    if (u != NULL)
        return PyUnicode_DecodeUTF8Stateful(u, size, NULL, NULL);
    else
        return (PyObject *)_PyUnicode_New(size);
}

PyObject *
PyUnicode_FromString(const char *u)
{
    size_t size = strlen(u);
    if (size > PY_SSIZE_T_MAX) {
        PyErr_SetString(PyExc_OverflowError, "input too long");
        return NULL;
    }
    return PyUnicode_DecodeUTF8Stateful(u, (Py_ssize_t)size, NULL, NULL);
}

PyObject *
_PyUnicode_FromId(_Py_Identifier *id)
{
    if (!id->object) {
        id->object = PyUnicode_DecodeUTF8Stateful(id->string,
                                                  strlen(id->string),
                                                  NULL, NULL);
        if (!id->object)
            return NULL;
        PyUnicode_InternInPlace(&id->object);
        assert(!id->next);
        id->next = static_strings;
        static_strings = id;
    }
    return id->object;
}

void
_PyUnicode_ClearStaticStrings()
{
    _Py_Identifier *i;
    for (i = static_strings; i; i = i->next) {
        Py_DECREF(i->object);
        i->object = NULL;
        i->next = NULL;
    }
}

/* Internal function, doesn't check maximum character */

PyObject*
_PyUnicode_FromASCII(const char *buffer, Py_ssize_t size)
{
    const unsigned char *s = (const unsigned char *)buffer;
    PyObject *unicode;
    if (size == 1) {
#ifdef Py_DEBUG
        assert(s[0] < 128);
#endif
        return get_latin1_char(s[0]);
    }
    unicode = PyUnicode_New(size, 127);
    if (!unicode)
        return NULL;
    memcpy(PyUnicode_1BYTE_DATA(unicode), s, size);
    assert(_PyUnicode_CheckConsistency(unicode, 1));
    return unicode;
}

static Py_UCS4
kind_maxchar_limit(unsigned int kind)
{
    switch (kind) {
    case PyUnicode_1BYTE_KIND:
        return 0x80;
    case PyUnicode_2BYTE_KIND:
        return 0x100;
    case PyUnicode_4BYTE_KIND:
        return 0x10000;
    default:
        assert(0 && "invalid kind");
        return MAX_UNICODE;
    }
}

Py_LOCAL_INLINE(Py_UCS4)
align_maxchar(Py_UCS4 maxchar)
{
    if (maxchar <= 127)
        return 127;
    else if (maxchar <= 255)
        return 255;
    else if (maxchar <= 65535)
        return 65535;
    else
        return MAX_UNICODE;
}

static PyObject*
_PyUnicode_FromUCS1(const unsigned char* u, Py_ssize_t size)
{
    PyObject *res;
    unsigned char max_char;

    if (size == 0) {
        Py_INCREF(unicode_empty);
        return unicode_empty;
    }
    assert(size > 0);
    if (size == 1)
        return get_latin1_char(u[0]);

    max_char = ucs1lib_find_max_char(u, u + size);
    res = PyUnicode_New(size, max_char);
    if (!res)
        return NULL;
    memcpy(PyUnicode_1BYTE_DATA(res), u, size);
    assert(_PyUnicode_CheckConsistency(res, 1));
    return res;
}

static PyObject*
_PyUnicode_FromUCS2(const Py_UCS2 *u, Py_ssize_t size)
{
    PyObject *res;
    Py_UCS2 max_char;

    if (size == 0) {
        Py_INCREF(unicode_empty);
        return unicode_empty;
    }
    assert(size > 0);
    if (size == 1) {
        Py_UCS4 ch = u[0];
        if (ch < 256)
            return get_latin1_char((unsigned char)ch);

        res = PyUnicode_New(1, ch);
        if (res == NULL)
            return NULL;
        PyUnicode_WRITE(PyUnicode_KIND(res), PyUnicode_DATA(res), 0, ch);
        assert(_PyUnicode_CheckConsistency(res, 1));
        return res;
    }

    max_char = ucs2lib_find_max_char(u, u + size);
    res = PyUnicode_New(size, max_char);
    if (!res)
        return NULL;
    if (max_char >= 256)
        memcpy(PyUnicode_2BYTE_DATA(res), u, sizeof(Py_UCS2)*size);
    else {
        _PyUnicode_CONVERT_BYTES(
            Py_UCS2, Py_UCS1, u, u + size, PyUnicode_1BYTE_DATA(res));
    }
    assert(_PyUnicode_CheckConsistency(res, 1));
    return res;
}

static PyObject*
_PyUnicode_FromUCS4(const Py_UCS4 *u, Py_ssize_t size)
{
    PyObject *res;
    Py_UCS4 max_char;

    if (size == 0) {
        Py_INCREF(unicode_empty);
        return unicode_empty;
    }
    assert(size > 0);
    if (size == 1) {
        Py_UCS4 ch = u[0];
        if (ch < 256)
            return get_latin1_char((unsigned char)ch);

        res = PyUnicode_New(1, ch);
        if (res == NULL)
            return NULL;
        PyUnicode_WRITE(PyUnicode_KIND(res), PyUnicode_DATA(res), 0, ch);
        assert(_PyUnicode_CheckConsistency(res, 1));
        return res;
    }

    max_char = ucs4lib_find_max_char(u, u + size);
    res = PyUnicode_New(size, max_char);
    if (!res)
        return NULL;
    if (max_char < 256)
        _PyUnicode_CONVERT_BYTES(Py_UCS4, Py_UCS1, u, u + size,
                                 PyUnicode_1BYTE_DATA(res));
    else if (max_char < 0x10000)
        _PyUnicode_CONVERT_BYTES(Py_UCS4, Py_UCS2, u, u + size,
                                 PyUnicode_2BYTE_DATA(res));
    else
        memcpy(PyUnicode_4BYTE_DATA(res), u, sizeof(Py_UCS4)*size);
    assert(_PyUnicode_CheckConsistency(res, 1));
    return res;
}

PyObject*
PyUnicode_FromKindAndData(int kind, const void *buffer, Py_ssize_t size)
{
    if (size < 0) {
        PyErr_SetString(PyExc_ValueError, "size must be positive");
        return NULL;
    }
    switch (kind) {
    case PyUnicode_1BYTE_KIND:
        return _PyUnicode_FromUCS1(buffer, size);
    case PyUnicode_2BYTE_KIND:
        return _PyUnicode_FromUCS2(buffer, size);
    case PyUnicode_4BYTE_KIND:
        return _PyUnicode_FromUCS4(buffer, size);
    default:
        PyErr_SetString(PyExc_SystemError, "invalid kind");
        return NULL;
    }
}

Py_UCS4
_PyUnicode_FindMaxChar(PyObject *unicode, Py_ssize_t start, Py_ssize_t end)
{
    enum PyUnicode_Kind kind;
    void *startptr, *endptr;

    assert(PyUnicode_IS_READY(unicode));
    assert(0 <= start);
    assert(end <= PyUnicode_GET_LENGTH(unicode));
    assert(start <= end);

    if (start == 0 && end == PyUnicode_GET_LENGTH(unicode))
        return PyUnicode_MAX_CHAR_VALUE(unicode);

    if (start == end)
        return 127;

    if (PyUnicode_IS_ASCII(unicode))
        return 127;

    kind = PyUnicode_KIND(unicode);
    startptr = PyUnicode_DATA(unicode);
    endptr = (char *)startptr + end * kind;
    startptr = (char *)startptr + start * kind;
    switch(kind) {
    case PyUnicode_1BYTE_KIND:
        return ucs1lib_find_max_char(startptr, endptr);
    case PyUnicode_2BYTE_KIND:
        return ucs2lib_find_max_char(startptr, endptr);
    case PyUnicode_4BYTE_KIND:
        return ucs4lib_find_max_char(startptr, endptr);
    default:
        assert(0);
        return 0;
    }
}

/* Ensure that a string uses the most efficient storage, if it is not the
   case: create a new string with of the right kind. Write NULL into *p_unicode
   on error. */
static void
unicode_adjust_maxchar(PyObject **p_unicode)
{
    PyObject *unicode, *copy;
    Py_UCS4 max_char;
    Py_ssize_t len;
    unsigned int kind;

    assert(p_unicode != NULL);
    unicode = *p_unicode;
    assert(PyUnicode_IS_READY(unicode));
    if (PyUnicode_IS_ASCII(unicode))
        return;

    len = PyUnicode_GET_LENGTH(unicode);
    kind = PyUnicode_KIND(unicode);
    if (kind == PyUnicode_1BYTE_KIND) {
        const Py_UCS1 *u = PyUnicode_1BYTE_DATA(unicode);
        max_char = ucs1lib_find_max_char(u, u + len);
        if (max_char >= 128)
            return;
    }
    else if (kind == PyUnicode_2BYTE_KIND) {
        const Py_UCS2 *u = PyUnicode_2BYTE_DATA(unicode);
        max_char = ucs2lib_find_max_char(u, u + len);
        if (max_char >= 256)
            return;
    }
    else {
        const Py_UCS4 *u = PyUnicode_4BYTE_DATA(unicode);
        assert(kind == PyUnicode_4BYTE_KIND);
        max_char = ucs4lib_find_max_char(u, u + len);
        if (max_char >= 0x10000)
            return;
    }
    copy = PyUnicode_New(len, max_char);
    if (copy != NULL)
        _PyUnicode_FastCopyCharacters(copy, 0, unicode, 0, len);
    Py_DECREF(unicode);
    *p_unicode = copy;
}

PyObject*
_PyUnicode_Copy(PyObject *unicode)
{
    Py_ssize_t length;
    PyObject *copy;

    if (!PyUnicode_Check(unicode)) {
        PyErr_BadInternalCall();
        return NULL;
    }
    if (PyUnicode_READY(unicode) == -1)
        return NULL;

    length = PyUnicode_GET_LENGTH(unicode);
    copy = PyUnicode_New(length, PyUnicode_MAX_CHAR_VALUE(unicode));
    if (!copy)
        return NULL;
    assert(PyUnicode_KIND(copy) == PyUnicode_KIND(unicode));

    Py_MEMCPY(PyUnicode_DATA(copy), PyUnicode_DATA(unicode),
              length * PyUnicode_KIND(unicode));
    assert(_PyUnicode_CheckConsistency(copy, 1));
    return copy;
}


/* Widen Unicode objects to larger buffers. Don't write terminating null
   character. Return NULL on error. */

void*
_PyUnicode_AsKind(PyObject *s, unsigned int kind)
{
    Py_ssize_t len;
    void *result;
    unsigned int skind;

    if (PyUnicode_READY(s) == -1)
        return NULL;

    len = PyUnicode_GET_LENGTH(s);
    skind = PyUnicode_KIND(s);
    if (skind >= kind) {
        PyErr_SetString(PyExc_SystemError, "invalid widening attempt");
        return NULL;
    }
    switch (kind) {
    case PyUnicode_2BYTE_KIND:
        result = PyMem_Malloc(len * sizeof(Py_UCS2));
        if (!result)
            return PyErr_NoMemory();
        assert(skind == PyUnicode_1BYTE_KIND);
        _PyUnicode_CONVERT_BYTES(
            Py_UCS1, Py_UCS2,
            PyUnicode_1BYTE_DATA(s),
            PyUnicode_1BYTE_DATA(s) + len,
            result);
        return result;
    case PyUnicode_4BYTE_KIND:
        result = PyMem_Malloc(len * sizeof(Py_UCS4));
        if (!result)
            return PyErr_NoMemory();
        if (skind == PyUnicode_2BYTE_KIND) {
            _PyUnicode_CONVERT_BYTES(
                Py_UCS2, Py_UCS4,
                PyUnicode_2BYTE_DATA(s),
                PyUnicode_2BYTE_DATA(s) + len,
                result);
        }
        else {
            assert(skind == PyUnicode_1BYTE_KIND);
            _PyUnicode_CONVERT_BYTES(
                Py_UCS1, Py_UCS4,
                PyUnicode_1BYTE_DATA(s),
                PyUnicode_1BYTE_DATA(s) + len,
                result);
        }
        return result;
    default:
        break;
    }
    PyErr_SetString(PyExc_SystemError, "invalid kind");
    return NULL;
}

static Py_UCS4*
as_ucs4(PyObject *string, Py_UCS4 *target, Py_ssize_t targetsize,
        int copy_null)
{
    int kind;
    void *data;
    Py_ssize_t len, targetlen;
    if (PyUnicode_READY(string) == -1)
        return NULL;
    kind = PyUnicode_KIND(string);
    data = PyUnicode_DATA(string);
    len = PyUnicode_GET_LENGTH(string);
    targetlen = len;
    if (copy_null)
        targetlen++;
    if (!target) {
        if (PY_SSIZE_T_MAX / sizeof(Py_UCS4) < targetlen) {
            PyErr_NoMemory();
            return NULL;
        }
        target = PyMem_Malloc(targetlen * sizeof(Py_UCS4));
        if (!target) {
            PyErr_NoMemory();
            return NULL;
        }
    }
    else {
        if (targetsize < targetlen) {
            PyErr_Format(PyExc_SystemError,
                         "string is longer than the buffer");
            if (copy_null && 0 < targetsize)
                target[0] = 0;
            return NULL;
        }
    }
    if (kind == PyUnicode_1BYTE_KIND) {
        Py_UCS1 *start = (Py_UCS1 *) data;
        _PyUnicode_CONVERT_BYTES(Py_UCS1, Py_UCS4, start, start + len, target);
    }
    else if (kind == PyUnicode_2BYTE_KIND) {
        Py_UCS2 *start = (Py_UCS2 *) data;
        _PyUnicode_CONVERT_BYTES(Py_UCS2, Py_UCS4, start, start + len, target);
    }
    else {
        assert(kind == PyUnicode_4BYTE_KIND);
        Py_MEMCPY(target, data, len * sizeof(Py_UCS4));
    }
    if (copy_null)
        target[len] = 0;
    return target;
}

Py_UCS4*
PyUnicode_AsUCS4(PyObject *string, Py_UCS4 *target, Py_ssize_t targetsize,
                 int copy_null)
{
    if (target == NULL || targetsize < 0) {
        PyErr_BadInternalCall();
        return NULL;
    }
    return as_ucs4(string, target, targetsize, copy_null);
}

Py_UCS4*
PyUnicode_AsUCS4Copy(PyObject *string)
{
    return as_ucs4(string, NULL, 0, 1);
}

#ifdef HAVE_WCHAR_H

PyObject *
PyUnicode_FromWideChar(register const wchar_t *w, Py_ssize_t size)
{
    if (w == NULL) {
        if (size == 0) {
            Py_INCREF(unicode_empty);
            return unicode_empty;
        }
        PyErr_BadInternalCall();
        return NULL;
    }

    if (size == -1) {
        size = wcslen(w);
    }

    return PyUnicode_FromUnicode(w, size);
}

#endif /* HAVE_WCHAR_H */

static void
makefmt(char *fmt, int longflag, int longlongflag, int size_tflag,
        int zeropad, int width, int precision, char c)
{
    *fmt++ = '%';
    if (width) {
        if (zeropad)
            *fmt++ = '0';
        fmt += sprintf(fmt, "%d", width);
    }
    if (precision)
        fmt += sprintf(fmt, ".%d", precision);
    if (longflag)
        *fmt++ = 'l';
    else if (longlongflag) {
        /* longlongflag should only ever be nonzero on machines with
           HAVE_LONG_LONG defined */
#ifdef HAVE_LONG_LONG
        char *f = PY_FORMAT_LONG_LONG;
        while (*f)
            *fmt++ = *f++;
#else
        /* we shouldn't ever get here */
        assert(0);
        *fmt++ = 'l';
#endif
    }
    else if (size_tflag) {
        char *f = PY_FORMAT_SIZE_T;
        while (*f)
            *fmt++ = *f++;
    }
    *fmt++ = c;
    *fmt = '\0';
}

/* helper for PyUnicode_FromFormatV() */

static const char*
parse_format_flags(const char *f,
                   int *p_width, int *p_precision,
                   int *p_longflag, int *p_longlongflag, int *p_size_tflag)
{
    int width, precision, longflag, longlongflag, size_tflag;

    /* parse the width.precision part, e.g. "%2.5s" => width=2, precision=5 */
    f++;
    width = 0;
    while (Py_ISDIGIT((unsigned)*f))
        width = (width*10) + *f++ - '0';
    precision = 0;
    if (*f == '.') {
        f++;
        while (Py_ISDIGIT((unsigned)*f))
            precision = (precision*10) + *f++ - '0';
        if (*f == '%') {
            /* "%.3%s" => f points to "3" */
            f--;
        }
    }
    if (*f == '\0') {
        /* bogus format "%.1" => go backward, f points to "1" */
        f--;
    }
    if (p_width != NULL)
        *p_width = width;
    if (p_precision != NULL)
        *p_precision = precision;

    /* Handle %ld, %lu, %lld and %llu. */
    longflag = 0;
    longlongflag = 0;
    size_tflag = 0;

    if (*f == 'l') {
        if (f[1] == 'd' || f[1] == 'u' || f[1] == 'i') {
            longflag = 1;
            ++f;
        }
#ifdef HAVE_LONG_LONG
        else if (f[1] == 'l' &&
                 (f[2] == 'd' || f[2] == 'u' || f[2] == 'i')) {
            longlongflag = 1;
            f += 2;
        }
#endif
    }
    /* handle the size_t flag. */
    else if (*f == 'z' && (f[1] == 'd' || f[1] == 'u' || f[1] == 'i')) {
        size_tflag = 1;
        ++f;
    }
    if (p_longflag != NULL)
        *p_longflag = longflag;
    if (p_longlongflag != NULL)
        *p_longlongflag = longlongflag;
    if (p_size_tflag != NULL)
        *p_size_tflag = size_tflag;
    return f;
}

/* maximum number of characters required for output of %ld.  21 characters
   allows for 64-bit integers (in decimal) and an optional sign. */
#define MAX_LONG_CHARS 21
/* maximum number of characters required for output of %lld.
   We need at most ceil(log10(256)*SIZEOF_LONG_LONG) digits,
   plus 1 for the sign.  53/22 is an upper bound for log10(256). */
#define MAX_LONG_LONG_CHARS (2 + (SIZEOF_LONG_LONG*53-1) / 22)

PyObject *
PyUnicode_FromFormatV(const char *format, va_list vargs)
{
    va_list count;
    Py_ssize_t callcount = 0;
    PyObject **callresults = NULL;
    PyObject **callresult = NULL;
    Py_ssize_t n = 0;
    int width = 0;
    int precision = 0;
    int zeropad;
    const char* f;
    PyObject *string;
    /* used by sprintf */
    char fmt[61]; /* should be enough for %0width.precisionlld */
    Py_UCS4 maxchar = 127; /* result is ASCII by default */
    Py_UCS4 argmaxchar;
    Py_ssize_t numbersize = 0;
    char *numberresults = NULL;
    char *numberresult = NULL;
    Py_ssize_t i;
    int kind;
    void *data;

    Py_VA_COPY(count, vargs);
    /* step 1: count the number of %S/%R/%A/%s format specifications
     * (we call PyObject_Str()/PyObject_Repr()/PyObject_ASCII()/
     * PyUnicode_DecodeUTF8() for these objects once during step 3 and put the
     * result in an array)
     * also estimate a upper bound for all the number formats in the string,
     * numbers will be formatted in step 3 and be kept in a '\0'-separated
     * buffer before putting everything together. */
    for (f = format; *f; f++) {
        if (*f == '%') {
            int longlongflag;
            /* skip width or width.precision (eg. "1.2" of "%1.2f") */
            f = parse_format_flags(f, &width, NULL, NULL, &longlongflag, NULL);
            if (*f == 's' || *f=='S' || *f=='R' || *f=='A' || *f=='V')
                ++callcount;

            else if (*f == 'd' || *f=='u' || *f=='i' || *f=='x' || *f=='p') {
#ifdef HAVE_LONG_LONG
                if (longlongflag) {
                    if (width < MAX_LONG_LONG_CHARS)
                        width = MAX_LONG_LONG_CHARS;
                }
                else
#endif
                    /* MAX_LONG_CHARS is enough to hold a 64-bit integer,
                       including sign.  Decimal takes the most space.  This
                       isn't enough for octal.  If a width is specified we
                       need more (which we allocate later). */
                    if (width < MAX_LONG_CHARS)
                        width = MAX_LONG_CHARS;

                /* account for the size + '\0' to separate numbers
                   inside of the numberresults buffer */
                numbersize += (width + 1);
            }
        }
        else if ((unsigned char)*f > 127) {
            PyErr_Format(PyExc_ValueError,
                "PyUnicode_FromFormatV() expects an ASCII-encoded format "
                "string, got a non-ASCII byte: 0x%02x",
                (unsigned char)*f);
            return NULL;
        }
    }
    /* step 2: allocate memory for the results of
     * PyObject_Str()/PyObject_Repr()/PyUnicode_DecodeUTF8() calls */
    if (callcount) {
        callresults = PyObject_Malloc(sizeof(PyObject *) * callcount);
        if (!callresults) {
            PyErr_NoMemory();
            return NULL;
        }
        callresult = callresults;
    }
    /* step 2.5: allocate memory for the results of formating numbers */
    if (numbersize) {
        numberresults = PyObject_Malloc(numbersize);
        if (!numberresults) {
            PyErr_NoMemory();
            goto fail;
        }
        numberresult = numberresults;
    }

    /* step 3: format numbers and figure out how large a buffer we need */
    for (f = format; *f; f++) {
        if (*f == '%') {
            const char* p;
            int longflag;
            int longlongflag;
            int size_tflag;
            int numprinted;

            p = f;
            zeropad = (f[1] == '0');
            f = parse_format_flags(f, &width, &precision,
                                   &longflag, &longlongflag, &size_tflag);
            switch (*f) {
            case 'c':
            {
                Py_UCS4 ordinal = va_arg(count, int);
                maxchar = MAX_MAXCHAR(maxchar, ordinal);
                n++;
                break;
            }
            case '%':
                n++;
                break;
            case 'i':
            case 'd':
                makefmt(fmt, longflag, longlongflag, size_tflag, zeropad,
                        width, precision, *f);
                if (longflag)
                    numprinted = sprintf(numberresult, fmt,
                                         va_arg(count, long));
#ifdef HAVE_LONG_LONG
                else if (longlongflag)
                    numprinted = sprintf(numberresult, fmt,
                                         va_arg(count, PY_LONG_LONG));
#endif
                else if (size_tflag)
                    numprinted = sprintf(numberresult, fmt,
                                         va_arg(count, Py_ssize_t));
                else
                    numprinted = sprintf(numberresult, fmt,
                                         va_arg(count, int));
                n += numprinted;
                /* advance by +1 to skip over the '\0' */
                numberresult += (numprinted + 1);
                assert(*(numberresult - 1) == '\0');
                assert(*(numberresult - 2) != '\0');
                assert(numprinted >= 0);
                assert(numberresult <= numberresults + numbersize);
                break;
            case 'u':
                makefmt(fmt, longflag, longlongflag, size_tflag, zeropad,
                        width, precision, 'u');
                if (longflag)
                    numprinted = sprintf(numberresult, fmt,
                                         va_arg(count, unsigned long));
#ifdef HAVE_LONG_LONG
                else if (longlongflag)
                    numprinted = sprintf(numberresult, fmt,
                                         va_arg(count, unsigned PY_LONG_LONG));
#endif
                else if (size_tflag)
                    numprinted = sprintf(numberresult, fmt,
                                         va_arg(count, size_t));
                else
                    numprinted = sprintf(numberresult, fmt,
                                         va_arg(count, unsigned int));
                n += numprinted;
                numberresult += (numprinted + 1);
                assert(*(numberresult - 1) == '\0');
                assert(*(numberresult - 2) != '\0');
                assert(numprinted >= 0);
                assert(numberresult <= numberresults + numbersize);
                break;
            case 'x':
                makefmt(fmt, 0, 0, 0, zeropad, width, precision, 'x');
                numprinted = sprintf(numberresult, fmt, va_arg(count, int));
                n += numprinted;
                numberresult += (numprinted + 1);
                assert(*(numberresult - 1) == '\0');
                assert(*(numberresult - 2) != '\0');
                assert(numprinted >= 0);
                assert(numberresult <= numberresults + numbersize);
                break;
            case 'p':
                numprinted = sprintf(numberresult, "%p", va_arg(count, void*));
                /* %p is ill-defined:  ensure leading 0x. */
                if (numberresult[1] == 'X')
                    numberresult[1] = 'x';
                else if (numberresult[1] != 'x') {
                    memmove(numberresult + 2, numberresult,
                            strlen(numberresult) + 1);
                    numberresult[0] = '0';
                    numberresult[1] = 'x';
                    numprinted += 2;
                }
                n += numprinted;
                numberresult += (numprinted + 1);
                assert(*(numberresult - 1) == '\0');
                assert(*(numberresult - 2) != '\0');
                assert(numprinted >= 0);
                assert(numberresult <= numberresults + numbersize);
                break;
            case 's':
            {
                /* UTF-8 */
                const char *s = va_arg(count, const char*);
                PyObject *str = PyUnicode_DecodeUTF8Stateful(s, strlen(s), "replace", NULL);
                if (!str)
                    goto fail;
                /* since PyUnicode_DecodeUTF8 returns already flexible
                   unicode objects, there is no need to call ready on them */
                argmaxchar = PyUnicode_MAX_CHAR_VALUE(str);
                maxchar = MAX_MAXCHAR(maxchar, argmaxchar);
                n += PyUnicode_GET_LENGTH(str);
                /* Remember the str and switch to the next slot */
                *callresult++ = str;
                break;
            }
            case 'U':
            {
                PyObject *obj = va_arg(count, PyObject *);
                assert(obj && _PyUnicode_CHECK(obj));
                if (PyUnicode_READY(obj) == -1)
                    goto fail;
                argmaxchar = PyUnicode_MAX_CHAR_VALUE(obj);
                maxchar = MAX_MAXCHAR(maxchar, argmaxchar);
                n += PyUnicode_GET_LENGTH(obj);
                break;
            }
            case 'V':
            {
                PyObject *obj = va_arg(count, PyObject *);
                const char *str = va_arg(count, const char *);
                PyObject *str_obj;
                assert(obj || str);
                assert(!obj || _PyUnicode_CHECK(obj));
                if (obj) {
                    if (PyUnicode_READY(obj) == -1)
                        goto fail;
                    argmaxchar = PyUnicode_MAX_CHAR_VALUE(obj);
                    maxchar = MAX_MAXCHAR(maxchar, argmaxchar);
                    n += PyUnicode_GET_LENGTH(obj);
                    *callresult++ = NULL;
                }
                else {
                    str_obj = PyUnicode_DecodeUTF8Stateful(str, strlen(str), "replace", NULL);
                    if (!str_obj)
                        goto fail;
                    if (PyUnicode_READY(str_obj) == -1) {
                        Py_DECREF(str_obj);
                        goto fail;
                    }
                    argmaxchar = PyUnicode_MAX_CHAR_VALUE(str_obj);
                    maxchar = MAX_MAXCHAR(maxchar, argmaxchar);
                    n += PyUnicode_GET_LENGTH(str_obj);
                    *callresult++ = str_obj;
                }
                break;
            }
            case 'S':
            {
                PyObject *obj = va_arg(count, PyObject *);
                PyObject *str;
                assert(obj);
                str = PyObject_Str(obj);
                if (!str)
                    goto fail;
                if (PyUnicode_READY(str) == -1) {
                    Py_DECREF(str);
                    goto fail;
                }
                argmaxchar = PyUnicode_MAX_CHAR_VALUE(str);
                maxchar = MAX_MAXCHAR(maxchar, argmaxchar);
                n += PyUnicode_GET_LENGTH(str);
                /* Remember the str and switch to the next slot */
                *callresult++ = str;
                break;
            }
            case 'R':
            {
                PyObject *obj = va_arg(count, PyObject *);
                PyObject *repr;
                assert(obj);
                repr = PyObject_Repr(obj);
                if (!repr)
                    goto fail;
                if (PyUnicode_READY(repr) == -1) {
                    Py_DECREF(repr);
                    goto fail;
                }
                argmaxchar = PyUnicode_MAX_CHAR_VALUE(repr);
                maxchar = MAX_MAXCHAR(maxchar, argmaxchar);
                n += PyUnicode_GET_LENGTH(repr);
                /* Remember the repr and switch to the next slot */
                *callresult++ = repr;
                break;
            }
            case 'A':
            {
                PyObject *obj = va_arg(count, PyObject *);
                PyObject *ascii;
                assert(obj);
                ascii = PyObject_ASCII(obj);
                if (!ascii)
                    goto fail;
                if (PyUnicode_READY(ascii) == -1) {
                    Py_DECREF(ascii);
                    goto fail;
                }
                argmaxchar = PyUnicode_MAX_CHAR_VALUE(ascii);
                maxchar = MAX_MAXCHAR(maxchar, argmaxchar);
                n += PyUnicode_GET_LENGTH(ascii);
                /* Remember the repr and switch to the next slot */
                *callresult++ = ascii;
                break;
            }
            default:
                /* if we stumble upon an unknown
                   formatting code, copy the rest of
                   the format string to the output
                   string. (we cannot just skip the
                   code, since there's no way to know
                   what's in the argument list) */
                n += strlen(p);
                goto expand;
            }
        } else
            n++;
    }
  expand:
    /* step 4: fill the buffer */
    /* Since we've analyzed how much space we need,
       we don't have to resize the string.
       There can be no errors beyond this point. */
    string = PyUnicode_New(n, maxchar);
    if (!string)
        goto fail;
    kind = PyUnicode_KIND(string);
    data = PyUnicode_DATA(string);
    callresult = callresults;
    numberresult = numberresults;

    for (i = 0, f = format; *f; f++) {
        if (*f == '%') {
            const char* p;

            p = f;
            f = parse_format_flags(f, NULL, NULL, NULL, NULL, NULL);
            /* checking for == because the last argument could be a empty
               string, which causes i to point to end, the assert at the end of
               the loop */
            assert(i <= PyUnicode_GET_LENGTH(string));

            switch (*f) {
            case 'c':
            {
                const int ordinal = va_arg(vargs, int);
                PyUnicode_WRITE(kind, data, i++, ordinal);
                break;
            }
            case 'i':
            case 'd':
            case 'u':
            case 'x':
            case 'p':
            {
                Py_ssize_t len;
                /* unused, since we already have the result */
                if (*f == 'p')
                    (void) va_arg(vargs, void *);
                else
                    (void) va_arg(vargs, int);
                /* extract the result from numberresults and append. */
                len = strlen(numberresult);
                unicode_write_cstr(string, i, numberresult, len);
                /* skip over the separating '\0' */
                i += len;
                numberresult += len;
                assert(*numberresult == '\0');
                numberresult++;
                assert(numberresult <= numberresults + numbersize);
                break;
            }
            case 's':
            {
                /* unused, since we already have the result */
                Py_ssize_t size;
                (void) va_arg(vargs, char *);
                size = PyUnicode_GET_LENGTH(*callresult);
                assert(PyUnicode_KIND(*callresult) <= PyUnicode_KIND(string));
                _PyUnicode_FastCopyCharacters(string, i, *callresult, 0, size);
                i += size;
                /* We're done with the unicode()/repr() => forget it */
                Py_DECREF(*callresult);
                /* switch to next unicode()/repr() result */
                ++callresult;
                break;
            }
            case 'U':
            {
                PyObject *obj = va_arg(vargs, PyObject *);
                Py_ssize_t size;
                assert(PyUnicode_KIND(obj) <= PyUnicode_KIND(string));
                size = PyUnicode_GET_LENGTH(obj);
                _PyUnicode_FastCopyCharacters(string, i, obj, 0, size);
                i += size;
                break;
            }
            case 'V':
            {
                Py_ssize_t size;
                PyObject *obj = va_arg(vargs, PyObject *);
                va_arg(vargs, const char *);
                if (obj) {
                    size = PyUnicode_GET_LENGTH(obj);
                    assert(PyUnicode_KIND(obj) <= PyUnicode_KIND(string));
                    _PyUnicode_FastCopyCharacters(string, i, obj, 0, size);
                    i += size;
                } else {
                    size = PyUnicode_GET_LENGTH(*callresult);
                    assert(PyUnicode_KIND(*callresult) <=
                           PyUnicode_KIND(string));
                    _PyUnicode_FastCopyCharacters(string, i, *callresult, 0, size);
                    i += size;
                    Py_DECREF(*callresult);
                }
                ++callresult;
                break;
            }
            case 'S':
            case 'R':
            case 'A':
            {
                Py_ssize_t size = PyUnicode_GET_LENGTH(*callresult);
                /* unused, since we already have the result */
                (void) va_arg(vargs, PyObject *);
                assert(PyUnicode_KIND(*callresult) <= PyUnicode_KIND(string));
                _PyUnicode_FastCopyCharacters(string, i, *callresult, 0,  size);
                i += size;
                /* We're done with the unicode()/repr() => forget it */
                Py_DECREF(*callresult);
                /* switch to next unicode()/repr() result */
                ++callresult;
                break;
            }
            case '%':
                PyUnicode_WRITE(kind, data, i++, '%');
                break;
            default:
            {
                Py_ssize_t len = strlen(p);
                unicode_write_cstr(string, i, p, len);
                i += len;
                assert(i == PyUnicode_GET_LENGTH(string));
                goto end;
            }
            }
        }
        else {
            assert(i < PyUnicode_GET_LENGTH(string));
            PyUnicode_WRITE(kind, data, i++, *f);
        }
    }
    assert(i == PyUnicode_GET_LENGTH(string));

  end:
    if (callresults)
        PyObject_Free(callresults);
    if (numberresults)
        PyObject_Free(numberresults);
    return unicode_result(string);
  fail:
    if (callresults) {
        PyObject **callresult2 = callresults;
        while (callresult2 < callresult) {
            Py_XDECREF(*callresult2);
            ++callresult2;
        }
        PyObject_Free(callresults);
    }
    if (numberresults)
        PyObject_Free(numberresults);
    return NULL;
}

PyObject *
PyUnicode_FromFormat(const char *format, ...)
{
    PyObject* ret;
    va_list vargs;

#ifdef HAVE_STDARG_PROTOTYPES
    va_start(vargs, format);
#else
    va_start(vargs);
#endif
    ret = PyUnicode_FromFormatV(format, vargs);
    va_end(vargs);
    return ret;
}

#ifdef HAVE_WCHAR_H

/* Helper function for PyUnicode_AsWideChar() and PyUnicode_AsWideCharString():
   convert a Unicode object to a wide character string.

   - If w is NULL: return the number of wide characters (including the null
     character) required to convert the unicode object. Ignore size argument.

   - Otherwise: return the number of wide characters (excluding the null
     character) written into w. Write at most size wide characters (including
     the null character). */
static Py_ssize_t
unicode_aswidechar(PyObject *unicode,
                   wchar_t *w,
                   Py_ssize_t size)
{
    Py_ssize_t res;
    const wchar_t *wstr;

    wstr = PyUnicode_AsUnicodeAndSize(unicode, &res);
    if (wstr == NULL)
        return -1;

    if (w != NULL) {
        if (size > res)
            size = res + 1;
        else
            res = size;
        Py_MEMCPY(w, wstr, size * sizeof(wchar_t));
        return res;
    }
    else
        return res + 1;
}

Py_ssize_t
PyUnicode_AsWideChar(PyObject *unicode,
                     wchar_t *w,
                     Py_ssize_t size)
{
    if (unicode == NULL) {
        PyErr_BadInternalCall();
        return -1;
    }
    return unicode_aswidechar(unicode, w, size);
}

wchar_t*
PyUnicode_AsWideCharString(PyObject *unicode,
                           Py_ssize_t *size)
{
    wchar_t* buffer;
    Py_ssize_t buflen;

    if (unicode == NULL) {
        PyErr_BadInternalCall();
        return NULL;
    }

    buflen = unicode_aswidechar(unicode, NULL, 0);
    if (buflen == -1)
        return NULL;
    if (PY_SSIZE_T_MAX / sizeof(wchar_t) < buflen) {
        PyErr_NoMemory();
        return NULL;
    }

    buffer = PyMem_MALLOC(buflen * sizeof(wchar_t));
    if (buffer == NULL) {
        PyErr_NoMemory();
        return NULL;
    }
    buflen = unicode_aswidechar(unicode, buffer, buflen);
    if (buflen == -1) {
        PyMem_FREE(buffer);
        return NULL;
    }
    if (size != NULL)
        *size = buflen;
    return buffer;
}

#endif /* HAVE_WCHAR_H */

PyObject *
PyUnicode_FromOrdinal(int ordinal)
{
    PyObject *v;
    if (ordinal < 0 || ordinal > MAX_UNICODE) {
        PyErr_SetString(PyExc_ValueError,
                        "chr() arg not in range(0x110000)");
        return NULL;
    }

    if (ordinal < 256)
        return get_latin1_char(ordinal);

    v = PyUnicode_New(1, ordinal);
    if (v == NULL)
        return NULL;
    PyUnicode_WRITE(PyUnicode_KIND(v), PyUnicode_DATA(v), 0, ordinal);
    assert(_PyUnicode_CheckConsistency(v, 1));
    return v;
}

PyObject *
PyUnicode_FromObject(register PyObject *obj)
{
    /* XXX Perhaps we should make this API an alias of
       PyObject_Str() instead ?! */
    if (PyUnicode_CheckExact(obj)) {
        if (PyUnicode_READY(obj) == -1)
            return NULL;
        Py_INCREF(obj);
        return obj;
    }
    if (PyUnicode_Check(obj)) {
        /* For a Unicode subtype that's not a Unicode object,
           return a true Unicode object with the same data. */
        return _PyUnicode_Copy(obj);
    }
    PyErr_Format(PyExc_TypeError,
                 "Can't convert '%.100s' object to str implicitly",
                 Py_TYPE(obj)->tp_name);
    return NULL;
}

PyObject *
PyUnicode_FromEncodedObject(register PyObject *obj,
                            const char *encoding,
                            const char *errors)
{
    Py_buffer buffer;
    PyObject *v;

    if (obj == NULL) {
        PyErr_BadInternalCall();
        return NULL;
    }

    /* Decoding bytes objects is the most common case and should be fast */
    if (PyBytes_Check(obj)) {
        if (PyBytes_GET_SIZE(obj) == 0) {
            Py_INCREF(unicode_empty);
            v = unicode_empty;
        }
        else {
            v = PyUnicode_Decode(
                    PyBytes_AS_STRING(obj), PyBytes_GET_SIZE(obj),
                    encoding, errors);
        }
        return v;
    }

    if (PyUnicode_Check(obj)) {
        PyErr_SetString(PyExc_TypeError,
                        "decoding str is not supported");
        return NULL;
    }

    /* Retrieve a bytes buffer view through the PEP 3118 buffer interface */
    if (PyObject_GetBuffer(obj, &buffer, PyBUF_SIMPLE) < 0) {
        PyErr_Format(PyExc_TypeError,
                     "coercing to str: need bytes, bytearray "
                     "or buffer-like object, %.80s found",
                     Py_TYPE(obj)->tp_name);
        return NULL;
    }

    if (buffer.len == 0) {
        Py_INCREF(unicode_empty);
        v = unicode_empty;
    }
    else
        v = PyUnicode_Decode((char*) buffer.buf, buffer.len, encoding, errors);

    PyBuffer_Release(&buffer);
    return v;
}

/* Convert encoding to lower case and replace '_' with '-' in order to
   catch e.g. UTF_8. Return 0 on error (encoding is longer than lower_len-1),
   1 on success. */
static int
normalize_encoding(const char *encoding,
                   char *lower,
                   size_t lower_len)
{
    const char *e;
    char *l;
    char *l_end;

    if (encoding == NULL) {
        strcpy(lower, "utf-8");
        return 1;
    }
    e = encoding;
    l = lower;
    l_end = &lower[lower_len - 1];
    while (*e) {
        if (l == l_end)
            return 0;
        if (Py_ISUPPER(*e)) {
            *l++ = Py_TOLOWER(*e++);
        }
        else if (*e == '_') {
            *l++ = '-';
            e++;
        }
        else {
            *l++ = *e++;
        }
    }
    *l = '\0';
    return 1;
}

PyObject *
PyUnicode_Decode(const char *s,
                 Py_ssize_t size,
                 const char *encoding,
                 const char *errors)
{
    PyObject *buffer = NULL, *unicode;
    Py_buffer info;
    char lower[11];  /* Enough for any encoding shortcut */

    /* Shortcuts for common default encodings */
    if (normalize_encoding(encoding, lower, sizeof(lower))) {
        if ((strcmp(lower, "utf-8") == 0) ||
            (strcmp(lower, "utf8") == 0))
            return PyUnicode_DecodeUTF8Stateful(s, size, errors, NULL);
        else if ((strcmp(lower, "latin-1") == 0) ||
                 (strcmp(lower, "latin1") == 0) ||
                 (strcmp(lower, "iso-8859-1") == 0))
            return PyUnicode_DecodeLatin1(s, size, errors);
#ifdef HAVE_MBCS
        else if (strcmp(lower, "mbcs") == 0)
            return PyUnicode_DecodeMBCS(s, size, errors);
#endif
        else if (strcmp(lower, "ascii") == 0)
            return PyUnicode_DecodeASCII(s, size, errors);
        else if (strcmp(lower, "utf-16") == 0)
            return PyUnicode_DecodeUTF16(s, size, errors, 0);
        else if (strcmp(lower, "utf-32") == 0)
            return PyUnicode_DecodeUTF32(s, size, errors, 0);
    }

    /* Decode via the codec registry */
    buffer = NULL;
    if (PyBuffer_FillInfo(&info, NULL, (void *)s, size, 1, PyBUF_FULL_RO) < 0)
        goto onError;
    buffer = PyMemoryView_FromBuffer(&info);
    if (buffer == NULL)
        goto onError;
    unicode = PyCodec_Decode(buffer, encoding, errors);
    if (unicode == NULL)
        goto onError;
    if (!PyUnicode_Check(unicode)) {
        PyErr_Format(PyExc_TypeError,
                     "decoder did not return a str object (type=%.400s)",
                     Py_TYPE(unicode)->tp_name);
        Py_DECREF(unicode);
        goto onError;
    }
    Py_DECREF(buffer);
    return unicode_result(unicode);

  onError:
    Py_XDECREF(buffer);
    return NULL;
}

PyObject *
PyUnicode_AsDecodedObject(PyObject *unicode,
                          const char *encoding,
                          const char *errors)
{
    PyObject *v;

    if (!PyUnicode_Check(unicode)) {
        PyErr_BadArgument();
        goto onError;
    }

    if (encoding == NULL)
        encoding = PyUnicode_GetDefaultEncoding();

    /* Decode via the codec registry */
    v = PyCodec_Decode(unicode, encoding, errors);
    if (v == NULL)
        goto onError;
    return unicode_result(v);

  onError:
    return NULL;
}

PyObject *
PyUnicode_AsDecodedUnicode(PyObject *unicode,
                           const char *encoding,
                           const char *errors)
{
    PyObject *v;

    if (!PyUnicode_Check(unicode)) {
        PyErr_BadArgument();
        goto onError;
    }

    if (encoding == NULL)
        encoding = PyUnicode_GetDefaultEncoding();

    /* Decode via the codec registry */
    v = PyCodec_Decode(unicode, encoding, errors);
    if (v == NULL)
        goto onError;
    if (!PyUnicode_Check(v)) {
        PyErr_Format(PyExc_TypeError,
                     "decoder did not return a str object (type=%.400s)",
                     Py_TYPE(v)->tp_name);
        Py_DECREF(v);
        goto onError;
    }
    return unicode_result(v);

  onError:
    return NULL;
}

PyObject *
PyUnicode_Encode(const Py_UNICODE *s,
                 Py_ssize_t size,
                 const char *encoding,
                 const char *errors)
{
    PyObject *v, *unicode;

    unicode = PyUnicode_FromUnicode(s, size);
    if (unicode == NULL)
        return NULL;
    v = PyUnicode_AsEncodedString(unicode, encoding, errors);
    Py_DECREF(unicode);
    return v;
}

PyObject *
PyUnicode_AsEncodedObject(PyObject *unicode,
                          const char *encoding,
                          const char *errors)
{
    PyObject *v;

    if (!PyUnicode_Check(unicode)) {
        PyErr_BadArgument();
        goto onError;
    }

    if (encoding == NULL)
        encoding = PyUnicode_GetDefaultEncoding();

    /* Encode via the codec registry */
    v = PyCodec_Encode(unicode, encoding, errors);
    if (v == NULL)
        goto onError;
    return v;

  onError:
    return NULL;
}

static size_t
wcstombs_errorpos(const wchar_t *wstr)
{
    size_t len;
#if SIZEOF_WCHAR_T == 2
    wchar_t buf[3];
#else
    wchar_t buf[2];
#endif
    char outbuf[MB_LEN_MAX];
    const wchar_t *start, *previous;

#if SIZEOF_WCHAR_T == 2
    buf[2] = 0;
#else
    buf[1] = 0;
#endif
    start = wstr;
    while (*wstr != L'\0')
    {
        previous = wstr;
#if SIZEOF_WCHAR_T == 2
        if (Py_UNICODE_IS_HIGH_SURROGATE(wstr[0])
            && Py_UNICODE_IS_LOW_SURROGATE(wstr[1]))
        {
            buf[0] = wstr[0];
            buf[1] = wstr[1];
            wstr += 2;
        }
        else {
            buf[0] = *wstr;
            buf[1] = 0;
            wstr++;
        }
#else
        buf[0] = *wstr;
        wstr++;
#endif
        len = wcstombs(outbuf, buf, sizeof(outbuf));
        if (len == (size_t)-1)
            return previous - start;
    }

    /* failed to find the unencodable character */
    return 0;
}

static int
locale_error_handler(const char *errors, int *surrogateescape)
{
    if (errors == NULL) {
        *surrogateescape = 0;
        return 0;
    }

    if (strcmp(errors, "strict") == 0) {
        *surrogateescape = 0;
        return 0;
    }
    if (strcmp(errors, "surrogateescape") == 0) {
        *surrogateescape = 1;
        return 0;
    }
    PyErr_Format(PyExc_ValueError,
                 "only 'strict' and 'surrogateescape' error handlers "
                 "are supported, not '%s'",
                 errors);
    return -1;
}

PyObject *
PyUnicode_EncodeLocale(PyObject *unicode, const char *errors)
{
    Py_ssize_t wlen, wlen2;
    wchar_t *wstr;
    PyObject *bytes = NULL;
    char *errmsg;
    PyObject *reason;
    PyObject *exc;
    size_t error_pos;
    int surrogateescape;

    if (locale_error_handler(errors, &surrogateescape) < 0)
        return NULL;

    wstr = PyUnicode_AsWideCharString(unicode, &wlen);
    if (wstr == NULL)
        return NULL;

    wlen2 = wcslen(wstr);
    if (wlen2 != wlen) {
        PyMem_Free(wstr);
        PyErr_SetString(PyExc_TypeError, "embedded null character");
        return NULL;
    }

    if (surrogateescape) {
        /* locale encoding with surrogateescape */
        char *str;

        str = _Py_wchar2char(wstr, &error_pos);
        if (str == NULL) {
            if (error_pos == (size_t)-1) {
                PyErr_NoMemory();
                PyMem_Free(wstr);
                return NULL;
            }
            else {
                goto encode_error;
            }
        }
        PyMem_Free(wstr);

        bytes = PyBytes_FromString(str);
        PyMem_Free(str);
    }
    else {
        size_t len, len2;

        len = wcstombs(NULL, wstr, 0);
        if (len == (size_t)-1) {
            error_pos = (size_t)-1;
            goto encode_error;
        }

        bytes = PyBytes_FromStringAndSize(NULL, len);
        if (bytes == NULL) {
            PyMem_Free(wstr);
            return NULL;
        }

        len2 = wcstombs(PyBytes_AS_STRING(bytes), wstr, len+1);
        if (len2 == (size_t)-1 || len2 > len) {
            error_pos = (size_t)-1;
            goto encode_error;
        }
        PyMem_Free(wstr);
    }
    return bytes;

encode_error:
    errmsg = strerror(errno);
    assert(errmsg != NULL);

    if (error_pos == (size_t)-1)
        error_pos = wcstombs_errorpos(wstr);

    PyMem_Free(wstr);
    Py_XDECREF(bytes);

    if (errmsg != NULL) {
        size_t errlen;
        wstr = _Py_char2wchar(errmsg, &errlen);
        if (wstr != NULL) {
            reason = PyUnicode_FromWideChar(wstr, errlen);
            PyMem_Free(wstr);
        } else
            errmsg = NULL;
    }
    if (errmsg == NULL)
        reason = PyUnicode_FromString(
            "wcstombs() encountered an unencodable "
            "wide character");
    if (reason == NULL)
        return NULL;

    exc = PyObject_CallFunction(PyExc_UnicodeEncodeError, "sOnnO",
                                "locale", unicode,
                                (Py_ssize_t)error_pos,
                                (Py_ssize_t)(error_pos+1),
                                reason);
    Py_DECREF(reason);
    if (exc != NULL) {
        PyCodec_StrictErrors(exc);
        Py_XDECREF(exc);
    }
    return NULL;
}

PyObject *
PyUnicode_EncodeFSDefault(PyObject *unicode)
{
#ifdef HAVE_MBCS
    return PyUnicode_EncodeCodePage(CP_ACP, unicode, NULL);
#elif defined(__APPLE__)
    return _PyUnicode_AsUTF8String(unicode, "surrogateescape");
#else
    PyInterpreterState *interp = PyThreadState_GET()->interp;
    /* Bootstrap check: if the filesystem codec is implemented in Python, we
       cannot use it to encode and decode filenames before it is loaded. Load
       the Python codec requires to encode at least its own filename. Use the C
       version of the locale codec until the codec registry is initialized and
       the Python codec is loaded.

       Py_FileSystemDefaultEncoding is shared between all interpreters, we
       cannot only rely on it: check also interp->fscodec_initialized for
       subinterpreters. */
    if (Py_FileSystemDefaultEncoding && interp->fscodec_initialized) {
        return PyUnicode_AsEncodedString(unicode,
                                         Py_FileSystemDefaultEncoding,
                                         "surrogateescape");
    }
    else {
        return PyUnicode_EncodeLocale(unicode, "surrogateescape");
    }
#endif
}

PyObject *
PyUnicode_AsEncodedString(PyObject *unicode,
                          const char *encoding,
                          const char *errors)
{
    PyObject *v;
    char lower[11];  /* Enough for any encoding shortcut */

    if (!PyUnicode_Check(unicode)) {
        PyErr_BadArgument();
        return NULL;
    }

    /* Shortcuts for common default encodings */
    if (normalize_encoding(encoding, lower, sizeof(lower))) {
        if ((strcmp(lower, "utf-8") == 0) ||
            (strcmp(lower, "utf8") == 0))
        {
            if (errors == NULL || strcmp(errors, "strict") == 0)
                return _PyUnicode_AsUTF8String(unicode, NULL);
            else
                return _PyUnicode_AsUTF8String(unicode, errors);
        }
        else if ((strcmp(lower, "latin-1") == 0) ||
                 (strcmp(lower, "latin1") == 0) ||
                 (strcmp(lower, "iso-8859-1") == 0))
            return _PyUnicode_AsLatin1String(unicode, errors);
#ifdef HAVE_MBCS
        else if (strcmp(lower, "mbcs") == 0)
            return PyUnicode_EncodeCodePage(CP_ACP, unicode, errors);
#endif
        else if (strcmp(lower, "ascii") == 0)
            return _PyUnicode_AsASCIIString(unicode, errors);
    }

    /* Encode via the codec registry */
    v = PyCodec_Encode(unicode, encoding, errors);
    if (v == NULL)
        return NULL;

    /* The normal path */
    if (PyBytes_Check(v))
        return v;

    /* If the codec returns a buffer, raise a warning and convert to bytes */
    if (PyByteArray_Check(v)) {
        int error;
        PyObject *b;

        error = PyErr_WarnFormat(PyExc_RuntimeWarning, 1,
            "encoder %s returned bytearray instead of bytes",
            encoding);
        if (error) {
            Py_DECREF(v);
            return NULL;
        }

        b = PyBytes_FromStringAndSize(PyByteArray_AS_STRING(v), Py_SIZE(v));
        Py_DECREF(v);
        return b;
    }

    PyErr_Format(PyExc_TypeError,
                 "encoder did not return a bytes object (type=%.400s)",
                 Py_TYPE(v)->tp_name);
    Py_DECREF(v);
    return NULL;
}

PyObject *
PyUnicode_AsEncodedUnicode(PyObject *unicode,
                           const char *encoding,
                           const char *errors)
{
    PyObject *v;

    if (!PyUnicode_Check(unicode)) {
        PyErr_BadArgument();
        goto onError;
    }

    if (encoding == NULL)
        encoding = PyUnicode_GetDefaultEncoding();

    /* Encode via the codec registry */
    v = PyCodec_Encode(unicode, encoding, errors);
    if (v == NULL)
        goto onError;
    if (!PyUnicode_Check(v)) {
        PyErr_Format(PyExc_TypeError,
                     "encoder did not return an str object (type=%.400s)",
                     Py_TYPE(v)->tp_name);
        Py_DECREF(v);
        goto onError;
    }
    return v;

  onError:
    return NULL;
}

static size_t
mbstowcs_errorpos(const char *str, size_t len)
{
#ifdef HAVE_MBRTOWC
    const char *start = str;
    mbstate_t mbs;
    size_t converted;
    wchar_t ch;

    memset(&mbs, 0, sizeof mbs);
    while (len)
    {
        converted = mbrtowc(&ch, (char*)str, len, &mbs);
        if (converted == 0)
            /* Reached end of string */
            break;
        if (converted == (size_t)-1 || converted == (size_t)-2) {
            /* Conversion error or incomplete character */
            return str - start;
        }
        else {
            str += converted;
            len -= converted;
        }
    }
    /* failed to find the undecodable byte sequence */
    return 0;
#endif
    return 0;
}

PyObject*
PyUnicode_DecodeLocaleAndSize(const char *str, Py_ssize_t len,
                              const char *errors)
{
    wchar_t smallbuf[256];
    size_t smallbuf_len = Py_ARRAY_LENGTH(smallbuf);
    wchar_t *wstr;
    size_t wlen, wlen2;
    PyObject *unicode;
    int surrogateescape;
    size_t error_pos;
    char *errmsg;
    PyObject *reason, *exc;

    if (locale_error_handler(errors, &surrogateescape) < 0)
        return NULL;

    if (str[len] != '\0' || len != strlen(str)) {
        PyErr_SetString(PyExc_TypeError, "embedded null character");
        return NULL;
    }

    if (surrogateescape)
    {
        wstr = _Py_char2wchar(str, &wlen);
        if (wstr == NULL) {
            if (wlen == (size_t)-1)
                PyErr_NoMemory();
            else
                PyErr_SetFromErrno(PyExc_OSError);
            return NULL;
        }

        unicode = PyUnicode_FromWideChar(wstr, wlen);
        PyMem_Free(wstr);
    }
    else {
#ifndef HAVE_BROKEN_MBSTOWCS
        wlen = mbstowcs(NULL, str, 0);
#else
        wlen = len;
#endif
        if (wlen == (size_t)-1)
            goto decode_error;
        if (wlen+1 <= smallbuf_len) {
            wstr = smallbuf;
        }
        else {
            if (wlen > PY_SSIZE_T_MAX / sizeof(wchar_t) - 1)
                return PyErr_NoMemory();

            wstr = PyMem_Malloc((wlen+1) * sizeof(wchar_t));
            if (!wstr)
                return PyErr_NoMemory();
        }

        /* This shouldn't fail now */
        wlen2 = mbstowcs(wstr, str, wlen+1);
        if (wlen2 == (size_t)-1) {
            if (wstr != smallbuf)
                PyMem_Free(wstr);
            goto decode_error;
        }
#ifdef HAVE_BROKEN_MBSTOWCS
        assert(wlen2 == wlen);
#endif
        unicode = PyUnicode_FromWideChar(wstr, wlen2);
        if (wstr != smallbuf)
            PyMem_Free(wstr);
    }
    return unicode;

decode_error:
    errmsg = strerror(errno);
    assert(errmsg != NULL);

    error_pos = mbstowcs_errorpos(str, len);
    if (errmsg != NULL) {
        size_t errlen;
        wstr = _Py_char2wchar(errmsg, &errlen);
        if (wstr != NULL) {
            reason = PyUnicode_FromWideChar(wstr, errlen);
            PyMem_Free(wstr);
        } else
            errmsg = NULL;
    }
    if (errmsg == NULL)
        reason = PyUnicode_FromString(
            "mbstowcs() encountered an invalid multibyte sequence");
    if (reason == NULL)
        return NULL;

    exc = PyObject_CallFunction(PyExc_UnicodeDecodeError, "sy#nnO",
                                "locale", str, len,
                                (Py_ssize_t)error_pos,
                                (Py_ssize_t)(error_pos+1),
                                reason);
    Py_DECREF(reason);
    if (exc != NULL) {
        PyCodec_StrictErrors(exc);
        Py_XDECREF(exc);
    }
    return NULL;
}

PyObject*
PyUnicode_DecodeLocale(const char *str, const char *errors)
{
    Py_ssize_t size = (Py_ssize_t)strlen(str);
    return PyUnicode_DecodeLocaleAndSize(str, size, errors);
}


PyObject*
PyUnicode_DecodeFSDefault(const char *s) {
    Py_ssize_t size = (Py_ssize_t)strlen(s);
    return PyUnicode_DecodeFSDefaultAndSize(s, size);
}

PyObject*
PyUnicode_DecodeFSDefaultAndSize(const char *s, Py_ssize_t size)
{
#ifdef HAVE_MBCS
    return PyUnicode_DecodeMBCS(s, size, NULL);
#elif defined(__APPLE__)
    return PyUnicode_DecodeUTF8Stateful(s, size, "surrogateescape", NULL);
#else
    PyInterpreterState *interp = PyThreadState_GET()->interp;
    /* Bootstrap check: if the filesystem codec is implemented in Python, we
       cannot use it to encode and decode filenames before it is loaded. Load
       the Python codec requires to encode at least its own filename. Use the C
       version of the locale codec until the codec registry is initialized and
       the Python codec is loaded.

       Py_FileSystemDefaultEncoding is shared between all interpreters, we
       cannot only rely on it: check also interp->fscodec_initialized for
       subinterpreters. */
    if (Py_FileSystemDefaultEncoding && interp->fscodec_initialized) {
        return PyUnicode_Decode(s, size,
                                Py_FileSystemDefaultEncoding,
                                "surrogateescape");
    }
    else {
        return PyUnicode_DecodeLocaleAndSize(s, size, "surrogateescape");
    }
#endif
}


int
_PyUnicode_HasNULChars(PyObject* s)
{
    static PyObject *nul = NULL;

    if (nul == NULL)
        nul = PyUnicode_FromStringAndSize("\0", 1);
    if (nul == NULL)
        return -1;
    return PyUnicode_Contains(s, nul);
}


int
PyUnicode_FSConverter(PyObject* arg, void* addr)
{
    PyObject *output = NULL;
    Py_ssize_t size;
    void *data;
    if (arg == NULL) {
        Py_DECREF(*(PyObject**)addr);
        return 1;
    }
    if (PyBytes_Check(arg)) {
        output = arg;
        Py_INCREF(output);
    }
    else {
        arg = PyUnicode_FromObject(arg);
        if (!arg)
            return 0;
        output = PyUnicode_EncodeFSDefault(arg);
        Py_DECREF(arg);
        if (!output)
            return 0;
        if (!PyBytes_Check(output)) {
            Py_DECREF(output);
            PyErr_SetString(PyExc_TypeError, "encoder failed to return bytes");
            return 0;
        }
    }
    size = PyBytes_GET_SIZE(output);
    data = PyBytes_AS_STRING(output);
    if (size != strlen(data)) {
        PyErr_SetString(PyExc_TypeError, "embedded NUL character");
        Py_DECREF(output);
        return 0;
    }
    *(PyObject**)addr = output;
    return Py_CLEANUP_SUPPORTED;
}


int
PyUnicode_FSDecoder(PyObject* arg, void* addr)
{
    PyObject *output = NULL;
    if (arg == NULL) {
        Py_DECREF(*(PyObject**)addr);
        return 1;
    }
    if (PyUnicode_Check(arg)) {
        if (PyUnicode_READY(arg) == -1)
            return 0;
        output = arg;
        Py_INCREF(output);
    }
    else {
        arg = PyBytes_FromObject(arg);
        if (!arg)
            return 0;
        output = PyUnicode_DecodeFSDefaultAndSize(PyBytes_AS_STRING(arg),
                                                  PyBytes_GET_SIZE(arg));
        Py_DECREF(arg);
        if (!output)
            return 0;
        if (!PyUnicode_Check(output)) {
            Py_DECREF(output);
            PyErr_SetString(PyExc_TypeError, "decoder failed to return unicode");
            return 0;
        }
    }
    if (PyUnicode_READY(output) == -1) {
        Py_DECREF(output);
        return 0;
    }
    if (findchar(PyUnicode_DATA(output), PyUnicode_KIND(output),
                 PyUnicode_GET_LENGTH(output), 0, 1) >= 0) {
        PyErr_SetString(PyExc_TypeError, "embedded NUL character");
        Py_DECREF(output);
        return 0;
    }
    *(PyObject**)addr = output;
    return Py_CLEANUP_SUPPORTED;
}


char*
PyUnicode_AsUTF8AndSize(PyObject *unicode, Py_ssize_t *psize)
{
    PyObject *bytes;

    if (!PyUnicode_Check(unicode)) {
        PyErr_BadArgument();
        return NULL;
    }
    if (PyUnicode_READY(unicode) == -1)
        return NULL;

    if (PyUnicode_UTF8(unicode) == NULL) {
        assert(!PyUnicode_IS_COMPACT_ASCII(unicode));
        bytes = _PyUnicode_AsUTF8String(unicode, "strict");
        if (bytes == NULL)
            return NULL;
        _PyUnicode_UTF8(unicode) = PyObject_MALLOC(PyBytes_GET_SIZE(bytes) + 1);
        if (_PyUnicode_UTF8(unicode) == NULL) {
            Py_DECREF(bytes);
            return NULL;
        }
        _PyUnicode_UTF8_LENGTH(unicode) = PyBytes_GET_SIZE(bytes);
        Py_MEMCPY(_PyUnicode_UTF8(unicode),
                  PyBytes_AS_STRING(bytes),
                  _PyUnicode_UTF8_LENGTH(unicode) + 1);
        Py_DECREF(bytes);
    }

    if (psize)
        *psize = PyUnicode_UTF8_LENGTH(unicode);
    return PyUnicode_UTF8(unicode);
}

char*
PyUnicode_AsUTF8(PyObject *unicode)
{
    return PyUnicode_AsUTF8AndSize(unicode, NULL);
}

Py_UNICODE *
PyUnicode_AsUnicodeAndSize(PyObject *unicode, Py_ssize_t *size)
{
    const unsigned char *one_byte;
#if SIZEOF_WCHAR_T == 4
    const Py_UCS2 *two_bytes;
#else
    const Py_UCS4 *four_bytes;
    const Py_UCS4 *ucs4_end;
    Py_ssize_t num_surrogates;
#endif
    wchar_t *w;
    wchar_t *wchar_end;

    if (!PyUnicode_Check(unicode)) {
        PyErr_BadArgument();
        return NULL;
    }
    if (_PyUnicode_WSTR(unicode) == NULL) {
        /* Non-ASCII compact unicode object */
        assert(_PyUnicode_KIND(unicode) != 0);
        assert(PyUnicode_IS_READY(unicode));

        if (PyUnicode_KIND(unicode) == PyUnicode_4BYTE_KIND) {
#if SIZEOF_WCHAR_T == 2
            four_bytes = PyUnicode_4BYTE_DATA(unicode);
            ucs4_end = four_bytes + _PyUnicode_LENGTH(unicode);
            num_surrogates = 0;

            for (; four_bytes < ucs4_end; ++four_bytes) {
                if (*four_bytes > 0xFFFF)
                    ++num_surrogates;
            }

            _PyUnicode_WSTR(unicode) = (wchar_t *) PyObject_MALLOC(
                    sizeof(wchar_t) * (_PyUnicode_LENGTH(unicode) + 1 + num_surrogates));
            if (!_PyUnicode_WSTR(unicode)) {
                PyErr_NoMemory();
                return NULL;
            }
            _PyUnicode_WSTR_LENGTH(unicode) = _PyUnicode_LENGTH(unicode) + num_surrogates;

            w = _PyUnicode_WSTR(unicode);
            wchar_end = w + _PyUnicode_WSTR_LENGTH(unicode);
            four_bytes = PyUnicode_4BYTE_DATA(unicode);
            for (; four_bytes < ucs4_end; ++four_bytes, ++w) {
                if (*four_bytes > 0xFFFF) {
                    assert(*four_bytes <= MAX_UNICODE);
                    /* encode surrogate pair in this case */
                    *w++ = Py_UNICODE_HIGH_SURROGATE(*four_bytes);
                    *w   = Py_UNICODE_LOW_SURROGATE(*four_bytes);
                }
                else
                    *w = *four_bytes;

                if (w > wchar_end) {
                    assert(0 && "Miscalculated string end");
                }
            }
            *w = 0;
#else
            /* sizeof(wchar_t) == 4 */
            Py_FatalError("Impossible unicode object state, wstr and str "
                          "should share memory already.");
            return NULL;
#endif
        }
        else {
            _PyUnicode_WSTR(unicode) = (wchar_t *) PyObject_MALLOC(sizeof(wchar_t) *
                                                  (_PyUnicode_LENGTH(unicode) + 1));
            if (!_PyUnicode_WSTR(unicode)) {
                PyErr_NoMemory();
                return NULL;
            }
            if (!PyUnicode_IS_COMPACT_ASCII(unicode))
                _PyUnicode_WSTR_LENGTH(unicode) = _PyUnicode_LENGTH(unicode);
            w = _PyUnicode_WSTR(unicode);
            wchar_end = w + _PyUnicode_LENGTH(unicode);

            if (PyUnicode_KIND(unicode) == PyUnicode_1BYTE_KIND) {
                one_byte = PyUnicode_1BYTE_DATA(unicode);
                for (; w < wchar_end; ++one_byte, ++w)
                    *w = *one_byte;
                /* null-terminate the wstr */
                *w = 0;
            }
            else if (PyUnicode_KIND(unicode) == PyUnicode_2BYTE_KIND) {
#if SIZEOF_WCHAR_T == 4
                two_bytes = PyUnicode_2BYTE_DATA(unicode);
                for (; w < wchar_end; ++two_bytes, ++w)
                    *w = *two_bytes;
                /* null-terminate the wstr */
                *w = 0;
#else
                /* sizeof(wchar_t) == 2 */
                PyObject_FREE(_PyUnicode_WSTR(unicode));
                _PyUnicode_WSTR(unicode) = NULL;
                Py_FatalError("Impossible unicode object state, wstr "
                              "and str should share memory already.");
                return NULL;
#endif
            }
            else {
                assert(0 && "This should never happen.");
            }
        }
    }
    if (size != NULL)
        *size = PyUnicode_WSTR_LENGTH(unicode);
    return _PyUnicode_WSTR(unicode);
}

Py_UNICODE *
PyUnicode_AsUnicode(PyObject *unicode)
{
    return PyUnicode_AsUnicodeAndSize(unicode, NULL);
}


Py_ssize_t
PyUnicode_GetSize(PyObject *unicode)
{
    if (!PyUnicode_Check(unicode)) {
        PyErr_BadArgument();
        goto onError;
    }
    return PyUnicode_GET_SIZE(unicode);

  onError:
    return -1;
}

Py_ssize_t
PyUnicode_GetLength(PyObject *unicode)
{
    if (!PyUnicode_Check(unicode)) {
        PyErr_BadArgument();
        return -1;
    }
    if (PyUnicode_READY(unicode) == -1)
        return -1;
    return PyUnicode_GET_LENGTH(unicode);
}

Py_UCS4
PyUnicode_ReadChar(PyObject *unicode, Py_ssize_t index)
{
    if (!PyUnicode_Check(unicode) || PyUnicode_READY(unicode) == -1) {
        PyErr_BadArgument();
        return (Py_UCS4)-1;
    }
    if (index < 0 || index >= PyUnicode_GET_LENGTH(unicode)) {
        PyErr_SetString(PyExc_IndexError, "string index out of range");
        return (Py_UCS4)-1;
    }
    return PyUnicode_READ_CHAR(unicode, index);
}

int
PyUnicode_WriteChar(PyObject *unicode, Py_ssize_t index, Py_UCS4 ch)
{
    if (!PyUnicode_Check(unicode) || !PyUnicode_IS_COMPACT(unicode)) {
        PyErr_BadArgument();
        return -1;
    }
    assert(PyUnicode_IS_READY(unicode));
    if (index < 0 || index >= PyUnicode_GET_LENGTH(unicode)) {
        PyErr_SetString(PyExc_IndexError, "string index out of range");
        return -1;
    }
    if (unicode_check_modifiable(unicode))
        return -1;
    if (ch > PyUnicode_MAX_CHAR_VALUE(unicode)) {
        PyErr_SetString(PyExc_ValueError, "character out of range");
        return -1;
    }
    PyUnicode_WRITE(PyUnicode_KIND(unicode), PyUnicode_DATA(unicode),
                    index, ch);
    return 0;
}

const char *
PyUnicode_GetDefaultEncoding(void)
{
    return "utf-8";
}

/* create or adjust a UnicodeDecodeError */
static void
make_decode_exception(PyObject **exceptionObject,
                      const char *encoding,
                      const char *input, Py_ssize_t length,
                      Py_ssize_t startpos, Py_ssize_t endpos,
                      const char *reason)
{
    if (*exceptionObject == NULL) {
        *exceptionObject = PyUnicodeDecodeError_Create(
            encoding, input, length, startpos, endpos, reason);
    }
    else {
        if (PyUnicodeDecodeError_SetStart(*exceptionObject, startpos))
            goto onError;
        if (PyUnicodeDecodeError_SetEnd(*exceptionObject, endpos))
            goto onError;
        if (PyUnicodeDecodeError_SetReason(*exceptionObject, reason))
            goto onError;
    }
    return;

onError:
    Py_DECREF(*exceptionObject);
    *exceptionObject = NULL;
}

/* error handling callback helper:
   build arguments, call the callback and check the arguments,
   if no exception occurred, copy the replacement to the output
   and adjust various state variables.
   return 0 on success, -1 on error
*/

static int
unicode_decode_call_errorhandler(const char *errors, PyObject **errorHandler,
                                 const char *encoding, const char *reason,
                                 const char **input, const char **inend, Py_ssize_t *startinpos,
                                 Py_ssize_t *endinpos, PyObject **exceptionObject, const char **inptr,
                                 PyObject **output, Py_ssize_t *outpos)
{
    static char *argparse = "O!n;decoding error handler must return (str, int) tuple";

    PyObject *restuple = NULL;
    PyObject *repunicode = NULL;
    Py_ssize_t outsize;
    Py_ssize_t insize;
    Py_ssize_t requiredsize;
    Py_ssize_t newpos;
    PyObject *inputobj = NULL;
    int res = -1;

    if (_PyUnicode_KIND(*output) != PyUnicode_WCHAR_KIND)
        outsize = PyUnicode_GET_LENGTH(*output);
    else
        outsize = _PyUnicode_WSTR_LENGTH(*output);

    if (*errorHandler == NULL) {
        *errorHandler = PyCodec_LookupError(errors);
        if (*errorHandler == NULL)
            goto onError;
    }

    make_decode_exception(exceptionObject,
        encoding,
        *input, *inend - *input,
        *startinpos, *endinpos,
        reason);
    if (*exceptionObject == NULL)
        goto onError;

    restuple = PyObject_CallFunctionObjArgs(*errorHandler, *exceptionObject, NULL);
    if (restuple == NULL)
        goto onError;
    if (!PyTuple_Check(restuple)) {
        PyErr_SetString(PyExc_TypeError, &argparse[4]);
        goto onError;
    }
    if (!PyArg_ParseTuple(restuple, argparse, &PyUnicode_Type, &repunicode, &newpos))
        goto onError;
    if (PyUnicode_READY(repunicode) == -1)
        goto onError;

    /* Copy back the bytes variables, which might have been modified by the
       callback */
    inputobj = PyUnicodeDecodeError_GetObject(*exceptionObject);
    if (!inputobj)
        goto onError;
    if (!PyBytes_Check(inputobj)) {
        PyErr_Format(PyExc_TypeError, "exception attribute object must be bytes");
    }
    *input = PyBytes_AS_STRING(inputobj);
    insize = PyBytes_GET_SIZE(inputobj);
    *inend = *input + insize;
    /* we can DECREF safely, as the exception has another reference,
       so the object won't go away. */
    Py_DECREF(inputobj);

    if (newpos<0)
        newpos = insize+newpos;
    if (newpos<0 || newpos>insize) {
        PyErr_Format(PyExc_IndexError, "position %zd from error handler out of bounds", newpos);
        goto onError;
    }

    if (_PyUnicode_KIND(*output) != PyUnicode_WCHAR_KIND) {
        /* need more space? (at least enough for what we
           have+the replacement+the rest of the string (starting
           at the new input position), so we won't have to check space
           when there are no errors in the rest of the string) */
        Py_ssize_t replen = PyUnicode_GET_LENGTH(repunicode);
        requiredsize = *outpos + replen + insize-newpos;
        if (requiredsize > outsize) {
            if (requiredsize<2*outsize)
                requiredsize = 2*outsize;
            if (unicode_resize(output, requiredsize) < 0)
                goto onError;
        }
        if (unicode_widen(output, *outpos,
                          PyUnicode_MAX_CHAR_VALUE(repunicode)) < 0)
            goto onError;
        _PyUnicode_FastCopyCharacters(*output, *outpos, repunicode, 0, replen);
        *outpos += replen;
    }
    else {
        wchar_t *repwstr;
        Py_ssize_t repwlen;
        repwstr = PyUnicode_AsUnicodeAndSize(repunicode, &repwlen);
        if (repwstr == NULL)
            goto onError;
        /* need more space? (at least enough for what we
           have+the replacement+the rest of the string (starting
           at the new input position), so we won't have to check space
           when there are no errors in the rest of the string) */
        requiredsize = *outpos + repwlen + insize-newpos;
        if (requiredsize > outsize) {
            if (requiredsize < 2*outsize)
                requiredsize = 2*outsize;
            if (unicode_resize(output, requiredsize) < 0)
                goto onError;
        }
        wcsncpy(_PyUnicode_WSTR(*output) + *outpos, repwstr, repwlen);
        *outpos += repwlen;
    }
    *endinpos = newpos;
    *inptr = *input + newpos;

    /* we made it! */
    res = 0;

  onError:
    Py_XDECREF(restuple);
    return res;
}

/* --- UTF-7 Codec -------------------------------------------------------- */

/* See RFC2152 for details.  We encode conservatively and decode liberally. */

/* Three simple macros defining base-64. */

/* Is c a base-64 character? */

#define IS_BASE64(c) \
    (((c) >= 'A' && (c) <= 'Z') ||     \
     ((c) >= 'a' && (c) <= 'z') ||     \
     ((c) >= '0' && (c) <= '9') ||     \
     (c) == '+' || (c) == '/')

/* given that c is a base-64 character, what is its base-64 value? */

#define FROM_BASE64(c)                                                  \
    (((c) >= 'A' && (c) <= 'Z') ? (c) - 'A' :                           \
     ((c) >= 'a' && (c) <= 'z') ? (c) - 'a' + 26 :                      \
     ((c) >= '0' && (c) <= '9') ? (c) - '0' + 52 :                      \
     (c) == '+' ? 62 : 63)

/* What is the base-64 character of the bottom 6 bits of n? */

#define TO_BASE64(n)  \
    ("ABCDEFGHIJKLMNOPQRSTUVWXYZabcdefghijklmnopqrstuvwxyz0123456789+/"[(n) & 0x3f])

/* DECODE_DIRECT: this byte encountered in a UTF-7 string should be
 * decoded as itself.  We are permissive on decoding; the only ASCII
 * byte not decoding to itself is the + which begins a base64
 * string. */

#define DECODE_DIRECT(c)                                \
    ((c) <= 127 && (c) != '+')

/* The UTF-7 encoder treats ASCII characters differently according to
 * whether they are Set D, Set O, Whitespace, or special (i.e. none of
 * the above).  See RFC2152.  This array identifies these different
 * sets:
 * 0 : "Set D"
 *     alphanumeric and '(),-./:?
 * 1 : "Set O"
 *     !"#$%&*;<=>@[]^_`{|}
 * 2 : "whitespace"
 *     ht nl cr sp
 * 3 : special (must be base64 encoded)
 *     everything else (i.e. +\~ and non-printing codes 0-8 11-12 14-31 127)
 */

static
char utf7_category[128] = {
/* nul soh stx etx eot enq ack bel bs  ht  nl  vt  np  cr  so  si  */
    3,  3,  3,  3,  3,  3,  3,  3,  3,  2,  2,  3,  3,  2,  3,  3,
/* dle dc1 dc2 dc3 dc4 nak syn etb can em  sub esc fs  gs  rs  us  */
    3,  3,  3,  3,  3,  3,  3,  3,  3,  3,  3,  3,  3,  3,  3,  3,
/* sp   !   "   #   $   %   &   '   (   )   *   +   ,   -   .   /  */
    2,  1,  1,  1,  1,  1,  1,  0,  0,  0,  1,  3,  0,  0,  0,  0,
/*  0   1   2   3   4   5   6   7   8   9   :   ;   <   =   >   ?  */
    0,  0,  0,  0,  0,  0,  0,  0,  0,  0,  0,  1,  1,  1,  1,  0,
/*  @   A   B   C   D   E   F   G   H   I   J   K   L   M   N   O  */
    1,  0,  0,  0,  0,  0,  0,  0,  0,  0,  0,  0,  0,  0,  0,  0,
/*  P   Q   R   S   T   U   V   W   X   Y   Z   [   \   ]   ^   _  */
    0,  0,  0,  0,  0,  0,  0,  0,  0,  0,  0,  1,  3,  1,  1,  1,
/*  `   a   b   c   d   e   f   g   h   i   j   k   l   m   n   o  */
    1,  0,  0,  0,  0,  0,  0,  0,  0,  0,  0,  0,  0,  0,  0,  0,
/*  p   q   r   s   t   u   v   w   x   y   z   {   |   }   ~  del */
    0,  0,  0,  0,  0,  0,  0,  0,  0,  0,  0,  1,  1,  1,  3,  3,
};

/* ENCODE_DIRECT: this character should be encoded as itself.  The
 * answer depends on whether we are encoding set O as itself, and also
 * on whether we are encoding whitespace as itself.  RFC2152 makes it
 * clear that the answers to these questions vary between
 * applications, so this code needs to be flexible.  */

#define ENCODE_DIRECT(c, directO, directWS)             \
    ((c) < 128 && (c) > 0 &&                            \
     ((utf7_category[(c)] == 0) ||                      \
      (directWS && (utf7_category[(c)] == 2)) ||        \
      (directO && (utf7_category[(c)] == 1))))

PyObject *
PyUnicode_DecodeUTF7(const char *s,
                     Py_ssize_t size,
                     const char *errors)
{
    return PyUnicode_DecodeUTF7Stateful(s, size, errors, NULL);
}

/* The decoder.  The only state we preserve is our read position,
 * i.e. how many characters we have consumed.  So if we end in the
 * middle of a shift sequence we have to back off the read position
 * and the output to the beginning of the sequence, otherwise we lose
 * all the shift state (seen bits, number of bits seen, high
 * surrogate). */

PyObject *
PyUnicode_DecodeUTF7Stateful(const char *s,
                             Py_ssize_t size,
                             const char *errors,
                             Py_ssize_t *consumed)
{
    const char *starts = s;
    Py_ssize_t startinpos;
    Py_ssize_t endinpos;
    Py_ssize_t outpos;
    const char *e;
    PyObject *unicode;
    const char *errmsg = "";
    int inShift = 0;
    Py_ssize_t shiftOutStart;
    unsigned int base64bits = 0;
    unsigned long base64buffer = 0;
    Py_UCS4 surrogate = 0;
    PyObject *errorHandler = NULL;
    PyObject *exc = NULL;

    /* Start off assuming it's all ASCII. Widen later as necessary. */
    unicode = PyUnicode_New(size, 127);
    if (!unicode)
        return NULL;
    if (size == 0) {
        if (consumed)
            *consumed = 0;
        return unicode;
    }

    shiftOutStart = outpos = 0;
    e = s + size;

    while (s < e) {
        Py_UCS4 ch;
      restart:
        ch = (unsigned char) *s;

        if (inShift) { /* in a base-64 section */
            if (IS_BASE64(ch)) { /* consume a base-64 character */
                base64buffer = (base64buffer << 6) | FROM_BASE64(ch);
                base64bits += 6;
                s++;
                if (base64bits >= 16) {
                    /* we have enough bits for a UTF-16 value */
                    Py_UCS4 outCh = (Py_UCS4)(base64buffer >> (base64bits-16));
                    base64bits -= 16;
                    base64buffer &= (1 << base64bits) - 1; /* clear high bits */
                    if (surrogate) {
                        /* expecting a second surrogate */
                        if (Py_UNICODE_IS_LOW_SURROGATE(outCh)) {
                            Py_UCS4 ch2 = Py_UNICODE_JOIN_SURROGATES(surrogate, outCh);
                            if (unicode_putchar(&unicode, &outpos, ch2) < 0)
                                goto onError;
                            surrogate = 0;
                            continue;
                        }
                        else {
                            if (unicode_putchar(&unicode, &outpos, surrogate) < 0)
                                goto onError;
                            surrogate = 0;
                        }
                    }
                    if (Py_UNICODE_IS_HIGH_SURROGATE(outCh)) {
                        /* first surrogate */
                        surrogate = outCh;
                    }
                    else {
                        if (unicode_putchar(&unicode, &outpos, outCh) < 0)
                            goto onError;
                    }
                }
            }
            else { /* now leaving a base-64 section */
                inShift = 0;
                s++;
                if (surrogate) {
                    if (unicode_putchar(&unicode, &outpos, surrogate) < 0)
                        goto onError;
                    surrogate = 0;
                }
                if (base64bits > 0) { /* left-over bits */
                    if (base64bits >= 6) {
                        /* We've seen at least one base-64 character */
                        errmsg = "partial character in shift sequence";
                        goto utf7Error;
                    }
                    else {
                        /* Some bits remain; they should be zero */
                        if (base64buffer != 0) {
                            errmsg = "non-zero padding bits in shift sequence";
                            goto utf7Error;
                        }
                    }
                }
                if (ch != '-') {
                    /* '-' is absorbed; other terminating
                       characters are preserved */
                    if (unicode_putchar(&unicode, &outpos, ch) < 0)
                        goto onError;
                }
            }
        }
        else if ( ch == '+' ) {
            startinpos = s-starts;
            s++; /* consume '+' */
            if (s < e && *s == '-') { /* '+-' encodes '+' */
                s++;
                if (unicode_putchar(&unicode, &outpos, '+') < 0)
                    goto onError;
            }
            else { /* begin base64-encoded section */
                inShift = 1;
                shiftOutStart = outpos;
                base64bits = 0;
            }
        }
        else if (DECODE_DIRECT(ch)) { /* character decodes as itself */
            if (unicode_putchar(&unicode, &outpos, ch) < 0)
                goto onError;
            s++;
        }
        else {
            startinpos = s-starts;
            s++;
            errmsg = "unexpected special character";
            goto utf7Error;
        }
        continue;
utf7Error:
        endinpos = s-starts;
        if (unicode_decode_call_errorhandler(
                errors, &errorHandler,
                "utf7", errmsg,
                &starts, &e, &startinpos, &endinpos, &exc, &s,
                &unicode, &outpos))
            goto onError;
    }

    /* end of string */

    if (inShift && !consumed) { /* in shift sequence, no more to follow */
        /* if we're in an inconsistent state, that's an error */
        if (surrogate ||
                (base64bits >= 6) ||
                (base64bits > 0 && base64buffer != 0)) {
            endinpos = size;
            if (unicode_decode_call_errorhandler(
                    errors, &errorHandler,
                    "utf7", "unterminated shift sequence",
                    &starts, &e, &startinpos, &endinpos, &exc, &s,
                    &unicode, &outpos))
                goto onError;
            if (s < e)
                goto restart;
        }
    }

    /* return state */
    if (consumed) {
        if (inShift) {
            outpos = shiftOutStart; /* back off output */
            *consumed = startinpos;
        }
        else {
            *consumed = s-starts;
        }
    }

    if (unicode_resize(&unicode, outpos) < 0)
        goto onError;

    Py_XDECREF(errorHandler);
    Py_XDECREF(exc);
    return unicode_result(unicode);

  onError:
    Py_XDECREF(errorHandler);
    Py_XDECREF(exc);
    Py_DECREF(unicode);
    return NULL;
}


PyObject *
_PyUnicode_EncodeUTF7(PyObject *str,
                      int base64SetO,
                      int base64WhiteSpace,
                      const char *errors)
{
    int kind;
    void *data;
    Py_ssize_t len;
    PyObject *v;
    int inShift = 0;
    Py_ssize_t i;
    unsigned int base64bits = 0;
    unsigned long base64buffer = 0;
    char * out;
    char * start;

    if (PyUnicode_READY(str) == -1)
        return NULL;
    kind = PyUnicode_KIND(str);
    data = PyUnicode_DATA(str);
    len = PyUnicode_GET_LENGTH(str);

    if (len == 0)
        return PyBytes_FromStringAndSize(NULL, 0);

    /* It might be possible to tighten this worst case */
    if (len > PY_SSIZE_T_MAX / 8)
        return PyErr_NoMemory();
    v = PyBytes_FromStringAndSize(NULL, len * 8);
    if (v == NULL)
        return NULL;

    start = out = PyBytes_AS_STRING(v);
    for (i = 0; i < len; ++i) {
        Py_UCS4 ch = PyUnicode_READ(kind, data, i);

        if (inShift) {
            if (ENCODE_DIRECT(ch, !base64SetO, !base64WhiteSpace)) {
                /* shifting out */
                if (base64bits) { /* output remaining bits */
                    *out++ = TO_BASE64(base64buffer << (6-base64bits));
                    base64buffer = 0;
                    base64bits = 0;
                }
                inShift = 0;
                /* Characters not in the BASE64 set implicitly unshift the sequence
                   so no '-' is required, except if the character is itself a '-' */
                if (IS_BASE64(ch) || ch == '-') {
                    *out++ = '-';
                }
                *out++ = (char) ch;
            }
            else {
                goto encode_char;
            }
        }
        else { /* not in a shift sequence */
            if (ch == '+') {
                *out++ = '+';
                        *out++ = '-';
            }
            else if (ENCODE_DIRECT(ch, !base64SetO, !base64WhiteSpace)) {
                *out++ = (char) ch;
            }
            else {
                *out++ = '+';
                inShift = 1;
                goto encode_char;
            }
        }
        continue;
encode_char:
        if (ch >= 0x10000) {
            assert(ch <= MAX_UNICODE);

            /* code first surrogate */
            base64bits += 16;
            base64buffer = (base64buffer << 16) | 0xd800 | ((ch-0x10000) >> 10);
            while (base64bits >= 6) {
                *out++ = TO_BASE64(base64buffer >> (base64bits-6));
                base64bits -= 6;
            }
            /* prepare second surrogate */
            ch = Py_UNICODE_LOW_SURROGATE(ch);
        }
        base64bits += 16;
        base64buffer = (base64buffer << 16) | ch;
        while (base64bits >= 6) {
            *out++ = TO_BASE64(base64buffer >> (base64bits-6));
            base64bits -= 6;
        }
    }
    if (base64bits)
        *out++= TO_BASE64(base64buffer << (6-base64bits) );
    if (inShift)
        *out++ = '-';
    if (_PyBytes_Resize(&v, out - start) < 0)
        return NULL;
    return v;
}
PyObject *
PyUnicode_EncodeUTF7(const Py_UNICODE *s,
                     Py_ssize_t size,
                     int base64SetO,
                     int base64WhiteSpace,
                     const char *errors)
{
    PyObject *result;
    PyObject *tmp = PyUnicode_FromUnicode(s, size);
    if (tmp == NULL)
        return NULL;
    result = _PyUnicode_EncodeUTF7(tmp, base64SetO,
                                   base64WhiteSpace, errors);
    Py_DECREF(tmp);
    return result;
}

#undef IS_BASE64
#undef FROM_BASE64
#undef TO_BASE64
#undef DECODE_DIRECT
#undef ENCODE_DIRECT

/* --- UTF-8 Codec -------------------------------------------------------- */

PyObject *
PyUnicode_DecodeUTF8(const char *s,
                     Py_ssize_t size,
                     const char *errors)
{
    return PyUnicode_DecodeUTF8Stateful(s, size, errors, NULL);
}

#include "stringlib/asciilib.h"
#include "stringlib/codecs.h"
#include "stringlib/undef.h"

#include "stringlib/ucs1lib.h"
#include "stringlib/codecs.h"
#include "stringlib/undef.h"

#include "stringlib/ucs2lib.h"
#include "stringlib/codecs.h"
#include "stringlib/undef.h"

#include "stringlib/ucs4lib.h"
#include "stringlib/codecs.h"
#include "stringlib/undef.h"

/* Mask to quickly check whether a C 'long' contains a
   non-ASCII, UTF8-encoded char. */
#if (SIZEOF_LONG == 8)
# define ASCII_CHAR_MASK 0x8080808080808080UL
#elif (SIZEOF_LONG == 4)
# define ASCII_CHAR_MASK 0x80808080UL
#else
# error C 'long' size should be either 4 or 8!
#endif

static Py_ssize_t
ascii_decode(const char *start, const char *end, Py_UCS1 *dest)
{
    const char *p = start;
    const char *aligned_end = (const char *) _Py_ALIGN_DOWN(end, SIZEOF_LONG);

#if SIZEOF_LONG <= SIZEOF_VOID_P
    assert(_Py_IS_ALIGNED(dest, SIZEOF_LONG));
    if (_Py_IS_ALIGNED(p, SIZEOF_LONG)) {
        /* Fast path, see in STRINGLIB(utf8_decode) for
           an explanation. */
        /* Help register allocation */
        register const char *_p = p;
        register Py_UCS1 * q = dest;
        while (_p < aligned_end) {
            unsigned long value = *(const unsigned long *) _p;
            if (value & ASCII_CHAR_MASK)
                break;
            *((unsigned long *)q) = value;
            _p += SIZEOF_LONG;
            q += SIZEOF_LONG;
        }
        p = _p;
        while (p < end) {
            if ((unsigned char)*p & 0x80)
                break;
            *q++ = *p++;
        }
        return p - start;
    }
#endif
    while (p < end) {
        /* Fast path, see in STRINGLIB(utf8_decode) in stringlib/codecs.h
           for an explanation. */
        if (_Py_IS_ALIGNED(p, SIZEOF_LONG)) {
            /* Help register allocation */
            register const char *_p = p;
            while (_p < aligned_end) {
                unsigned long value = *(unsigned long *) _p;
                if (value & ASCII_CHAR_MASK)
                    break;
                _p += SIZEOF_LONG;
            }
            p = _p;
            if (_p == end)
                break;
        }
        if ((unsigned char)*p & 0x80)
            break;
        ++p;
    }
    memcpy(dest, start, p - start);
    return p - start;
}

PyObject *
PyUnicode_DecodeUTF8Stateful(const char *s,
                             Py_ssize_t size,
                             const char *errors,
                             Py_ssize_t *consumed)
{
    PyObject *unicode;
    const char *starts = s;
    const char *end = s + size;
    Py_ssize_t outpos;

    Py_ssize_t startinpos;
    Py_ssize_t endinpos;
    const char *errmsg = "";
    PyObject *errorHandler = NULL;
    PyObject *exc = NULL;

    if (size == 0) {
        if (consumed)
            *consumed = 0;
        Py_INCREF(unicode_empty);
        return unicode_empty;
    }

    /* ASCII is equivalent to the first 128 ordinals in Unicode. */
    if (size == 1 && (unsigned char)s[0] < 128) {
        if (consumed)
            *consumed = 1;
        return get_latin1_char((unsigned char)s[0]);
    }

    unicode = PyUnicode_New(size, 127);
    if (!unicode)
        return NULL;

    outpos = ascii_decode(s, end, PyUnicode_1BYTE_DATA(unicode));
    s += outpos;
    while (s < end) {
        Py_UCS4 ch;
        int kind = PyUnicode_KIND(unicode);
        if (kind == PyUnicode_1BYTE_KIND) {
            if (PyUnicode_IS_ASCII(unicode))
                ch = asciilib_utf8_decode(&s, end,
                        PyUnicode_1BYTE_DATA(unicode), &outpos);
            else
                ch = ucs1lib_utf8_decode(&s, end,
                        PyUnicode_1BYTE_DATA(unicode), &outpos);
        } else if (kind == PyUnicode_2BYTE_KIND) {
            ch = ucs2lib_utf8_decode(&s, end,
                    PyUnicode_2BYTE_DATA(unicode), &outpos);
        } else {
            assert(kind == PyUnicode_4BYTE_KIND);
            ch = ucs4lib_utf8_decode(&s, end,
                    PyUnicode_4BYTE_DATA(unicode), &outpos);
        }

        switch (ch) {
        case 0:
            if (s == end || consumed)
                goto End;
            errmsg = "unexpected end of data";
            startinpos = s - starts;
            endinpos = startinpos + 1;
            while (endinpos < size && (starts[endinpos] & 0xC0) == 0x80)
                endinpos++;
            break;
        case 1:
            errmsg = "invalid start byte";
            startinpos = s - starts;
            endinpos = startinpos + 1;
            break;
        case 2:
            errmsg = "invalid continuation byte";
            startinpos = s - starts;
            endinpos = startinpos + 1;
            while (endinpos < size && (starts[endinpos] & 0xC0) == 0x80)
                endinpos++;
            break;
        default:
            if (unicode_putchar(&unicode, &outpos, ch) < 0)
                goto onError;
            continue;
        }

        if (unicode_decode_call_errorhandler(
                errors, &errorHandler,
                "utf-8", errmsg,
                &starts, &end, &startinpos, &endinpos, &exc, &s,
                &unicode, &outpos))
            goto onError;
    }

End:
    if (unicode_resize(&unicode, outpos) < 0)
        goto onError;

    if (consumed)
        *consumed = s - starts;

    Py_XDECREF(errorHandler);
    Py_XDECREF(exc);
    assert(_PyUnicode_CheckConsistency(unicode, 1));
    return unicode;

onError:
    Py_XDECREF(errorHandler);
    Py_XDECREF(exc);
    Py_XDECREF(unicode);
    return NULL;
}

#ifdef __APPLE__

/* Simplified UTF-8 decoder using surrogateescape error handler,
   used to decode the command line arguments on Mac OS X. */

wchar_t*
_Py_DecodeUTF8_surrogateescape(const char *s, Py_ssize_t size)
{
    const char *e;
    wchar_t *unicode;
    Py_ssize_t outpos;

    /* Note: size will always be longer than the resulting Unicode
       character count */
    if (PY_SSIZE_T_MAX / sizeof(wchar_t) < (size + 1)) {
        PyErr_NoMemory();
        return NULL;
    }
    unicode = PyMem_Malloc((size + 1) * sizeof(wchar_t));
    if (!unicode)
        return NULL;

    /* Unpack UTF-8 encoded data */
    e = s + size;
    outpos = 0;
    while (s < e) {
        Py_UCS4 ch;
#if SIZEOF_WCHAR_T == 4
        ch = ucs4lib_utf8_decode(&s, e, (Py_UCS4 *)unicode, &outpos);
#else
        ch = ucs2lib_utf8_decode(&s, e, (Py_UCS2 *)unicode, &outpos);
#endif
        if (ch > 0xFF) {
#if SIZEOF_WCHAR_T == 4
            assert(0);
#else
            assert(Py_UNICODE_IS_SURROGATE(ch));
            /*  compute and append the two surrogates: */
            unicode[outpos++] = (wchar_t)Py_UNICODE_HIGH_SURROGATE(ch);
            unicode[outpos++] = (wchar_t)Py_UNICODE_LOW_SURROGATE(ch);
#endif
        }
        else {
            if (!ch && s == e)
                break;
            /* surrogateescape */
            unicode[outpos++] = 0xDC00 + (unsigned char)*s++;
        }
    }
    unicode[outpos] = L'\0';
    return unicode;
}

#endif /* __APPLE__ */

/* Primary internal function which creates utf8 encoded bytes objects.

   Allocation strategy:  if the string is short, convert into a stack buffer
   and allocate exactly as much space needed at the end.  Else allocate the
   maximum possible needed (4 result bytes per Unicode character), and return
   the excess memory at the end.
*/
PyObject *
_PyUnicode_AsUTF8String(PyObject *unicode, const char *errors)
{
    enum PyUnicode_Kind kind;
    void *data;
    Py_ssize_t size;

    if (!PyUnicode_Check(unicode)) {
        PyErr_BadArgument();
        return NULL;
    }

    if (PyUnicode_READY(unicode) == -1)
        return NULL;

    if (PyUnicode_UTF8(unicode))
        return PyBytes_FromStringAndSize(PyUnicode_UTF8(unicode),
                                         PyUnicode_UTF8_LENGTH(unicode));

    kind = PyUnicode_KIND(unicode);
    data = PyUnicode_DATA(unicode);
    size = PyUnicode_GET_LENGTH(unicode);

    switch (kind) {
    default:
        assert(0);
    case PyUnicode_1BYTE_KIND:
        /* the string cannot be ASCII, or PyUnicode_UTF8() would be set */
        assert(!PyUnicode_IS_ASCII(unicode));
        return ucs1lib_utf8_encoder(unicode, data, size, errors);
    case PyUnicode_2BYTE_KIND:
        return ucs2lib_utf8_encoder(unicode, data, size, errors);
    case PyUnicode_4BYTE_KIND:
        return ucs4lib_utf8_encoder(unicode, data, size, errors);
    }
}

PyObject *
PyUnicode_EncodeUTF8(const Py_UNICODE *s,
                     Py_ssize_t size,
                     const char *errors)
{
    PyObject *v, *unicode;

    unicode = PyUnicode_FromUnicode(s, size);
    if (unicode == NULL)
        return NULL;
    v = _PyUnicode_AsUTF8String(unicode, errors);
    Py_DECREF(unicode);
    return v;
}

PyObject *
PyUnicode_AsUTF8String(PyObject *unicode)
{
    return _PyUnicode_AsUTF8String(unicode, NULL);
}

/* --- UTF-32 Codec ------------------------------------------------------- */

PyObject *
PyUnicode_DecodeUTF32(const char *s,
                      Py_ssize_t size,
                      const char *errors,
                      int *byteorder)
{
    return PyUnicode_DecodeUTF32Stateful(s, size, errors, byteorder, NULL);
}

PyObject *
PyUnicode_DecodeUTF32Stateful(const char *s,
                              Py_ssize_t size,
                              const char *errors,
                              int *byteorder,
                              Py_ssize_t *consumed)
{
    const char *starts = s;
    Py_ssize_t startinpos;
    Py_ssize_t endinpos;
    Py_ssize_t outpos;
    PyObject *unicode;
    const unsigned char *q, *e;
    int bo = 0;       /* assume native ordering by default */
    const char *errmsg = "";
    /* Offsets from q for retrieving bytes in the right order. */
#ifdef BYTEORDER_IS_LITTLE_ENDIAN
    int iorder[] = {0, 1, 2, 3};
#else
    int iorder[] = {3, 2, 1, 0};
#endif
    PyObject *errorHandler = NULL;
    PyObject *exc = NULL;

    q = (unsigned char *)s;
    e = q + size;

    if (byteorder)
        bo = *byteorder;

    /* Check for BOM marks (U+FEFF) in the input and adjust current
       byte order setting accordingly. In native mode, the leading BOM
       mark is skipped, in all other modes, it is copied to the output
       stream as-is (giving a ZWNBSP character). */
    if (bo == 0) {
        if (size >= 4) {
            const Py_UCS4 bom = (q[iorder[3]] << 24) | (q[iorder[2]] << 16) |
                (q[iorder[1]] << 8) | q[iorder[0]];
#ifdef BYTEORDER_IS_LITTLE_ENDIAN
            if (bom == 0x0000FEFF) {
                q += 4;
                bo = -1;
            }
            else if (bom == 0xFFFE0000) {
                q += 4;
                bo = 1;
            }
#else
            if (bom == 0x0000FEFF) {
                q += 4;
                bo = 1;
            }
            else if (bom == 0xFFFE0000) {
                q += 4;
                bo = -1;
            }
#endif
        }
    }

    if (bo == -1) {
        /* force LE */
        iorder[0] = 0;
        iorder[1] = 1;
        iorder[2] = 2;
        iorder[3] = 3;
    }
    else if (bo == 1) {
        /* force BE */
        iorder[0] = 3;
        iorder[1] = 2;
        iorder[2] = 1;
        iorder[3] = 0;
    }

    /* This might be one to much, because of a BOM */
    unicode = PyUnicode_New((size+3)/4, 127);
    if (!unicode)
        return NULL;
    if (size == 0)
        return unicode;
    outpos = 0;

    while (q < e) {
        Py_UCS4 ch;
        /* remaining bytes at the end? (size should be divisible by 4) */
        if (e-q<4) {
            if (consumed)
                break;
            errmsg = "truncated data";
            startinpos = ((const char *)q)-starts;
            endinpos = ((const char *)e)-starts;
            goto utf32Error;
            /* The remaining input chars are ignored if the callback
               chooses to skip the input */
        }
        ch = (q[iorder[3]] << 24) | (q[iorder[2]] << 16) |
            (q[iorder[1]] << 8) | q[iorder[0]];

        if (ch >= 0x110000)
        {
            errmsg = "codepoint not in range(0x110000)";
            startinpos = ((const char *)q)-starts;
            endinpos = startinpos+4;
            goto utf32Error;
        }
        if (unicode_putchar(&unicode, &outpos, ch) < 0)
            goto onError;
        q += 4;
        continue;
      utf32Error:
        if (unicode_decode_call_errorhandler(
                errors, &errorHandler,
                "utf32", errmsg,
                &starts, (const char **)&e, &startinpos, &endinpos, &exc, (const char **)&q,
                &unicode, &outpos))
            goto onError;
    }

    if (byteorder)
        *byteorder = bo;

    if (consumed)
        *consumed = (const char *)q-starts;

    /* Adjust length */
    if (unicode_resize(&unicode, outpos) < 0)
        goto onError;

    Py_XDECREF(errorHandler);
    Py_XDECREF(exc);
    return unicode_result(unicode);

  onError:
    Py_DECREF(unicode);
    Py_XDECREF(errorHandler);
    Py_XDECREF(exc);
    return NULL;
}

PyObject *
_PyUnicode_EncodeUTF32(PyObject *str,
                       const char *errors,
                       int byteorder)
{
    int kind;
    void *data;
    Py_ssize_t len;
    PyObject *v;
    unsigned char *p;
    Py_ssize_t nsize, i;
    /* Offsets from p for storing byte pairs in the right order. */
#ifdef BYTEORDER_IS_LITTLE_ENDIAN
    int iorder[] = {0, 1, 2, 3};
#else
    int iorder[] = {3, 2, 1, 0};
#endif

#define STORECHAR(CH)                           \
    do {                                        \
        p[iorder[3]] = ((CH) >> 24) & 0xff;     \
        p[iorder[2]] = ((CH) >> 16) & 0xff;     \
        p[iorder[1]] = ((CH) >> 8) & 0xff;      \
        p[iorder[0]] = (CH) & 0xff;             \
        p += 4;                                 \
    } while(0)

    if (!PyUnicode_Check(str)) {
        PyErr_BadArgument();
        return NULL;
    }
    if (PyUnicode_READY(str) == -1)
        return NULL;
    kind = PyUnicode_KIND(str);
    data = PyUnicode_DATA(str);
    len = PyUnicode_GET_LENGTH(str);

    nsize = len + (byteorder == 0);
    if (nsize > PY_SSIZE_T_MAX / 4)
        return PyErr_NoMemory();
    v = PyBytes_FromStringAndSize(NULL, nsize * 4);
    if (v == NULL)
        return NULL;

    p = (unsigned char *)PyBytes_AS_STRING(v);
    if (byteorder == 0)
        STORECHAR(0xFEFF);
    if (len == 0)
        goto done;

    if (byteorder == -1) {
        /* force LE */
        iorder[0] = 0;
        iorder[1] = 1;
        iorder[2] = 2;
        iorder[3] = 3;
    }
    else if (byteorder == 1) {
        /* force BE */
        iorder[0] = 3;
        iorder[1] = 2;
        iorder[2] = 1;
        iorder[3] = 0;
    }

    for (i = 0; i < len; i++)
        STORECHAR(PyUnicode_READ(kind, data, i));

  done:
    return v;
#undef STORECHAR
}

PyObject *
PyUnicode_EncodeUTF32(const Py_UNICODE *s,
                      Py_ssize_t size,
                      const char *errors,
                      int byteorder)
{
    PyObject *result;
    PyObject *tmp = PyUnicode_FromUnicode(s, size);
    if (tmp == NULL)
        return NULL;
    result = _PyUnicode_EncodeUTF32(tmp, errors, byteorder);
    Py_DECREF(tmp);
    return result;
}

PyObject *
PyUnicode_AsUTF32String(PyObject *unicode)
{
    return _PyUnicode_EncodeUTF32(unicode, NULL, 0);
}

/* --- UTF-16 Codec ------------------------------------------------------- */

PyObject *
PyUnicode_DecodeUTF16(const char *s,
                      Py_ssize_t size,
                      const char *errors,
                      int *byteorder)
{
    return PyUnicode_DecodeUTF16Stateful(s, size, errors, byteorder, NULL);
}

PyObject *
PyUnicode_DecodeUTF16Stateful(const char *s,
                              Py_ssize_t size,
                              const char *errors,
                              int *byteorder,
                              Py_ssize_t *consumed)
{
    const char *starts = s;
    Py_ssize_t startinpos;
    Py_ssize_t endinpos;
    Py_ssize_t outpos;
    PyObject *unicode;
    const unsigned char *q, *e;
    int bo = 0;       /* assume native ordering by default */
    int native_ordering;
    const char *errmsg = "";
    PyObject *errorHandler = NULL;
    PyObject *exc = NULL;

    q = (unsigned char *)s;
    e = q + size;

    if (byteorder)
        bo = *byteorder;

    /* Check for BOM marks (U+FEFF) in the input and adjust current
       byte order setting accordingly. In native mode, the leading BOM
       mark is skipped, in all other modes, it is copied to the output
       stream as-is (giving a ZWNBSP character). */
    if (bo == 0 && size >= 2) {
        const Py_UCS4 bom = (q[1] << 8) | q[0];
        if (bom == 0xFEFF) {
            q += 2;
            bo = -1;
        }
        else if (bom == 0xFFFE) {
            q += 2;
            bo = 1;
        }
        if (byteorder)
            *byteorder = bo;
    }

    if (q == e) {
        if (consumed)
            *consumed = size;
        Py_INCREF(unicode_empty);
        return unicode_empty;
    }

#ifdef BYTEORDER_IS_LITTLE_ENDIAN
    native_ordering = bo <= 0;
#else
    native_ordering = bo >= 0;
#endif

    /* Note: size will always be longer than the resulting Unicode
       character count */
    unicode = PyUnicode_New((e - q + 1) / 2, 127);
    if (!unicode)
        return NULL;

    outpos = 0;
    while (1) {
        Py_UCS4 ch = 0;
        if (e - q >= 2) {
            int kind = PyUnicode_KIND(unicode);
            if (kind == PyUnicode_1BYTE_KIND) {
                if (PyUnicode_IS_ASCII(unicode))
                    ch = asciilib_utf16_decode(&q, e,
                            PyUnicode_1BYTE_DATA(unicode), &outpos,
                            native_ordering);
                else
                    ch = ucs1lib_utf16_decode(&q, e,
                            PyUnicode_1BYTE_DATA(unicode), &outpos,
                            native_ordering);
            } else if (kind == PyUnicode_2BYTE_KIND) {
                ch = ucs2lib_utf16_decode(&q, e,
                        PyUnicode_2BYTE_DATA(unicode), &outpos,
                        native_ordering);
            } else {
                assert(kind == PyUnicode_4BYTE_KIND);
                ch = ucs4lib_utf16_decode(&q, e,
                        PyUnicode_4BYTE_DATA(unicode), &outpos,
                        native_ordering);
            }
        }

        switch (ch)
        {
        case 0:
            /* remaining byte at the end? (size should be even) */
            if (q == e || consumed)
                goto End;
            errmsg = "truncated data";
            startinpos = ((const char *)q) - starts;
            endinpos = ((const char *)e) - starts;
            break;
            /* The remaining input chars are ignored if the callback
               chooses to skip the input */
        case 1:
            errmsg = "unexpected end of data";
            startinpos = ((const char *)q) - 2 - starts;
            endinpos = ((const char *)e) - starts;
            break;
        case 2:
            errmsg = "illegal encoding";
            startinpos = ((const char *)q) - 2 - starts;
            endinpos = startinpos + 2;
            break;
        case 3:
            errmsg = "illegal UTF-16 surrogate";
            startinpos = ((const char *)q) - 4 - starts;
            endinpos = startinpos + 2;
            break;
        default:
            if (unicode_putchar(&unicode, &outpos, ch) < 0)
                goto onError;
            continue;
        }

        if (unicode_decode_call_errorhandler(
                errors,
                &errorHandler,
                "utf16", errmsg,
                &starts,
                (const char **)&e,
                &startinpos,
                &endinpos,
                &exc,
                (const char **)&q,
                &unicode,
                &outpos))
            goto onError;
    }

End:
    if (consumed)
        *consumed = (const char *)q-starts;

    /* Adjust length */
    if (unicode_resize(&unicode, outpos) < 0)
        goto onError;

    Py_XDECREF(errorHandler);
    Py_XDECREF(exc);
    return unicode_result(unicode);

  onError:
    Py_DECREF(unicode);
    Py_XDECREF(errorHandler);
    Py_XDECREF(exc);
    return NULL;
}

PyObject *
_PyUnicode_EncodeUTF16(PyObject *str,
                       const char *errors,
                       int byteorder)
{
    enum PyUnicode_Kind kind;
    const void *data;
    Py_ssize_t len;
    PyObject *v;
    unsigned short *out;
    Py_ssize_t bytesize;
    Py_ssize_t pairs;
#ifdef WORDS_BIGENDIAN
    int native_ordering = byteorder >= 0;
#else
    int native_ordering = byteorder <= 0;
#endif

    if (!PyUnicode_Check(str)) {
        PyErr_BadArgument();
        return NULL;
    }
    if (PyUnicode_READY(str) == -1)
        return NULL;
    kind = PyUnicode_KIND(str);
    data = PyUnicode_DATA(str);
    len = PyUnicode_GET_LENGTH(str);

    pairs = 0;
    if (kind == PyUnicode_4BYTE_KIND) {
        const Py_UCS4 *in = (const Py_UCS4 *)data;
        const Py_UCS4 *end = in + len;
        while (in < end)
            if (*in++ >= 0x10000)
                pairs++;
    }
    if (len > PY_SSIZE_T_MAX / 2 - pairs - (byteorder == 0))
        return PyErr_NoMemory();
    bytesize = (len + pairs + (byteorder == 0)) * 2;
    v = PyBytes_FromStringAndSize(NULL, bytesize);
    if (v == NULL)
        return NULL;

    /* output buffer is 2-bytes aligned */
    assert(_Py_IS_ALIGNED(PyBytes_AS_STRING(v), 2));
    out = (unsigned short *)PyBytes_AS_STRING(v);
    if (byteorder == 0)
        *out++ = 0xFEFF;
    if (len == 0)
        goto done;

    switch (kind) {
    case PyUnicode_1BYTE_KIND: {
        ucs1lib_utf16_encode(out, (const Py_UCS1 *)data, len, native_ordering);
        break;
    }
    case PyUnicode_2BYTE_KIND: {
        ucs2lib_utf16_encode(out, (const Py_UCS2 *)data, len, native_ordering);
        break;
    }
    case PyUnicode_4BYTE_KIND: {
        ucs4lib_utf16_encode(out, (const Py_UCS4 *)data, len, native_ordering);
        break;
    }
    default:
        assert(0);
    }

  done:
    return v;
}

PyObject *
PyUnicode_EncodeUTF16(const Py_UNICODE *s,
                      Py_ssize_t size,
                      const char *errors,
                      int byteorder)
{
    PyObject *result;
    PyObject *tmp = PyUnicode_FromUnicode(s, size);
    if (tmp == NULL)
        return NULL;
    result = _PyUnicode_EncodeUTF16(tmp, errors, byteorder);
    Py_DECREF(tmp);
    return result;
}

PyObject *
PyUnicode_AsUTF16String(PyObject *unicode)
{
    return _PyUnicode_EncodeUTF16(unicode, NULL, 0);
}

/* --- Unicode Escape Codec ----------------------------------------------- */

/* Helper function for PyUnicode_DecodeUnicodeEscape, determines
   if all the escapes in the string make it still a valid ASCII string.
   Returns -1 if any escapes were found which cause the string to
   pop out of ASCII range.  Otherwise returns the length of the
   required buffer to hold the string.
   */
static Py_ssize_t
length_of_escaped_ascii_string(const char *s, Py_ssize_t size)
{
    const unsigned char *p = (const unsigned char *)s;
    const unsigned char *end = p + size;
    Py_ssize_t length = 0;

    if (size < 0)
        return -1;

    for (; p < end; ++p) {
        if (*p > 127) {
            /* Non-ASCII */
            return -1;
        }
        else if (*p != '\\') {
            /* Normal character */
            ++length;
        }
        else {
            /* Backslash-escape, check next char */
            ++p;
            /* Escape sequence reaches till end of string or
               non-ASCII follow-up. */
            if (p >= end || *p > 127)
                return -1;
            switch (*p) {
            case '\n':
                /* backslash + \n result in zero characters */
                break;
            case '\\': case '\'': case '\"':
            case 'b': case 'f': case 't':
            case 'n': case 'r': case 'v': case 'a':
                ++length;
                break;
            case '0': case '1': case '2': case '3':
            case '4': case '5': case '6': case '7':
            case 'x': case 'u': case 'U': case 'N':
                /* these do not guarantee ASCII characters */
                return -1;
            default:
                /* count the backslash + the other character */
                length += 2;
            }
        }
    }
    return length;
}

static _PyUnicode_Name_CAPI *ucnhash_CAPI = NULL;

PyObject *
PyUnicode_DecodeUnicodeEscape(const char *s,
                              Py_ssize_t size,
                              const char *errors)
{
    const char *starts = s;
    Py_ssize_t startinpos;
    Py_ssize_t endinpos;
    int j;
    PyObject *v;
    const char *end;
    char* message;
    Py_UCS4 chr = 0xffffffff; /* in case 'getcode' messes up */
    PyObject *errorHandler = NULL;
    PyObject *exc = NULL;
    Py_ssize_t len;
    Py_ssize_t i;

    len = length_of_escaped_ascii_string(s, size);

    /* After length_of_escaped_ascii_string() there are two alternatives,
       either the string is pure ASCII with named escapes like \n, etc.
       and we determined it's exact size (common case)
       or it contains \x, \u, ... escape sequences.  then we create a
       legacy wchar string and resize it at the end of this function. */
    if (len >= 0) {
        v = PyUnicode_New(len, 127);
        if (!v)
            goto onError;
        assert(PyUnicode_KIND(v) == PyUnicode_1BYTE_KIND);
    }
    else {
        /* Escaped strings will always be longer than the resulting
           Unicode string, so we start with size here and then reduce the
           length after conversion to the true value.
           (but if the error callback returns a long replacement string
           we'll have to allocate more space) */
        v = PyUnicode_New(size, 127);
        if (!v)
            goto onError;
        len = size;
    }

    if (size == 0)
        return v;
    i = 0;
    end = s + size;

    while (s < end) {
        unsigned char c;
        Py_UCS4 x;
        int digits;

        /* The only case in which i == ascii_length is a backslash
           followed by a newline. */
        assert(i <= len);

        /* Non-escape characters are interpreted as Unicode ordinals */
        if (*s != '\\') {
            if (unicode_putchar(&v, &i, (unsigned char) *s++) < 0)
                goto onError;
            continue;
        }

        startinpos = s-starts;
        /* \ - Escapes */
        s++;
        c = *s++;
        if (s > end)
            c = '\0'; /* Invalid after \ */

        /* The only case in which i == ascii_length is a backslash
           followed by a newline. */
        assert(i < len || (i == len && c == '\n'));

        switch (c) {

            /* \x escapes */
#define WRITECHAR(ch)                                   \
            do {                                        \
                if (unicode_putchar(&v, &i, ch) < 0)    \
                    goto onError;                       \
            }while(0)

        case '\n': break;
        case '\\': WRITECHAR('\\'); break;
        case '\'': WRITECHAR('\''); break;
        case '\"': WRITECHAR('\"'); break;
        case 'b': WRITECHAR('\b'); break;
        /* FF */
        case 'f': WRITECHAR('\014'); break;
        case 't': WRITECHAR('\t'); break;
        case 'n': WRITECHAR('\n'); break;
        case 'r': WRITECHAR('\r'); break;
        /* VT */
        case 'v': WRITECHAR('\013'); break;
        /* BEL, not classic C */
        case 'a': WRITECHAR('\007'); break;

            /* \OOO (octal) escapes */
        case '0': case '1': case '2': case '3':
        case '4': case '5': case '6': case '7':
            x = s[-1] - '0';
            if (s < end && '0' <= *s && *s <= '7') {
                x = (x<<3) + *s++ - '0';
                if (s < end && '0' <= *s && *s <= '7')
                    x = (x<<3) + *s++ - '0';
            }
            WRITECHAR(x);
            break;

            /* hex escapes */
            /* \xXX */
        case 'x':
            digits = 2;
            message = "truncated \\xXX escape";
            goto hexescape;

            /* \uXXXX */
        case 'u':
            digits = 4;
            message = "truncated \\uXXXX escape";
            goto hexescape;

            /* \UXXXXXXXX */
        case 'U':
            digits = 8;
            message = "truncated \\UXXXXXXXX escape";
        hexescape:
            chr = 0;
            if (s+digits>end) {
                endinpos = size;
                if (unicode_decode_call_errorhandler(
                        errors, &errorHandler,
                        "unicodeescape", "end of string in escape sequence",
                        &starts, &end, &startinpos, &endinpos, &exc, &s,
                        &v, &i))
                    goto onError;
                goto nextByte;
            }
            for (j = 0; j < digits; ++j) {
                c = (unsigned char) s[j];
                if (!Py_ISXDIGIT(c)) {
                    endinpos = (s+j+1)-starts;
                    if (unicode_decode_call_errorhandler(
                            errors, &errorHandler,
                            "unicodeescape", message,
                            &starts, &end, &startinpos, &endinpos, &exc, &s,
                            &v, &i))
                        goto onError;
                    len = PyUnicode_GET_LENGTH(v);
                    goto nextByte;
                }
                chr = (chr<<4) & ~0xF;
                if (c >= '0' && c <= '9')
                    chr += c - '0';
                else if (c >= 'a' && c <= 'f')
                    chr += 10 + c - 'a';
                else
                    chr += 10 + c - 'A';
            }
            s += j;
            if (chr == 0xffffffff && PyErr_Occurred())
                /* _decoding_error will have already written into the
                   target buffer. */
                break;
        store:
            /* when we get here, chr is a 32-bit unicode character */
            if (chr <= MAX_UNICODE) {
                WRITECHAR(chr);
            } else {
                endinpos = s-starts;
                if (unicode_decode_call_errorhandler(
                        errors, &errorHandler,
                        "unicodeescape", "illegal Unicode character",
                        &starts, &end, &startinpos, &endinpos, &exc, &s,
                        &v, &i))
                    goto onError;
            }
            break;

            /* \N{name} */
        case 'N':
            message = "malformed \\N character escape";
            if (ucnhash_CAPI == NULL) {
                /* load the unicode data module */
                ucnhash_CAPI = (_PyUnicode_Name_CAPI *)PyCapsule_Import(
                                                PyUnicodeData_CAPSULE_NAME, 1);
                if (ucnhash_CAPI == NULL)
                    goto ucnhashError;
            }
            if (*s == '{') {
                const char *start = s+1;
                /* look for the closing brace */
                while (*s != '}' && s < end)
                    s++;
                if (s > start && s < end && *s == '}') {
                    /* found a name.  look it up in the unicode database */
                    message = "unknown Unicode character name";
                    s++;
                    if (ucnhash_CAPI->getcode(NULL, start, (int)(s-start-1),
                                              &chr, 0))
                        goto store;
                }
            }
            endinpos = s-starts;
            if (unicode_decode_call_errorhandler(
                    errors, &errorHandler,
                    "unicodeescape", message,
                    &starts, &end, &startinpos, &endinpos, &exc, &s,
                    &v, &i))
                goto onError;
            break;

        default:
            if (s > end) {
                message = "\\ at end of string";
                s--;
                endinpos = s-starts;
                if (unicode_decode_call_errorhandler(
                        errors, &errorHandler,
                        "unicodeescape", message,
                        &starts, &end, &startinpos, &endinpos, &exc, &s,
                        &v, &i))
                    goto onError;
            }
            else {
                WRITECHAR('\\');
                WRITECHAR(s[-1]);
            }
            break;
        }
      nextByte:
        ;
    }
#undef WRITECHAR

    if (unicode_resize(&v, i) < 0)
        goto onError;
    Py_XDECREF(errorHandler);
    Py_XDECREF(exc);
    return unicode_result(v);

  ucnhashError:
    PyErr_SetString(
        PyExc_UnicodeError,
        "\\N escapes not supported (can't load unicodedata module)"
        );
    Py_XDECREF(v);
    Py_XDECREF(errorHandler);
    Py_XDECREF(exc);
    return NULL;

  onError:
    Py_XDECREF(v);
    Py_XDECREF(errorHandler);
    Py_XDECREF(exc);
    return NULL;
}

/* Return a Unicode-Escape string version of the Unicode object.

   If quotes is true, the string is enclosed in u"" or u'' quotes as
   appropriate.

*/

PyObject *
PyUnicode_AsUnicodeEscapeString(PyObject *unicode)
{
    Py_ssize_t i, len;
    PyObject *repr;
    char *p;
    int kind;
    void *data;
    Py_ssize_t expandsize = 0;

    /* Initial allocation is based on the longest-possible character
       escape.

       For UCS1 strings it's '\xxx', 4 bytes per source character.
       For UCS2 strings it's '\uxxxx', 6 bytes per source character.
       For UCS4 strings it's '\U00xxxxxx', 10 bytes per source character.
    */

    if (!PyUnicode_Check(unicode)) {
        PyErr_BadArgument();
        return NULL;
    }
    if (PyUnicode_READY(unicode) == -1)
        return NULL;
    len = PyUnicode_GET_LENGTH(unicode);
    kind = PyUnicode_KIND(unicode);
    data = PyUnicode_DATA(unicode);
    switch (kind) {
    case PyUnicode_1BYTE_KIND: expandsize = 4; break;
    case PyUnicode_2BYTE_KIND: expandsize = 6; break;
    case PyUnicode_4BYTE_KIND: expandsize = 10; break;
    }

    if (len == 0)
        return PyBytes_FromStringAndSize(NULL, 0);

    if (len > (PY_SSIZE_T_MAX - 2 - 1) / expandsize)
        return PyErr_NoMemory();

    repr = PyBytes_FromStringAndSize(NULL,
                                     2
                                     + expandsize*len
                                     + 1);
    if (repr == NULL)
        return NULL;

    p = PyBytes_AS_STRING(repr);

    for (i = 0; i < len; i++) {
        Py_UCS4 ch = PyUnicode_READ(kind, data, i);

        /* Escape backslashes */
        if (ch == '\\') {
            *p++ = '\\';
            *p++ = (char) ch;
            continue;
        }

        /* Map 21-bit characters to '\U00xxxxxx' */
        else if (ch >= 0x10000) {
            assert(ch <= MAX_UNICODE);
            *p++ = '\\';
            *p++ = 'U';
            *p++ = Py_hexdigits[(ch >> 28) & 0x0000000F];
            *p++ = Py_hexdigits[(ch >> 24) & 0x0000000F];
            *p++ = Py_hexdigits[(ch >> 20) & 0x0000000F];
            *p++ = Py_hexdigits[(ch >> 16) & 0x0000000F];
            *p++ = Py_hexdigits[(ch >> 12) & 0x0000000F];
            *p++ = Py_hexdigits[(ch >> 8) & 0x0000000F];
            *p++ = Py_hexdigits[(ch >> 4) & 0x0000000F];
            *p++ = Py_hexdigits[ch & 0x0000000F];
            continue;
        }

        /* Map 16-bit characters to '\uxxxx' */
        if (ch >= 256) {
            *p++ = '\\';
            *p++ = 'u';
            *p++ = Py_hexdigits[(ch >> 12) & 0x000F];
            *p++ = Py_hexdigits[(ch >> 8) & 0x000F];
            *p++ = Py_hexdigits[(ch >> 4) & 0x000F];
            *p++ = Py_hexdigits[ch & 0x000F];
        }

        /* Map special whitespace to '\t', \n', '\r' */
        else if (ch == '\t') {
            *p++ = '\\';
            *p++ = 't';
        }
        else if (ch == '\n') {
            *p++ = '\\';
            *p++ = 'n';
        }
        else if (ch == '\r') {
            *p++ = '\\';
            *p++ = 'r';
        }

        /* Map non-printable US ASCII to '\xhh' */
        else if (ch < ' ' || ch >= 0x7F) {
            *p++ = '\\';
            *p++ = 'x';
            *p++ = Py_hexdigits[(ch >> 4) & 0x000F];
            *p++ = Py_hexdigits[ch & 0x000F];
        }

        /* Copy everything else as-is */
        else
            *p++ = (char) ch;
    }

    assert(p - PyBytes_AS_STRING(repr) > 0);
    if (_PyBytes_Resize(&repr, p - PyBytes_AS_STRING(repr)) < 0)
        return NULL;
    return repr;
}

PyObject *
PyUnicode_EncodeUnicodeEscape(const Py_UNICODE *s,
                              Py_ssize_t size)
{
    PyObject *result;
    PyObject *tmp = PyUnicode_FromUnicode(s, size);
    if (tmp == NULL)
        return NULL;
    result = PyUnicode_AsUnicodeEscapeString(tmp);
    Py_DECREF(tmp);
    return result;
}

/* --- Raw Unicode Escape Codec ------------------------------------------- */

PyObject *
PyUnicode_DecodeRawUnicodeEscape(const char *s,
                                 Py_ssize_t size,
                                 const char *errors)
{
    const char *starts = s;
    Py_ssize_t startinpos;
    Py_ssize_t endinpos;
    Py_ssize_t outpos;
    PyObject *v;
    const char *end;
    const char *bs;
    PyObject *errorHandler = NULL;
    PyObject *exc = NULL;

    /* Escaped strings will always be longer than the resulting
       Unicode string, so we start with size here and then reduce the
       length after conversion to the true value. (But decoding error
       handler might have to resize the string) */
    v = PyUnicode_New(size, 127);
    if (v == NULL)
        goto onError;
    if (size == 0)
        return v;
    outpos = 0;
    end = s + size;
    while (s < end) {
        unsigned char c;
        Py_UCS4 x;
        int i;
        int count;

        /* Non-escape characters are interpreted as Unicode ordinals */
        if (*s != '\\') {
            if (unicode_putchar(&v, &outpos, (unsigned char)*s++) < 0)
                goto onError;
            continue;
        }
        startinpos = s-starts;

        /* \u-escapes are only interpreted iff the number of leading
           backslashes if odd */
        bs = s;
        for (;s < end;) {
            if (*s != '\\')
                break;
            if (unicode_putchar(&v, &outpos, (unsigned char)*s++) < 0)
                goto onError;
        }
        if (((s - bs) & 1) == 0 ||
            s >= end ||
            (*s != 'u' && *s != 'U')) {
            continue;
        }
        outpos--;
        count = *s=='u' ? 4 : 8;
        s++;

        /* \uXXXX with 4 hex digits, \Uxxxxxxxx with 8 */
        for (x = 0, i = 0; i < count; ++i, ++s) {
            c = (unsigned char)*s;
            if (!Py_ISXDIGIT(c)) {
                endinpos = s-starts;
                if (unicode_decode_call_errorhandler(
                        errors, &errorHandler,
                        "rawunicodeescape", "truncated \\uXXXX",
                        &starts, &end, &startinpos, &endinpos, &exc, &s,
                        &v, &outpos))
                    goto onError;
                goto nextByte;
            }
            x = (x<<4) & ~0xF;
            if (c >= '0' && c <= '9')
                x += c - '0';
            else if (c >= 'a' && c <= 'f')
                x += 10 + c - 'a';
            else
                x += 10 + c - 'A';
        }
        if (x <= MAX_UNICODE) {
            if (unicode_putchar(&v, &outpos, x) < 0)
                goto onError;
        } else {
            endinpos = s-starts;
            if (unicode_decode_call_errorhandler(
                    errors, &errorHandler,
                    "rawunicodeescape", "\\Uxxxxxxxx out of range",
                    &starts, &end, &startinpos, &endinpos, &exc, &s,
                    &v, &outpos))
                goto onError;
        }
      nextByte:
        ;
    }
    if (unicode_resize(&v, outpos) < 0)
        goto onError;
    Py_XDECREF(errorHandler);
    Py_XDECREF(exc);
    return unicode_result(v);

  onError:
    Py_XDECREF(v);
    Py_XDECREF(errorHandler);
    Py_XDECREF(exc);
    return NULL;
}


PyObject *
PyUnicode_AsRawUnicodeEscapeString(PyObject *unicode)
{
    PyObject *repr;
    char *p;
    char *q;
    Py_ssize_t expandsize, pos;
    int kind;
    void *data;
    Py_ssize_t len;

    if (!PyUnicode_Check(unicode)) {
        PyErr_BadArgument();
        return NULL;
    }
    if (PyUnicode_READY(unicode) == -1)
        return NULL;
    kind = PyUnicode_KIND(unicode);
    data = PyUnicode_DATA(unicode);
    len = PyUnicode_GET_LENGTH(unicode);
    /* 4 byte characters can take up 10 bytes, 2 byte characters can take up 6
       bytes, and 1 byte characters 4. */
    expandsize = kind * 2 + 2;

    if (len > PY_SSIZE_T_MAX / expandsize)
        return PyErr_NoMemory();

    repr = PyBytes_FromStringAndSize(NULL, expandsize * len);
    if (repr == NULL)
        return NULL;
    if (len == 0)
        return repr;

    p = q = PyBytes_AS_STRING(repr);
    for (pos = 0; pos < len; pos++) {
        Py_UCS4 ch = PyUnicode_READ(kind, data, pos);
        /* Map 32-bit characters to '\Uxxxxxxxx' */
        if (ch >= 0x10000) {
            assert(ch <= MAX_UNICODE);
            *p++ = '\\';
            *p++ = 'U';
            *p++ = Py_hexdigits[(ch >> 28) & 0xf];
            *p++ = Py_hexdigits[(ch >> 24) & 0xf];
            *p++ = Py_hexdigits[(ch >> 20) & 0xf];
            *p++ = Py_hexdigits[(ch >> 16) & 0xf];
            *p++ = Py_hexdigits[(ch >> 12) & 0xf];
            *p++ = Py_hexdigits[(ch >> 8) & 0xf];
            *p++ = Py_hexdigits[(ch >> 4) & 0xf];
            *p++ = Py_hexdigits[ch & 15];
        }
        /* Map 16-bit characters to '\uxxxx' */
        else if (ch >= 256) {
            *p++ = '\\';
            *p++ = 'u';
            *p++ = Py_hexdigits[(ch >> 12) & 0xf];
            *p++ = Py_hexdigits[(ch >> 8) & 0xf];
            *p++ = Py_hexdigits[(ch >> 4) & 0xf];
            *p++ = Py_hexdigits[ch & 15];
        }
        /* Copy everything else as-is */
        else
            *p++ = (char) ch;
    }

    assert(p > q);
    if (_PyBytes_Resize(&repr, p - q) < 0)
        return NULL;
    return repr;
}

PyObject *
PyUnicode_EncodeRawUnicodeEscape(const Py_UNICODE *s,
                                 Py_ssize_t size)
{
    PyObject *result;
    PyObject *tmp = PyUnicode_FromUnicode(s, size);
    if (tmp == NULL)
        return NULL;
    result = PyUnicode_AsRawUnicodeEscapeString(tmp);
    Py_DECREF(tmp);
    return result;
}

/* --- Unicode Internal Codec ------------------------------------------- */

PyObject *
_PyUnicode_DecodeUnicodeInternal(const char *s,
                                 Py_ssize_t size,
                                 const char *errors)
{
    const char *starts = s;
    Py_ssize_t startinpos;
    Py_ssize_t endinpos;
    Py_ssize_t outpos;
    PyObject *v;
    const char *end;
    const char *reason;
    PyObject *errorHandler = NULL;
    PyObject *exc = NULL;

    if (PyErr_WarnEx(PyExc_DeprecationWarning,
                     "unicode_internal codec has been deprecated",
                     1))
        return NULL;

    /* XXX overflow detection missing */
    v = PyUnicode_New((size+Py_UNICODE_SIZE-1)/ Py_UNICODE_SIZE, 127);
    if (v == NULL)
        goto onError;
    if (PyUnicode_GET_LENGTH(v) == 0)
        return v;
    outpos = 0;
    end = s + size;

    while (s < end) {
        Py_UNICODE uch;
        Py_UCS4 ch;
        /* We copy the raw representation one byte at a time because the
           pointer may be unaligned (see test_codeccallbacks). */
        ((char *) &uch)[0] = s[0];
        ((char *) &uch)[1] = s[1];
#ifdef Py_UNICODE_WIDE
        ((char *) &uch)[2] = s[2];
        ((char *) &uch)[3] = s[3];
#endif
        ch = uch;

        /* We have to sanity check the raw data, otherwise doom looms for
           some malformed UCS-4 data. */
        if (
#ifdef Py_UNICODE_WIDE
            ch > 0x10ffff ||
#endif
            end-s < Py_UNICODE_SIZE
            )
        {
            startinpos = s - starts;
            if (end-s < Py_UNICODE_SIZE) {
                endinpos = end-starts;
                reason = "truncated input";
            }
            else {
                endinpos = s - starts + Py_UNICODE_SIZE;
                reason = "illegal code point (> 0x10FFFF)";
            }
            if (unicode_decode_call_errorhandler(
                    errors, &errorHandler,
                    "unicode_internal", reason,
                    &starts, &end, &startinpos, &endinpos, &exc, &s,
                    &v, &outpos))
                goto onError;
            continue;
        }

        s += Py_UNICODE_SIZE;
#ifndef Py_UNICODE_WIDE
        if (Py_UNICODE_IS_HIGH_SURROGATE(ch) && s < end)
        {
            Py_UNICODE uch2;
            ((char *) &uch2)[0] = s[0];
            ((char *) &uch2)[1] = s[1];
            if (Py_UNICODE_IS_LOW_SURROGATE(uch2))
            {
                ch = Py_UNICODE_JOIN_SURROGATES(uch, uch2);
                s += Py_UNICODE_SIZE;
            }
        }
#endif

        if (unicode_putchar(&v, &outpos, ch) < 0)
            goto onError;
    }

    if (unicode_resize(&v, outpos) < 0)
        goto onError;
    Py_XDECREF(errorHandler);
    Py_XDECREF(exc);
    return unicode_result(v);

  onError:
    Py_XDECREF(v);
    Py_XDECREF(errorHandler);
    Py_XDECREF(exc);
    return NULL;
}

/* --- Latin-1 Codec ------------------------------------------------------ */

PyObject *
PyUnicode_DecodeLatin1(const char *s,
                       Py_ssize_t size,
                       const char *errors)
{
    /* Latin-1 is equivalent to the first 256 ordinals in Unicode. */
    return _PyUnicode_FromUCS1((unsigned char*)s, size);
}

/* create or adjust a UnicodeEncodeError */
static void
make_encode_exception(PyObject **exceptionObject,
                      const char *encoding,
                      PyObject *unicode,
                      Py_ssize_t startpos, Py_ssize_t endpos,
                      const char *reason)
{
    if (*exceptionObject == NULL) {
        *exceptionObject = PyObject_CallFunction(
            PyExc_UnicodeEncodeError, "sOnns",
            encoding, unicode, startpos, endpos, reason);
    }
    else {
        if (PyUnicodeEncodeError_SetStart(*exceptionObject, startpos))
            goto onError;
        if (PyUnicodeEncodeError_SetEnd(*exceptionObject, endpos))
            goto onError;
        if (PyUnicodeEncodeError_SetReason(*exceptionObject, reason))
            goto onError;
        return;
      onError:
        Py_DECREF(*exceptionObject);
        *exceptionObject = NULL;
    }
}

/* raises a UnicodeEncodeError */
static void
raise_encode_exception(PyObject **exceptionObject,
                       const char *encoding,
                       PyObject *unicode,
                       Py_ssize_t startpos, Py_ssize_t endpos,
                       const char *reason)
{
    make_encode_exception(exceptionObject,
                          encoding, unicode, startpos, endpos, reason);
    if (*exceptionObject != NULL)
        PyCodec_StrictErrors(*exceptionObject);
}

/* error handling callback helper:
   build arguments, call the callback and check the arguments,
   put the result into newpos and return the replacement string, which
   has to be freed by the caller */
static PyObject *
unicode_encode_call_errorhandler(const char *errors,
                                 PyObject **errorHandler,
                                 const char *encoding, const char *reason,
                                 PyObject *unicode, PyObject **exceptionObject,
                                 Py_ssize_t startpos, Py_ssize_t endpos,
                                 Py_ssize_t *newpos)
{
    static char *argparse = "On;encoding error handler must return (str/bytes, int) tuple";
    Py_ssize_t len;
    PyObject *restuple;
    PyObject *resunicode;

    if (*errorHandler == NULL) {
        *errorHandler = PyCodec_LookupError(errors);
        if (*errorHandler == NULL)
            return NULL;
    }

    if (PyUnicode_READY(unicode) == -1)
        return NULL;
    len = PyUnicode_GET_LENGTH(unicode);

    make_encode_exception(exceptionObject,
                          encoding, unicode, startpos, endpos, reason);
    if (*exceptionObject == NULL)
        return NULL;

    restuple = PyObject_CallFunctionObjArgs(
        *errorHandler, *exceptionObject, NULL);
    if (restuple == NULL)
        return NULL;
    if (!PyTuple_Check(restuple)) {
        PyErr_SetString(PyExc_TypeError, &argparse[3]);
        Py_DECREF(restuple);
        return NULL;
    }
    if (!PyArg_ParseTuple(restuple, argparse,
                          &resunicode, newpos)) {
        Py_DECREF(restuple);
        return NULL;
    }
    if (!PyUnicode_Check(resunicode) && !PyBytes_Check(resunicode)) {
        PyErr_SetString(PyExc_TypeError, &argparse[3]);
        Py_DECREF(restuple);
        return NULL;
    }
    if (*newpos<0)
        *newpos = len + *newpos;
    if (*newpos<0 || *newpos>len) {
        PyErr_Format(PyExc_IndexError, "position %zd from error handler out of bounds", *newpos);
        Py_DECREF(restuple);
        return NULL;
    }
    Py_INCREF(resunicode);
    Py_DECREF(restuple);
    return resunicode;
}

static PyObject *
unicode_encode_ucs1(PyObject *unicode,
                    const char *errors,
                    unsigned int limit)
{
    /* input state */
    Py_ssize_t pos=0, size;
    int kind;
    void *data;
    /* output object */
    PyObject *res;
    /* pointer into the output */
    char *str;
    /* current output position */
    Py_ssize_t ressize;
    const char *encoding = (limit == 256) ? "latin-1" : "ascii";
    const char *reason = (limit == 256) ? "ordinal not in range(256)" : "ordinal not in range(128)";
    PyObject *errorHandler = NULL;
    PyObject *exc = NULL;
    /* the following variable is used for caching string comparisons
     * -1=not initialized, 0=unknown, 1=strict, 2=replace, 3=ignore, 4=xmlcharrefreplace */
    int known_errorHandler = -1;

    if (PyUnicode_READY(unicode) == -1)
        return NULL;
    size = PyUnicode_GET_LENGTH(unicode);
    kind = PyUnicode_KIND(unicode);
    data = PyUnicode_DATA(unicode);
    /* allocate enough for a simple encoding without
       replacements, if we need more, we'll resize */
    if (size == 0)
        return PyBytes_FromStringAndSize(NULL, 0);
    res = PyBytes_FromStringAndSize(NULL, size);
    if (res == NULL)
        return NULL;
    str = PyBytes_AS_STRING(res);
    ressize = size;

    while (pos < size) {
        Py_UCS4 c = PyUnicode_READ(kind, data, pos);

        /* can we encode this? */
        if (c<limit) {
            /* no overflow check, because we know that the space is enough */
            *str++ = (char)c;
            ++pos;
        }
        else {
            Py_ssize_t requiredsize;
            PyObject *repunicode;
            Py_ssize_t repsize, newpos, respos, i;
            /* startpos for collecting unencodable chars */
            Py_ssize_t collstart = pos;
            Py_ssize_t collend = pos;
            /* find all unecodable characters */
            while ((collend < size) && (PyUnicode_READ(kind, data, collend)>=limit))
                ++collend;
            /* cache callback name lookup (if not done yet, i.e. it's the first error) */
            if (known_errorHandler==-1) {
                if ((errors==NULL) || (!strcmp(errors, "strict")))
                    known_errorHandler = 1;
                else if (!strcmp(errors, "replace"))
                    known_errorHandler = 2;
                else if (!strcmp(errors, "ignore"))
                    known_errorHandler = 3;
                else if (!strcmp(errors, "xmlcharrefreplace"))
                    known_errorHandler = 4;
                else
                    known_errorHandler = 0;
            }
            switch (known_errorHandler) {
            case 1: /* strict */
                raise_encode_exception(&exc, encoding, unicode, collstart, collend, reason);
                goto onError;
            case 2: /* replace */
                while (collstart++<collend)
                    *str++ = '?'; /* fall through */
            case 3: /* ignore */
                pos = collend;
                break;
            case 4: /* xmlcharrefreplace */
                respos = str - PyBytes_AS_STRING(res);
                /* determine replacement size */
                for (i = collstart, repsize = 0; i < collend; ++i) {
                    Py_UCS4 ch = PyUnicode_READ(kind, data, i);
                    if (ch < 10)
                        repsize += 2+1+1;
                    else if (ch < 100)
                        repsize += 2+2+1;
                    else if (ch < 1000)
                        repsize += 2+3+1;
                    else if (ch < 10000)
                        repsize += 2+4+1;
                    else if (ch < 100000)
                        repsize += 2+5+1;
                    else if (ch < 1000000)
                        repsize += 2+6+1;
                    else {
                        assert(ch <= MAX_UNICODE);
                        repsize += 2+7+1;
                    }
                }
                requiredsize = respos+repsize+(size-collend);
                if (requiredsize > ressize) {
                    if (requiredsize<2*ressize)
                        requiredsize = 2*ressize;
                    if (_PyBytes_Resize(&res, requiredsize))
                        goto onError;
                    str = PyBytes_AS_STRING(res) + respos;
                    ressize = requiredsize;
                }
                /* generate replacement */
                for (i = collstart; i < collend; ++i) {
                    str += sprintf(str, "&#%d;", PyUnicode_READ(kind, data, i));
                }
                pos = collend;
                break;
            default:
                repunicode = unicode_encode_call_errorhandler(errors, &errorHandler,
                                                              encoding, reason, unicode, &exc,
                                                              collstart, collend, &newpos);
                if (repunicode == NULL || (PyUnicode_Check(repunicode) &&
                                           PyUnicode_READY(repunicode) == -1))
                    goto onError;
                if (PyBytes_Check(repunicode)) {
                    /* Directly copy bytes result to output. */
                    repsize = PyBytes_Size(repunicode);
                    if (repsize > 1) {
                        /* Make room for all additional bytes. */
                        respos = str - PyBytes_AS_STRING(res);
                        if (_PyBytes_Resize(&res, ressize+repsize-1)) {
                            Py_DECREF(repunicode);
                            goto onError;
                        }
                        str = PyBytes_AS_STRING(res) + respos;
                        ressize += repsize-1;
                    }
                    memcpy(str, PyBytes_AsString(repunicode), repsize);
                    str += repsize;
                    pos = newpos;
                    Py_DECREF(repunicode);
                    break;
                }
                /* need more space? (at least enough for what we
                   have+the replacement+the rest of the string, so
                   we won't have to check space for encodable characters) */
                respos = str - PyBytes_AS_STRING(res);
                repsize = PyUnicode_GET_LENGTH(repunicode);
                requiredsize = respos+repsize+(size-collend);
                if (requiredsize > ressize) {
                    if (requiredsize<2*ressize)
                        requiredsize = 2*ressize;
                    if (_PyBytes_Resize(&res, requiredsize)) {
                        Py_DECREF(repunicode);
                        goto onError;
                    }
                    str = PyBytes_AS_STRING(res) + respos;
                    ressize = requiredsize;
                }
                /* check if there is anything unencodable in the replacement
                   and copy it to the output */
                for (i = 0; repsize-->0; ++i, ++str) {
                    c = PyUnicode_READ_CHAR(repunicode, i);
                    if (c >= limit) {
                        raise_encode_exception(&exc, encoding, unicode,
                                               pos, pos+1, reason);
                        Py_DECREF(repunicode);
                        goto onError;
                    }
                    *str = (char)c;
                }
                pos = newpos;
                Py_DECREF(repunicode);
            }
        }
    }
    /* Resize if we allocated to much */
    size = str - PyBytes_AS_STRING(res);
    if (size < ressize) { /* If this falls res will be NULL */
        assert(size >= 0);
        if (_PyBytes_Resize(&res, size) < 0)
            goto onError;
    }

    Py_XDECREF(errorHandler);
    Py_XDECREF(exc);
    return res;

  onError:
    Py_XDECREF(res);
    Py_XDECREF(errorHandler);
    Py_XDECREF(exc);
    return NULL;
}

/* Deprecated */
PyObject *
PyUnicode_EncodeLatin1(const Py_UNICODE *p,
                       Py_ssize_t size,
                       const char *errors)
{
    PyObject *result;
    PyObject *unicode = PyUnicode_FromUnicode(p, size);
    if (unicode == NULL)
        return NULL;
    result = unicode_encode_ucs1(unicode, errors, 256);
    Py_DECREF(unicode);
    return result;
}

PyObject *
_PyUnicode_AsLatin1String(PyObject *unicode, const char *errors)
{
    if (!PyUnicode_Check(unicode)) {
        PyErr_BadArgument();
        return NULL;
    }
    if (PyUnicode_READY(unicode) == -1)
        return NULL;
    /* Fast path: if it is a one-byte string, construct
       bytes object directly. */
    if (PyUnicode_KIND(unicode) == PyUnicode_1BYTE_KIND)
        return PyBytes_FromStringAndSize(PyUnicode_DATA(unicode),
                                         PyUnicode_GET_LENGTH(unicode));
    /* Non-Latin-1 characters present. Defer to above function to
       raise the exception. */
    return unicode_encode_ucs1(unicode, errors, 256);
}

PyObject*
PyUnicode_AsLatin1String(PyObject *unicode)
{
    return _PyUnicode_AsLatin1String(unicode, NULL);
}

/* --- 7-bit ASCII Codec -------------------------------------------------- */

PyObject *
PyUnicode_DecodeASCII(const char *s,
                      Py_ssize_t size,
                      const char *errors)
{
    const char *starts = s;
    PyObject *unicode;
    int kind;
    void *data;
    Py_ssize_t startinpos;
    Py_ssize_t endinpos;
    Py_ssize_t outpos;
    const char *e;
    PyObject *errorHandler = NULL;
    PyObject *exc = NULL;

    if (size == 0) {
        Py_INCREF(unicode_empty);
        return unicode_empty;
    }

    /* ASCII is equivalent to the first 128 ordinals in Unicode. */
    if (size == 1 && (unsigned char)s[0] < 128)
        return get_latin1_char((unsigned char)s[0]);

    unicode = PyUnicode_New(size, 127);
    if (unicode == NULL)
        goto onError;

    e = s + size;
    data = PyUnicode_1BYTE_DATA(unicode);
    outpos = ascii_decode(s, e, (Py_UCS1 *)data);
    if (outpos == size)
        return unicode;

    s += outpos;
    kind = PyUnicode_1BYTE_KIND;
    while (s < e) {
        register unsigned char c = (unsigned char)*s;
        if (c < 128) {
            PyUnicode_WRITE(kind, data, outpos++, c);
            ++s;
        }
        else {
            startinpos = s-starts;
            endinpos = startinpos + 1;
            if (unicode_decode_call_errorhandler(
                    errors, &errorHandler,
                    "ascii", "ordinal not in range(128)",
                    &starts, &e, &startinpos, &endinpos, &exc, &s,
                    &unicode, &outpos))
                goto onError;
            kind = PyUnicode_KIND(unicode);
            data = PyUnicode_DATA(unicode);
        }
    }
    if (unicode_resize(&unicode, outpos) < 0)
        goto onError;
    Py_XDECREF(errorHandler);
    Py_XDECREF(exc);
    assert(_PyUnicode_CheckConsistency(unicode, 1));
    return unicode;

  onError:
    Py_XDECREF(unicode);
    Py_XDECREF(errorHandler);
    Py_XDECREF(exc);
    return NULL;
}

/* Deprecated */
PyObject *
PyUnicode_EncodeASCII(const Py_UNICODE *p,
                      Py_ssize_t size,
                      const char *errors)
{
    PyObject *result;
    PyObject *unicode = PyUnicode_FromUnicode(p, size);
    if (unicode == NULL)
        return NULL;
    result = unicode_encode_ucs1(unicode, errors, 128);
    Py_DECREF(unicode);
    return result;
}

PyObject *
_PyUnicode_AsASCIIString(PyObject *unicode, const char *errors)
{
    if (!PyUnicode_Check(unicode)) {
        PyErr_BadArgument();
        return NULL;
    }
    if (PyUnicode_READY(unicode) == -1)
        return NULL;
    /* Fast path: if it is an ASCII-only string, construct bytes object
       directly. Else defer to above function to raise the exception. */
    if (PyUnicode_MAX_CHAR_VALUE(unicode) < 128)
        return PyBytes_FromStringAndSize(PyUnicode_DATA(unicode),
                                         PyUnicode_GET_LENGTH(unicode));
    return unicode_encode_ucs1(unicode, errors, 128);
}

PyObject *
PyUnicode_AsASCIIString(PyObject *unicode)
{
    return _PyUnicode_AsASCIIString(unicode, NULL);
}

#ifdef HAVE_MBCS

/* --- MBCS codecs for Windows -------------------------------------------- */

#if SIZEOF_INT < SIZEOF_SIZE_T
#define NEED_RETRY
#endif

#ifndef WC_ERR_INVALID_CHARS
#  define WC_ERR_INVALID_CHARS 0x0080
#endif

static char*
code_page_name(UINT code_page, PyObject **obj)
{
    *obj = NULL;
    if (code_page == CP_ACP)
        return "mbcs";
    if (code_page == CP_UTF7)
        return "CP_UTF7";
    if (code_page == CP_UTF8)
        return "CP_UTF8";

    *obj = PyBytes_FromFormat("cp%u", code_page);
    if (*obj == NULL)
        return NULL;
    return PyBytes_AS_STRING(*obj);
}

static int
is_dbcs_lead_byte(UINT code_page, const char *s, int offset)
{
    const char *curr = s + offset;
    const char *prev;

    if (!IsDBCSLeadByteEx(code_page, *curr))
        return 0;

    prev = CharPrevExA(code_page, s, curr, 0);
    if (prev == curr)
        return 1;
    /* FIXME: This code is limited to "true" double-byte encodings,
       as it assumes an incomplete character consists of a single
       byte. */
    if (curr - prev == 2)
        return 1;
    if (!IsDBCSLeadByteEx(code_page, *prev))
        return 1;
    return 0;
}

static DWORD
decode_code_page_flags(UINT code_page)
{
    if (code_page == CP_UTF7) {
        /* The CP_UTF7 decoder only supports flags=0 */
        return 0;
    }
    else
        return MB_ERR_INVALID_CHARS;
}

/*
 * Decode a byte string from a Windows code page into unicode object in strict
 * mode.
 *
 * Returns consumed size if succeed, returns -2 on decode error, or raise a
 * WindowsError and returns -1 on other error.
 */
static int
decode_code_page_strict(UINT code_page,
                        PyObject **v,
                        const char *in,
                        int insize)
{
    const DWORD flags = decode_code_page_flags(code_page);
    wchar_t *out;
    DWORD outsize;

    /* First get the size of the result */
    assert(insize > 0);
    outsize = MultiByteToWideChar(code_page, flags, in, insize, NULL, 0);
    if (outsize <= 0)
        goto error;

    if (*v == NULL) {
        /* Create unicode object */
        /* FIXME: don't use _PyUnicode_New(), but allocate a wchar_t* buffer */
        *v = (PyObject*)_PyUnicode_New(outsize);
        if (*v == NULL)
            return -1;
        out = PyUnicode_AS_UNICODE(*v);
    }
    else {
        /* Extend unicode object */
        Py_ssize_t n = PyUnicode_GET_SIZE(*v);
        if (unicode_resize(v, n + outsize) < 0)
            return -1;
        out = PyUnicode_AS_UNICODE(*v) + n;
    }

    /* Do the conversion */
    outsize = MultiByteToWideChar(code_page, flags, in, insize, out, outsize);
    if (outsize <= 0)
        goto error;
    return insize;

error:
    if (GetLastError() == ERROR_NO_UNICODE_TRANSLATION)
        return -2;
    PyErr_SetFromWindowsErr(0);
    return -1;
}

/*
 * Decode a byte string from a code page into unicode object with an error
 * handler.
 *
 * Returns consumed size if succeed, or raise a WindowsError or
 * UnicodeDecodeError exception and returns -1 on error.
 */
static int
decode_code_page_errors(UINT code_page,
                        PyObject **v,
                        const char *in, const int size,
                        const char *errors)
{
    const char *startin = in;
    const char *endin = in + size;
    const DWORD flags = decode_code_page_flags(code_page);
    /* Ideally, we should get reason from FormatMessage. This is the Windows
       2000 English version of the message. */
    const char *reason = "No mapping for the Unicode character exists "
                         "in the target code page.";
    /* each step cannot decode more than 1 character, but a character can be
       represented as a surrogate pair */
    wchar_t buffer[2], *startout, *out;
    int insize, outsize;
    PyObject *errorHandler = NULL;
    PyObject *exc = NULL;
    PyObject *encoding_obj = NULL;
    char *encoding;
    DWORD err;
    int ret = -1;

    assert(size > 0);

    encoding = code_page_name(code_page, &encoding_obj);
    if (encoding == NULL)
        return -1;

    if (errors == NULL || strcmp(errors, "strict") == 0) {
        /* The last error was ERROR_NO_UNICODE_TRANSLATION, then we raise a
           UnicodeDecodeError. */
        make_decode_exception(&exc, encoding, in, size, 0, 0, reason);
        if (exc != NULL) {
            PyCodec_StrictErrors(exc);
            Py_CLEAR(exc);
        }
        goto error;
    }

    if (*v == NULL) {
        /* Create unicode object */
        if (size > PY_SSIZE_T_MAX / (Py_ssize_t)Py_ARRAY_LENGTH(buffer)) {
            PyErr_NoMemory();
            goto error;
        }
        /* FIXME: don't use _PyUnicode_New(), but allocate a wchar_t* buffer */
        *v = (PyObject*)_PyUnicode_New(size * Py_ARRAY_LENGTH(buffer));
        if (*v == NULL)
            goto error;
        startout = PyUnicode_AS_UNICODE(*v);
    }
    else {
        /* Extend unicode object */
        Py_ssize_t n = PyUnicode_GET_SIZE(*v);
        if (size > (PY_SSIZE_T_MAX - n) / (Py_ssize_t)Py_ARRAY_LENGTH(buffer)) {
            PyErr_NoMemory();
            goto error;
        }
        if (unicode_resize(v, n + size * Py_ARRAY_LENGTH(buffer)) < 0)
            goto error;
        startout = PyUnicode_AS_UNICODE(*v) + n;
    }

    /* Decode the byte string character per character */
    out = startout;
    while (in < endin)
    {
        /* Decode a character */
        insize = 1;
        do
        {
            outsize = MultiByteToWideChar(code_page, flags,
                                          in, insize,
                                          buffer, Py_ARRAY_LENGTH(buffer));
            if (outsize > 0)
                break;
            err = GetLastError();
            if (err != ERROR_NO_UNICODE_TRANSLATION
                && err != ERROR_INSUFFICIENT_BUFFER)
            {
                PyErr_SetFromWindowsErr(0);
                goto error;
            }
            insize++;
        }
        /* 4=maximum length of a UTF-8 sequence */
        while (insize <= 4 && (in + insize) <= endin);

        if (outsize <= 0) {
            Py_ssize_t startinpos, endinpos, outpos;

            startinpos = in - startin;
            endinpos = startinpos + 1;
            outpos = out - PyUnicode_AS_UNICODE(*v);
            if (unicode_decode_call_errorhandler(
                    errors, &errorHandler,
                    encoding, reason,
                    &startin, &endin, &startinpos, &endinpos, &exc, &in,
                    v, &outpos))
            {
                goto error;
            }
            out = PyUnicode_AS_UNICODE(*v) + outpos;
        }
        else {
            in += insize;
            memcpy(out, buffer, outsize * sizeof(wchar_t));
            out += outsize;
        }
    }

    /* write a NUL character at the end */
    *out = 0;

    /* Extend unicode object */
    outsize = out - startout;
    assert(outsize <= PyUnicode_WSTR_LENGTH(*v));
    if (unicode_resize(v, outsize) < 0)
        goto error;
    ret = size;

error:
    Py_XDECREF(encoding_obj);
    Py_XDECREF(errorHandler);
    Py_XDECREF(exc);
    return ret;
}

static PyObject *
decode_code_page_stateful(int code_page,
                          const char *s, Py_ssize_t size,
                          const char *errors, Py_ssize_t *consumed)
{
    PyObject *v = NULL;
    int chunk_size, final, converted, done;

    if (code_page < 0) {
        PyErr_SetString(PyExc_ValueError, "invalid code page number");
        return NULL;
    }

    if (consumed)
        *consumed = 0;

    do
    {
#ifdef NEED_RETRY
        if (size > INT_MAX) {
            chunk_size = INT_MAX;
            final = 0;
            done = 0;
        }
        else
#endif
        {
            chunk_size = (int)size;
            final = (consumed == NULL);
            done = 1;
        }

        /* Skip trailing lead-byte unless 'final' is set */
        if (!final && is_dbcs_lead_byte(code_page, s, chunk_size - 1))
            --chunk_size;

        if (chunk_size == 0 && done) {
            if (v != NULL)
                break;
            Py_INCREF(unicode_empty);
            return unicode_empty;
        }


        converted = decode_code_page_strict(code_page, &v,
                                            s, chunk_size);
        if (converted == -2)
            converted = decode_code_page_errors(code_page, &v,
                                                s, chunk_size,
                                                errors);
        assert(converted != 0);

        if (converted < 0) {
            Py_XDECREF(v);
            return NULL;
        }

        if (consumed)
            *consumed += converted;

        s += converted;
        size -= converted;
    } while (!done);

    return unicode_result(v);
}

PyObject *
PyUnicode_DecodeCodePageStateful(int code_page,
                                 const char *s,
                                 Py_ssize_t size,
                                 const char *errors,
                                 Py_ssize_t *consumed)
{
    return decode_code_page_stateful(code_page, s, size, errors, consumed);
}

PyObject *
PyUnicode_DecodeMBCSStateful(const char *s,
                             Py_ssize_t size,
                             const char *errors,
                             Py_ssize_t *consumed)
{
    return decode_code_page_stateful(CP_ACP, s, size, errors, consumed);
}

PyObject *
PyUnicode_DecodeMBCS(const char *s,
                     Py_ssize_t size,
                     const char *errors)
{
    return PyUnicode_DecodeMBCSStateful(s, size, errors, NULL);
}

static DWORD
encode_code_page_flags(UINT code_page, const char *errors)
{
    if (code_page == CP_UTF8) {
        if (winver.dwMajorVersion >= 6)
            /* CP_UTF8 supports WC_ERR_INVALID_CHARS on Windows Vista
               and later */
            return WC_ERR_INVALID_CHARS;
        else
            /* CP_UTF8 only supports flags=0 on Windows older than Vista */
            return 0;
    }
    else if (code_page == CP_UTF7) {
        /* CP_UTF7 only supports flags=0 */
        return 0;
    }
    else {
        if (errors != NULL && strcmp(errors, "replace") == 0)
            return 0;
        else
            return WC_NO_BEST_FIT_CHARS;
    }
}

/*
 * Encode a Unicode string to a Windows code page into a byte string in strict
 * mode.
 *
 * Returns consumed characters if succeed, returns -2 on encode error, or raise
 * a WindowsError and returns -1 on other error.
 */
static int
encode_code_page_strict(UINT code_page, PyObject **outbytes,
                        PyObject *unicode, Py_ssize_t offset, int len,
                        const char* errors)
{
    BOOL usedDefaultChar = FALSE;
    BOOL *pusedDefaultChar = &usedDefaultChar;
    int outsize;
    PyObject *exc = NULL;
    wchar_t *p;
    Py_ssize_t size;
    const DWORD flags = encode_code_page_flags(code_page, NULL);
    char *out;
    /* Create a substring so that we can get the UTF-16 representation
       of just the slice under consideration. */
    PyObject *substring;

    assert(len > 0);

    if (code_page != CP_UTF8 && code_page != CP_UTF7)
        pusedDefaultChar = &usedDefaultChar;
    else
        pusedDefaultChar = NULL;

    substring = PyUnicode_Substring(unicode, offset, offset+len);
    if (substring == NULL)
        return -1;
    p = PyUnicode_AsUnicodeAndSize(substring, &size);
    if (p == NULL) {
        Py_DECREF(substring);
        return -1;
    }

    /* First get the size of the result */
    outsize = WideCharToMultiByte(code_page, flags,
                                  p, size,
                                  NULL, 0,
                                  NULL, pusedDefaultChar);
    if (outsize <= 0)
        goto error;
    /* If we used a default char, then we failed! */
    if (pusedDefaultChar && *pusedDefaultChar) {
        Py_DECREF(substring);
        return -2;
    }

    if (*outbytes == NULL) {
        /* Create string object */
        *outbytes = PyBytes_FromStringAndSize(NULL, outsize);
        if (*outbytes == NULL) {
            Py_DECREF(substring);
            return -1;
        }
        out = PyBytes_AS_STRING(*outbytes);
    }
    else {
        /* Extend string object */
        const Py_ssize_t n = PyBytes_Size(*outbytes);
        if (outsize > PY_SSIZE_T_MAX - n) {
            PyErr_NoMemory();
            Py_DECREF(substring);
            return -1;
        }
        if (_PyBytes_Resize(outbytes, n + outsize) < 0) {
            Py_DECREF(substring);
            return -1;
        }
        out = PyBytes_AS_STRING(*outbytes) + n;
    }

    /* Do the conversion */
    outsize = WideCharToMultiByte(code_page, flags,
                                  p, size,
                                  out, outsize,
                                  NULL, pusedDefaultChar);
    Py_CLEAR(substring);
    if (outsize <= 0)
        goto error;
    if (pusedDefaultChar && *pusedDefaultChar)
        return -2;
    return 0;

error:
    Py_XDECREF(substring);
    if (GetLastError() == ERROR_NO_UNICODE_TRANSLATION)
        return -2;
    PyErr_SetFromWindowsErr(0);
    return -1;
}

/*
 * Encode a Unicode string to a Windows code page into a byte string using a
 * error handler.
 *
 * Returns consumed characters if succeed, or raise a WindowsError and returns
 * -1 on other error.
 */
static int
encode_code_page_errors(UINT code_page, PyObject **outbytes,
                        PyObject *unicode, Py_ssize_t unicode_offset,
                        Py_ssize_t insize, const char* errors)
{
    const DWORD flags = encode_code_page_flags(code_page, errors);
    Py_ssize_t pos = unicode_offset;
    Py_ssize_t endin = unicode_offset + insize;
    /* Ideally, we should get reason from FormatMessage. This is the Windows
       2000 English version of the message. */
    const char *reason = "invalid character";
    /* 4=maximum length of a UTF-8 sequence */
    char buffer[4];
    BOOL usedDefaultChar = FALSE, *pusedDefaultChar;
    Py_ssize_t outsize;
    char *out;
    PyObject *errorHandler = NULL;
    PyObject *exc = NULL;
    PyObject *encoding_obj = NULL;
    char *encoding;
    Py_ssize_t newpos, newoutsize;
    PyObject *rep;
    int ret = -1;

    assert(insize > 0);

    encoding = code_page_name(code_page, &encoding_obj);
    if (encoding == NULL)
        return -1;

    if (errors == NULL || strcmp(errors, "strict") == 0) {
        /* The last error was ERROR_NO_UNICODE_TRANSLATION,
           then we raise a UnicodeEncodeError. */
        make_encode_exception(&exc, encoding, unicode, 0, 0, reason);
        if (exc != NULL) {
            PyCodec_StrictErrors(exc);
            Py_DECREF(exc);
        }
        Py_XDECREF(encoding_obj);
        return -1;
    }

    if (code_page != CP_UTF8 && code_page != CP_UTF7)
        pusedDefaultChar = &usedDefaultChar;
    else
        pusedDefaultChar = NULL;

    if (Py_ARRAY_LENGTH(buffer) > PY_SSIZE_T_MAX / insize) {
        PyErr_NoMemory();
        goto error;
    }
    outsize = insize * Py_ARRAY_LENGTH(buffer);

    if (*outbytes == NULL) {
        /* Create string object */
        *outbytes = PyBytes_FromStringAndSize(NULL, outsize);
        if (*outbytes == NULL)
            goto error;
        out = PyBytes_AS_STRING(*outbytes);
    }
    else {
        /* Extend string object */
        Py_ssize_t n = PyBytes_Size(*outbytes);
        if (n > PY_SSIZE_T_MAX - outsize) {
            PyErr_NoMemory();
            goto error;
        }
        if (_PyBytes_Resize(outbytes, n + outsize) < 0)
            goto error;
        out = PyBytes_AS_STRING(*outbytes) + n;
    }

    /* Encode the string character per character */
    while (pos < endin)
    {
        Py_UCS4 ch = PyUnicode_READ_CHAR(unicode, pos);
        wchar_t chars[2];
        int charsize;
        if (ch < 0x10000) {
            chars[0] = (wchar_t)ch;
            charsize = 1;
        }
        else {
            ch -= 0x10000;
            chars[0] = 0xd800 + (ch >> 10);
            chars[1] = 0xdc00 + (ch & 0x3ff);
            charsize = 2;
        }

        outsize = WideCharToMultiByte(code_page, flags,
                                      chars, charsize,
                                      buffer, Py_ARRAY_LENGTH(buffer),
                                      NULL, pusedDefaultChar);
        if (outsize > 0) {
            if (pusedDefaultChar == NULL || !(*pusedDefaultChar))
            {
                pos++;
                memcpy(out, buffer, outsize);
                out += outsize;
                continue;
            }
        }
        else if (GetLastError() != ERROR_NO_UNICODE_TRANSLATION) {
            PyErr_SetFromWindowsErr(0);
            goto error;
        }

        rep = unicode_encode_call_errorhandler(
                  errors, &errorHandler, encoding, reason,
                  unicode, &exc,
                  pos, pos + 1, &newpos);
        if (rep == NULL)
            goto error;
        pos = newpos;

        if (PyBytes_Check(rep)) {
            outsize = PyBytes_GET_SIZE(rep);
            if (outsize != 1) {
                Py_ssize_t offset = out - PyBytes_AS_STRING(*outbytes);
                newoutsize = PyBytes_GET_SIZE(*outbytes) + (outsize - 1);
                if (_PyBytes_Resize(outbytes, newoutsize) < 0) {
                    Py_DECREF(rep);
                    goto error;
                }
                out = PyBytes_AS_STRING(*outbytes) + offset;
            }
            memcpy(out, PyBytes_AS_STRING(rep), outsize);
            out += outsize;
        }
        else {
            Py_ssize_t i;
            enum PyUnicode_Kind kind;
            void *data;

            if (PyUnicode_READY(rep) == -1) {
                Py_DECREF(rep);
                goto error;
            }

            outsize = PyUnicode_GET_LENGTH(rep);
            if (outsize != 1) {
                Py_ssize_t offset = out - PyBytes_AS_STRING(*outbytes);
                newoutsize = PyBytes_GET_SIZE(*outbytes) + (outsize - 1);
                if (_PyBytes_Resize(outbytes, newoutsize) < 0) {
                    Py_DECREF(rep);
                    goto error;
                }
                out = PyBytes_AS_STRING(*outbytes) + offset;
            }
            kind = PyUnicode_KIND(rep);
            data = PyUnicode_DATA(rep);
            for (i=0; i < outsize; i++) {
                Py_UCS4 ch = PyUnicode_READ(kind, data, i);
                if (ch > 127) {
                    raise_encode_exception(&exc,
                        encoding, unicode,
                        pos, pos + 1,
                        "unable to encode error handler result to ASCII");
                    Py_DECREF(rep);
                    goto error;
                }
                *out = (unsigned char)ch;
                out++;
            }
        }
        Py_DECREF(rep);
    }
    /* write a NUL byte */
    *out = 0;
    outsize = out - PyBytes_AS_STRING(*outbytes);
    assert(outsize <= PyBytes_GET_SIZE(*outbytes));
    if (_PyBytes_Resize(outbytes, outsize) < 0)
        goto error;
    ret = 0;

error:
    Py_XDECREF(encoding_obj);
    Py_XDECREF(errorHandler);
    Py_XDECREF(exc);
    return ret;
}

static PyObject *
encode_code_page(int code_page,
                 PyObject *unicode,
                 const char *errors)
{
    Py_ssize_t len;
    PyObject *outbytes = NULL;
    Py_ssize_t offset;
    int chunk_len, ret, done;

    if (PyUnicode_READY(unicode) == -1)
        return NULL;
    len = PyUnicode_GET_LENGTH(unicode);

    if (code_page < 0) {
        PyErr_SetString(PyExc_ValueError, "invalid code page number");
        return NULL;
    }

    if (len == 0)
        return PyBytes_FromStringAndSize(NULL, 0);

    offset = 0;
    do
    {
#ifdef NEED_RETRY
        /* UTF-16 encoding may double the size, so use only INT_MAX/2
           chunks. */
        if (len > INT_MAX/2) {
            chunk_len = INT_MAX/2;
            done = 0;
        }
        else
#endif
        {
            chunk_len = (int)len;
            done = 1;
        }

        ret = encode_code_page_strict(code_page, &outbytes,
                                      unicode, offset, chunk_len,
                                      errors);
        if (ret == -2)
            ret = encode_code_page_errors(code_page, &outbytes,
                                          unicode, offset,
                                          chunk_len, errors);
        if (ret < 0) {
            Py_XDECREF(outbytes);
            return NULL;
        }

        offset += chunk_len;
        len -= chunk_len;
    } while (!done);

    return outbytes;
}

PyObject *
PyUnicode_EncodeMBCS(const Py_UNICODE *p,
                     Py_ssize_t size,
                     const char *errors)
{
    PyObject *unicode, *res;
    unicode = PyUnicode_FromUnicode(p, size);
    if (unicode == NULL)
        return NULL;
    res = encode_code_page(CP_ACP, unicode, errors);
    Py_DECREF(unicode);
    return res;
}

PyObject *
PyUnicode_EncodeCodePage(int code_page,
                         PyObject *unicode,
                         const char *errors)
{
    return encode_code_page(code_page, unicode, errors);
}

PyObject *
PyUnicode_AsMBCSString(PyObject *unicode)
{
    if (!PyUnicode_Check(unicode)) {
        PyErr_BadArgument();
        return NULL;
    }
    return PyUnicode_EncodeCodePage(CP_ACP, unicode, NULL);
}

#undef NEED_RETRY

#endif /* HAVE_MBCS */

/* --- Character Mapping Codec -------------------------------------------- */

PyObject *
PyUnicode_DecodeCharmap(const char *s,
                        Py_ssize_t size,
                        PyObject *mapping,
                        const char *errors)
{
    const char *starts = s;
    Py_ssize_t startinpos;
    Py_ssize_t endinpos;
    Py_ssize_t outpos;
    const char *e;
    PyObject *v;
    Py_ssize_t extrachars = 0;
    PyObject *errorHandler = NULL;
    PyObject *exc = NULL;

    /* Default to Latin-1 */
    if (mapping == NULL)
        return PyUnicode_DecodeLatin1(s, size, errors);

    v = PyUnicode_New(size, 127);
    if (v == NULL)
        goto onError;
    if (size == 0)
        return v;
    outpos = 0;
    e = s + size;
    if (PyUnicode_CheckExact(mapping)) {
        Py_ssize_t maplen;
        enum PyUnicode_Kind mapkind;
        void *mapdata;
        Py_UCS4 x;

        if (PyUnicode_READY(mapping) == -1)
            return NULL;

        maplen = PyUnicode_GET_LENGTH(mapping);
        mapdata = PyUnicode_DATA(mapping);
        mapkind = PyUnicode_KIND(mapping);
        while (s < e) {
            unsigned char ch;
            if (mapkind == PyUnicode_2BYTE_KIND && maplen >= 256) {
                enum PyUnicode_Kind outkind = PyUnicode_KIND(v);
                if (outkind == PyUnicode_1BYTE_KIND) {
                    void *outdata = PyUnicode_DATA(v);
                    Py_UCS4 maxchar = PyUnicode_MAX_CHAR_VALUE(v);
                    while (s < e) {
                        unsigned char ch = *s;
                        x = PyUnicode_READ(PyUnicode_2BYTE_KIND, mapdata, ch);
                        if (x > maxchar)
                            goto Error;
                        PyUnicode_WRITE(PyUnicode_1BYTE_KIND, outdata, outpos++, x);
                        ++s;
                    }
                    break;
                }
                else if (outkind == PyUnicode_2BYTE_KIND) {
                    void *outdata = PyUnicode_DATA(v);
                    while (s < e) {
                        unsigned char ch = *s;
                        x = PyUnicode_READ(PyUnicode_2BYTE_KIND, mapdata, ch);
                        if (x == 0xFFFE)
                            goto Error;
                        PyUnicode_WRITE(PyUnicode_2BYTE_KIND, outdata, outpos++, x);
                        ++s;
                    }
                    break;
                }
            }
            ch = *s;

            if (ch < maplen)
                x = PyUnicode_READ(mapkind, mapdata, ch);
            else
                x = 0xfffe; /* invalid value */
Error:
            if (x == 0xfffe)
            {
                /* undefined mapping */
                startinpos = s-starts;
                endinpos = startinpos+1;
                if (unicode_decode_call_errorhandler(
                        errors, &errorHandler,
                        "charmap", "character maps to <undefined>",
                        &starts, &e, &startinpos, &endinpos, &exc, &s,
                        &v, &outpos)) {
                    goto onError;
                }
                continue;
            }

            if (unicode_putchar(&v, &outpos, x) < 0)
                goto onError;
            ++s;
        }
    }
    else {
        while (s < e) {
            unsigned char ch = *s;
            PyObject *w, *x;

            /* Get mapping (char ordinal -> integer, Unicode char or None) */
            w = PyLong_FromLong((long)ch);
            if (w == NULL)
                goto onError;
            x = PyObject_GetItem(mapping, w);
            Py_DECREF(w);
            if (x == NULL) {
                if (PyErr_ExceptionMatches(PyExc_LookupError)) {
                    /* No mapping found means: mapping is undefined. */
                    PyErr_Clear();
                    x = Py_None;
                    Py_INCREF(x);
                } else
                    goto onError;
            }

            /* Apply mapping */
            if (PyLong_Check(x)) {
                long value = PyLong_AS_LONG(x);
                if (value < 0 || value > MAX_UNICODE) {
                    PyErr_Format(PyExc_TypeError,
                                 "character mapping must be in range(0x%lx)",
                                 (unsigned long)MAX_UNICODE + 1);
                    Py_DECREF(x);
                    goto onError;
                }
                if (unicode_putchar(&v, &outpos, value) < 0)
                    goto onError;
            }
            else if (x == Py_None) {
                /* undefined mapping */
                startinpos = s-starts;
                endinpos = startinpos+1;
                if (unicode_decode_call_errorhandler(
                        errors, &errorHandler,
                        "charmap", "character maps to <undefined>",
                        &starts, &e, &startinpos, &endinpos, &exc, &s,
                        &v, &outpos)) {
                    Py_DECREF(x);
                    goto onError;
                }
                Py_DECREF(x);
                continue;
            }
            else if (PyUnicode_Check(x)) {
                Py_ssize_t targetsize;

                if (PyUnicode_READY(x) == -1)
                    goto onError;
                targetsize = PyUnicode_GET_LENGTH(x);

                if (targetsize == 1) {
                    /* 1-1 mapping */
                    if (unicode_putchar(&v, &outpos,
                                        PyUnicode_READ_CHAR(x, 0)) < 0)
                        goto onError;
                }
                else if (targetsize > 1) {
                    /* 1-n mapping */
                    if (targetsize > extrachars) {
                        /* resize first */
                        Py_ssize_t needed = (targetsize - extrachars) + \
                            (targetsize << 2);
                        extrachars += needed;
                        /* XXX overflow detection missing */
                        if (unicode_resize(&v,
                                           PyUnicode_GET_LENGTH(v) + needed) < 0)
                        {
                            Py_DECREF(x);
                            goto onError;
                        }
                    }
                    if (unicode_widen(&v, outpos, PyUnicode_MAX_CHAR_VALUE(x)) < 0)
                        goto onError;
                    PyUnicode_CopyCharacters(v, outpos, x, 0, targetsize);
                    outpos += targetsize;
                    extrachars -= targetsize;
                }
                /* 1-0 mapping: skip the character */
            }
            else {
                /* wrong return value */
                PyErr_SetString(PyExc_TypeError,
                                "character mapping must return integer, None or str");
                Py_DECREF(x);
                goto onError;
            }
            Py_DECREF(x);
            ++s;
        }
    }
    if (unicode_resize(&v, outpos) < 0)
        goto onError;
    Py_XDECREF(errorHandler);
    Py_XDECREF(exc);
    return unicode_result(v);

  onError:
    Py_XDECREF(errorHandler);
    Py_XDECREF(exc);
    Py_XDECREF(v);
    return NULL;
}

/* Charmap encoding: the lookup table */

struct encoding_map {
    PyObject_HEAD
    unsigned char level1[32];
    int count2, count3;
    unsigned char level23[1];
};

static PyObject*
encoding_map_size(PyObject *obj, PyObject* args)
{
    struct encoding_map *map = (struct encoding_map*)obj;
    return PyLong_FromLong(sizeof(*map) - 1 + 16*map->count2 +
                           128*map->count3);
}

static PyMethodDef encoding_map_methods[] = {
    {"size", encoding_map_size, METH_NOARGS,
     PyDoc_STR("Return the size (in bytes) of this object") },
    { 0 }
};

static void
encoding_map_dealloc(PyObject* o)
{
    PyObject_FREE(o);
}

static PyTypeObject EncodingMapType = {
    PyVarObject_HEAD_INIT(NULL, 0)
    "EncodingMap",          /*tp_name*/
    sizeof(struct encoding_map),   /*tp_basicsize*/
    0,                      /*tp_itemsize*/
    /* methods */
    encoding_map_dealloc,   /*tp_dealloc*/
    0,                      /*tp_print*/
    0,                      /*tp_getattr*/
    0,                      /*tp_setattr*/
    0,                      /*tp_reserved*/
    0,                      /*tp_repr*/
    0,                      /*tp_as_number*/
    0,                      /*tp_as_sequence*/
    0,                      /*tp_as_mapping*/
    0,                      /*tp_hash*/
    0,                      /*tp_call*/
    0,                      /*tp_str*/
    0,                      /*tp_getattro*/
    0,                      /*tp_setattro*/
    0,                      /*tp_as_buffer*/
    Py_TPFLAGS_DEFAULT,     /*tp_flags*/
    0,                      /*tp_doc*/
    0,                      /*tp_traverse*/
    0,                      /*tp_clear*/
    0,                      /*tp_richcompare*/
    0,                      /*tp_weaklistoffset*/
    0,                      /*tp_iter*/
    0,                      /*tp_iternext*/
    encoding_map_methods,   /*tp_methods*/
    0,                      /*tp_members*/
    0,                      /*tp_getset*/
    0,                      /*tp_base*/
    0,                      /*tp_dict*/
    0,                      /*tp_descr_get*/
    0,                      /*tp_descr_set*/
    0,                      /*tp_dictoffset*/
    0,                      /*tp_init*/
    0,                      /*tp_alloc*/
    0,                      /*tp_new*/
    0,                      /*tp_free*/
    0,                      /*tp_is_gc*/
};

PyObject*
PyUnicode_BuildEncodingMap(PyObject* string)
{
    PyObject *result;
    struct encoding_map *mresult;
    int i;
    int need_dict = 0;
    unsigned char level1[32];
    unsigned char level2[512];
    unsigned char *mlevel1, *mlevel2, *mlevel3;
    int count2 = 0, count3 = 0;
    int kind;
    void *data;
    Py_ssize_t length;
    Py_UCS4 ch;

    if (!PyUnicode_Check(string) || !PyUnicode_GET_LENGTH(string)) {
        PyErr_BadArgument();
        return NULL;
    }
    kind = PyUnicode_KIND(string);
    data = PyUnicode_DATA(string);
    length = PyUnicode_GET_LENGTH(string);
    length = Py_MIN(length, 256);
    memset(level1, 0xFF, sizeof level1);
    memset(level2, 0xFF, sizeof level2);

    /* If there isn't a one-to-one mapping of NULL to \0,
       or if there are non-BMP characters, we need to use
       a mapping dictionary. */
    if (PyUnicode_READ(kind, data, 0) != 0)
        need_dict = 1;
    for (i = 1; i < length; i++) {
        int l1, l2;
        ch = PyUnicode_READ(kind, data, i);
        if (ch == 0 || ch > 0xFFFF) {
            need_dict = 1;
            break;
        }
        if (ch == 0xFFFE)
            /* unmapped character */
            continue;
        l1 = ch >> 11;
        l2 = ch >> 7;
        if (level1[l1] == 0xFF)
            level1[l1] = count2++;
        if (level2[l2] == 0xFF)
            level2[l2] = count3++;
    }

    if (count2 >= 0xFF || count3 >= 0xFF)
        need_dict = 1;

    if (need_dict) {
        PyObject *result = PyDict_New();
        PyObject *key, *value;
        if (!result)
            return NULL;
        for (i = 0; i < length; i++) {
            key = PyLong_FromLong(PyUnicode_READ(kind, data, i));
            value = PyLong_FromLong(i);
            if (!key || !value)
                goto failed1;
            if (PyDict_SetItem(result, key, value) == -1)
                goto failed1;
            Py_DECREF(key);
            Py_DECREF(value);
        }
        return result;
      failed1:
        Py_XDECREF(key);
        Py_XDECREF(value);
        Py_DECREF(result);
        return NULL;
    }

    /* Create a three-level trie */
    result = PyObject_MALLOC(sizeof(struct encoding_map) +
                             16*count2 + 128*count3 - 1);
    if (!result)
        return PyErr_NoMemory();
    PyObject_Init(result, &EncodingMapType);
    mresult = (struct encoding_map*)result;
    mresult->count2 = count2;
    mresult->count3 = count3;
    mlevel1 = mresult->level1;
    mlevel2 = mresult->level23;
    mlevel3 = mresult->level23 + 16*count2;
    memcpy(mlevel1, level1, 32);
    memset(mlevel2, 0xFF, 16*count2);
    memset(mlevel3, 0, 128*count3);
    count3 = 0;
    for (i = 1; i < length; i++) {
        int o1, o2, o3, i2, i3;
        Py_UCS4 ch = PyUnicode_READ(kind, data, i);
        if (ch == 0xFFFE)
            /* unmapped character */
            continue;
        o1 = ch>>11;
        o2 = (ch>>7) & 0xF;
        i2 = 16*mlevel1[o1] + o2;
        if (mlevel2[i2] == 0xFF)
            mlevel2[i2] = count3++;
        o3 = ch & 0x7F;
        i3 = 128*mlevel2[i2] + o3;
        mlevel3[i3] = i;
    }
    return result;
}

static int
encoding_map_lookup(Py_UCS4 c, PyObject *mapping)
{
    struct encoding_map *map = (struct encoding_map*)mapping;
    int l1 = c>>11;
    int l2 = (c>>7) & 0xF;
    int l3 = c & 0x7F;
    int i;

    if (c > 0xFFFF)
        return -1;
    if (c == 0)
        return 0;
    /* level 1*/
    i = map->level1[l1];
    if (i == 0xFF) {
        return -1;
    }
    /* level 2*/
    i = map->level23[16*i+l2];
    if (i == 0xFF) {
        return -1;
    }
    /* level 3 */
    i = map->level23[16*map->count2 + 128*i + l3];
    if (i == 0) {
        return -1;
    }
    return i;
}

/* Lookup the character ch in the mapping. If the character
   can't be found, Py_None is returned (or NULL, if another
   error occurred). */
static PyObject *
charmapencode_lookup(Py_UCS4 c, PyObject *mapping)
{
    PyObject *w = PyLong_FromLong((long)c);
    PyObject *x;

    if (w == NULL)
        return NULL;
    x = PyObject_GetItem(mapping, w);
    Py_DECREF(w);
    if (x == NULL) {
        if (PyErr_ExceptionMatches(PyExc_LookupError)) {
            /* No mapping found means: mapping is undefined. */
            PyErr_Clear();
            x = Py_None;
            Py_INCREF(x);
            return x;
        } else
            return NULL;
    }
    else if (x == Py_None)
        return x;
    else if (PyLong_Check(x)) {
        long value = PyLong_AS_LONG(x);
        if (value < 0 || value > 255) {
            PyErr_SetString(PyExc_TypeError,
                            "character mapping must be in range(256)");
            Py_DECREF(x);
            return NULL;
        }
        return x;
    }
    else if (PyBytes_Check(x))
        return x;
    else {
        /* wrong return value */
        PyErr_Format(PyExc_TypeError,
                     "character mapping must return integer, bytes or None, not %.400s",
                     x->ob_type->tp_name);
        Py_DECREF(x);
        return NULL;
    }
}

static int
charmapencode_resize(PyObject **outobj, Py_ssize_t *outpos, Py_ssize_t requiredsize)
{
    Py_ssize_t outsize = PyBytes_GET_SIZE(*outobj);
    /* exponentially overallocate to minimize reallocations */
    if (requiredsize < 2*outsize)
        requiredsize = 2*outsize;
    if (_PyBytes_Resize(outobj, requiredsize))
        return -1;
    return 0;
}

typedef enum charmapencode_result {
    enc_SUCCESS, enc_FAILED, enc_EXCEPTION
} charmapencode_result;
/* lookup the character, put the result in the output string and adjust
   various state variables. Resize the output bytes object if not enough
   space is available. Return a new reference to the object that
   was put in the output buffer, or Py_None, if the mapping was undefined
   (in which case no character was written) or NULL, if a
   reallocation error occurred. The caller must decref the result */
static charmapencode_result
charmapencode_output(Py_UCS4 c, PyObject *mapping,
                     PyObject **outobj, Py_ssize_t *outpos)
{
    PyObject *rep;
    char *outstart;
    Py_ssize_t outsize = PyBytes_GET_SIZE(*outobj);

    if (Py_TYPE(mapping) == &EncodingMapType) {
        int res = encoding_map_lookup(c, mapping);
        Py_ssize_t requiredsize = *outpos+1;
        if (res == -1)
            return enc_FAILED;
        if (outsize<requiredsize)
            if (charmapencode_resize(outobj, outpos, requiredsize))
                return enc_EXCEPTION;
        outstart = PyBytes_AS_STRING(*outobj);
        outstart[(*outpos)++] = (char)res;
        return enc_SUCCESS;
    }

    rep = charmapencode_lookup(c, mapping);
    if (rep==NULL)
        return enc_EXCEPTION;
    else if (rep==Py_None) {
        Py_DECREF(rep);
        return enc_FAILED;
    } else {
        if (PyLong_Check(rep)) {
            Py_ssize_t requiredsize = *outpos+1;
            if (outsize<requiredsize)
                if (charmapencode_resize(outobj, outpos, requiredsize)) {
                    Py_DECREF(rep);
                    return enc_EXCEPTION;
                }
            outstart = PyBytes_AS_STRING(*outobj);
            outstart[(*outpos)++] = (char)PyLong_AS_LONG(rep);
        }
        else {
            const char *repchars = PyBytes_AS_STRING(rep);
            Py_ssize_t repsize = PyBytes_GET_SIZE(rep);
            Py_ssize_t requiredsize = *outpos+repsize;
            if (outsize<requiredsize)
                if (charmapencode_resize(outobj, outpos, requiredsize)) {
                    Py_DECREF(rep);
                    return enc_EXCEPTION;
                }
            outstart = PyBytes_AS_STRING(*outobj);
            memcpy(outstart + *outpos, repchars, repsize);
            *outpos += repsize;
        }
    }
    Py_DECREF(rep);
    return enc_SUCCESS;
}

/* handle an error in PyUnicode_EncodeCharmap
   Return 0 on success, -1 on error */
static int
charmap_encoding_error(
    PyObject *unicode, Py_ssize_t *inpos, PyObject *mapping,
    PyObject **exceptionObject,
    int *known_errorHandler, PyObject **errorHandler, const char *errors,
    PyObject **res, Py_ssize_t *respos)
{
    PyObject *repunicode = NULL; /* initialize to prevent gcc warning */
    Py_ssize_t size, repsize;
    Py_ssize_t newpos;
    enum PyUnicode_Kind kind;
    void *data;
    Py_ssize_t index;
    /* startpos for collecting unencodable chars */
    Py_ssize_t collstartpos = *inpos;
    Py_ssize_t collendpos = *inpos+1;
    Py_ssize_t collpos;
    char *encoding = "charmap";
    char *reason = "character maps to <undefined>";
    charmapencode_result x;
    Py_UCS4 ch;
    int val;

    if (PyUnicode_READY(unicode) == -1)
        return -1;
    size = PyUnicode_GET_LENGTH(unicode);
    /* find all unencodable characters */
    while (collendpos < size) {
        PyObject *rep;
        if (Py_TYPE(mapping) == &EncodingMapType) {
            ch = PyUnicode_READ_CHAR(unicode, collendpos);
            val = encoding_map_lookup(ch, mapping);
            if (val != -1)
                break;
            ++collendpos;
            continue;
        }

        ch = PyUnicode_READ_CHAR(unicode, collendpos);
        rep = charmapencode_lookup(ch, mapping);
        if (rep==NULL)
            return -1;
        else if (rep!=Py_None) {
            Py_DECREF(rep);
            break;
        }
        Py_DECREF(rep);
        ++collendpos;
    }
    /* cache callback name lookup
     * (if not done yet, i.e. it's the first error) */
    if (*known_errorHandler==-1) {
        if ((errors==NULL) || (!strcmp(errors, "strict")))
            *known_errorHandler = 1;
        else if (!strcmp(errors, "replace"))
            *known_errorHandler = 2;
        else if (!strcmp(errors, "ignore"))
            *known_errorHandler = 3;
        else if (!strcmp(errors, "xmlcharrefreplace"))
            *known_errorHandler = 4;
        else
            *known_errorHandler = 0;
    }
    switch (*known_errorHandler) {
    case 1: /* strict */
        raise_encode_exception(exceptionObject, encoding, unicode, collstartpos, collendpos, reason);
        return -1;
    case 2: /* replace */
        for (collpos = collstartpos; collpos<collendpos; ++collpos) {
            x = charmapencode_output('?', mapping, res, respos);
            if (x==enc_EXCEPTION) {
                return -1;
            }
            else if (x==enc_FAILED) {
                raise_encode_exception(exceptionObject, encoding, unicode, collstartpos, collendpos, reason);
                return -1;
            }
        }
        /* fall through */
    case 3: /* ignore */
        *inpos = collendpos;
        break;
    case 4: /* xmlcharrefreplace */
        /* generate replacement (temporarily (mis)uses p) */
        for (collpos = collstartpos; collpos < collendpos; ++collpos) {
            char buffer[2+29+1+1];
            char *cp;
            sprintf(buffer, "&#%d;", (int)PyUnicode_READ_CHAR(unicode, collpos));
            for (cp = buffer; *cp; ++cp) {
                x = charmapencode_output(*cp, mapping, res, respos);
                if (x==enc_EXCEPTION)
                    return -1;
                else if (x==enc_FAILED) {
                    raise_encode_exception(exceptionObject, encoding, unicode, collstartpos, collendpos, reason);
                    return -1;
                }
            }
        }
        *inpos = collendpos;
        break;
    default:
        repunicode = unicode_encode_call_errorhandler(errors, errorHandler,
                                                      encoding, reason, unicode, exceptionObject,
                                                      collstartpos, collendpos, &newpos);
        if (repunicode == NULL)
            return -1;
        if (PyBytes_Check(repunicode)) {
            /* Directly copy bytes result to output. */
            Py_ssize_t outsize = PyBytes_Size(*res);
            Py_ssize_t requiredsize;
            repsize = PyBytes_Size(repunicode);
            requiredsize = *respos + repsize;
            if (requiredsize > outsize)
                /* Make room for all additional bytes. */
                if (charmapencode_resize(res, respos, requiredsize)) {
                    Py_DECREF(repunicode);
                    return -1;
                }
            memcpy(PyBytes_AsString(*res) + *respos,
                   PyBytes_AsString(repunicode),  repsize);
            *respos += repsize;
            *inpos = newpos;
            Py_DECREF(repunicode);
            break;
        }
        /* generate replacement  */
        if (PyUnicode_READY(repunicode) == -1) {
            Py_DECREF(repunicode);
            return -1;
        }
        repsize = PyUnicode_GET_LENGTH(repunicode);
        data = PyUnicode_DATA(repunicode);
        kind = PyUnicode_KIND(repunicode);
        for (index = 0; index < repsize; index++) {
            Py_UCS4 repch = PyUnicode_READ(kind, data, index);
            x = charmapencode_output(repch, mapping, res, respos);
            if (x==enc_EXCEPTION) {
                Py_DECREF(repunicode);
                return -1;
            }
            else if (x==enc_FAILED) {
                Py_DECREF(repunicode);
                raise_encode_exception(exceptionObject, encoding, unicode, collstartpos, collendpos, reason);
                return -1;
            }
        }
        *inpos = newpos;
        Py_DECREF(repunicode);
    }
    return 0;
}

PyObject *
_PyUnicode_EncodeCharmap(PyObject *unicode,
                         PyObject *mapping,
                         const char *errors)
{
    /* output object */
    PyObject *res = NULL;
    /* current input position */
    Py_ssize_t inpos = 0;
    Py_ssize_t size;
    /* current output position */
    Py_ssize_t respos = 0;
    PyObject *errorHandler = NULL;
    PyObject *exc = NULL;
    /* the following variable is used for caching string comparisons
     * -1=not initialized, 0=unknown, 1=strict, 2=replace,
     * 3=ignore, 4=xmlcharrefreplace */
    int known_errorHandler = -1;

    if (PyUnicode_READY(unicode) == -1)
        return NULL;
    size = PyUnicode_GET_LENGTH(unicode);

    /* Default to Latin-1 */
    if (mapping == NULL)
        return unicode_encode_ucs1(unicode, errors, 256);

    /* allocate enough for a simple encoding without
       replacements, if we need more, we'll resize */
    res = PyBytes_FromStringAndSize(NULL, size);
    if (res == NULL)
        goto onError;
    if (size == 0)
        return res;

    while (inpos<size) {
        Py_UCS4 ch = PyUnicode_READ_CHAR(unicode, inpos);
        /* try to encode it */
        charmapencode_result x = charmapencode_output(ch, mapping, &res, &respos);
        if (x==enc_EXCEPTION) /* error */
            goto onError;
        if (x==enc_FAILED) { /* unencodable character */
            if (charmap_encoding_error(unicode, &inpos, mapping,
                                       &exc,
                                       &known_errorHandler, &errorHandler, errors,
                                       &res, &respos)) {
                goto onError;
            }
        }
        else
            /* done with this character => adjust input position */
            ++inpos;
    }

    /* Resize if we allocated to much */
    if (respos<PyBytes_GET_SIZE(res))
        if (_PyBytes_Resize(&res, respos) < 0)
            goto onError;

    Py_XDECREF(exc);
    Py_XDECREF(errorHandler);
    return res;

  onError:
    Py_XDECREF(res);
    Py_XDECREF(exc);
    Py_XDECREF(errorHandler);
    return NULL;
}

/* Deprecated */
PyObject *
PyUnicode_EncodeCharmap(const Py_UNICODE *p,
                        Py_ssize_t size,
                        PyObject *mapping,
                        const char *errors)
{
    PyObject *result;
    PyObject *unicode = PyUnicode_FromUnicode(p, size);
    if (unicode == NULL)
        return NULL;
    result = _PyUnicode_EncodeCharmap(unicode, mapping, errors);
    Py_DECREF(unicode);
    return result;
}

PyObject *
PyUnicode_AsCharmapString(PyObject *unicode,
                          PyObject *mapping)
{
    if (!PyUnicode_Check(unicode) || mapping == NULL) {
        PyErr_BadArgument();
        return NULL;
    }
    return _PyUnicode_EncodeCharmap(unicode, mapping, NULL);
}

/* create or adjust a UnicodeTranslateError */
static void
make_translate_exception(PyObject **exceptionObject,
                         PyObject *unicode,
                         Py_ssize_t startpos, Py_ssize_t endpos,
                         const char *reason)
{
    if (*exceptionObject == NULL) {
        *exceptionObject = _PyUnicodeTranslateError_Create(
            unicode, startpos, endpos, reason);
    }
    else {
        if (PyUnicodeTranslateError_SetStart(*exceptionObject, startpos))
            goto onError;
        if (PyUnicodeTranslateError_SetEnd(*exceptionObject, endpos))
            goto onError;
        if (PyUnicodeTranslateError_SetReason(*exceptionObject, reason))
            goto onError;
        return;
      onError:
        Py_DECREF(*exceptionObject);
        *exceptionObject = NULL;
    }
}

/* raises a UnicodeTranslateError */
static void
raise_translate_exception(PyObject **exceptionObject,
                          PyObject *unicode,
                          Py_ssize_t startpos, Py_ssize_t endpos,
                          const char *reason)
{
    make_translate_exception(exceptionObject,
                             unicode, startpos, endpos, reason);
    if (*exceptionObject != NULL)
        PyCodec_StrictErrors(*exceptionObject);
}

/* error handling callback helper:
   build arguments, call the callback and check the arguments,
   put the result into newpos and return the replacement string, which
   has to be freed by the caller */
static PyObject *
unicode_translate_call_errorhandler(const char *errors,
                                    PyObject **errorHandler,
                                    const char *reason,
                                    PyObject *unicode, PyObject **exceptionObject,
                                    Py_ssize_t startpos, Py_ssize_t endpos,
                                    Py_ssize_t *newpos)
{
    static char *argparse = "O!n;translating error handler must return (str, int) tuple";

    Py_ssize_t i_newpos;
    PyObject *restuple;
    PyObject *resunicode;

    if (*errorHandler == NULL) {
        *errorHandler = PyCodec_LookupError(errors);
        if (*errorHandler == NULL)
            return NULL;
    }

    make_translate_exception(exceptionObject,
                             unicode, startpos, endpos, reason);
    if (*exceptionObject == NULL)
        return NULL;

    restuple = PyObject_CallFunctionObjArgs(
        *errorHandler, *exceptionObject, NULL);
    if (restuple == NULL)
        return NULL;
    if (!PyTuple_Check(restuple)) {
        PyErr_SetString(PyExc_TypeError, &argparse[4]);
        Py_DECREF(restuple);
        return NULL;
    }
    if (!PyArg_ParseTuple(restuple, argparse, &PyUnicode_Type,
                          &resunicode, &i_newpos)) {
        Py_DECREF(restuple);
        return NULL;
    }
    if (i_newpos<0)
        *newpos = PyUnicode_GET_LENGTH(unicode)+i_newpos;
    else
        *newpos = i_newpos;
    if (*newpos<0 || *newpos>PyUnicode_GET_LENGTH(unicode)) {
        PyErr_Format(PyExc_IndexError, "position %zd from error handler out of bounds", *newpos);
        Py_DECREF(restuple);
        return NULL;
    }
    Py_INCREF(resunicode);
    Py_DECREF(restuple);
    return resunicode;
}

/* Lookup the character ch in the mapping and put the result in result,
   which must be decrefed by the caller.
   Return 0 on success, -1 on error */
static int
charmaptranslate_lookup(Py_UCS4 c, PyObject *mapping, PyObject **result)
{
    PyObject *w = PyLong_FromLong((long)c);
    PyObject *x;

    if (w == NULL)
        return -1;
    x = PyObject_GetItem(mapping, w);
    Py_DECREF(w);
    if (x == NULL) {
        if (PyErr_ExceptionMatches(PyExc_LookupError)) {
            /* No mapping found means: use 1:1 mapping. */
            PyErr_Clear();
            *result = NULL;
            return 0;
        } else
            return -1;
    }
    else if (x == Py_None) {
        *result = x;
        return 0;
    }
    else if (PyLong_Check(x)) {
        long value = PyLong_AS_LONG(x);
        long max = PyUnicode_GetMax();
        if (value < 0 || value > max) {
            PyErr_Format(PyExc_TypeError,
                         "character mapping must be in range(0x%x)", max+1);
            Py_DECREF(x);
            return -1;
        }
        *result = x;
        return 0;
    }
    else if (PyUnicode_Check(x)) {
        *result = x;
        return 0;
    }
    else {
        /* wrong return value */
        PyErr_SetString(PyExc_TypeError,
                        "character mapping must return integer, None or str");
        Py_DECREF(x);
        return -1;
    }
}
/* ensure that *outobj is at least requiredsize characters long,
   if not reallocate and adjust various state variables.
   Return 0 on success, -1 on error */
static int
charmaptranslate_makespace(Py_UCS4 **outobj, Py_ssize_t *psize,
                               Py_ssize_t requiredsize)
{
    Py_ssize_t oldsize = *psize;
    Py_UCS4 *new_outobj;
    if (requiredsize > oldsize) {
        /* exponentially overallocate to minimize reallocations */
        if (requiredsize < 2 * oldsize)
            requiredsize = 2 * oldsize;
        new_outobj = PyMem_Realloc(*outobj, requiredsize * sizeof(Py_UCS4));
        if (new_outobj == 0)
            return -1;
        *outobj = new_outobj;
        *psize = requiredsize;
    }
    return 0;
}
/* lookup the character, put the result in the output string and adjust
   various state variables. Return a new reference to the object that
   was put in the output buffer in *result, or Py_None, if the mapping was
   undefined (in which case no character was written).
   The called must decref result.
   Return 0 on success, -1 on error. */
static int
charmaptranslate_output(PyObject *input, Py_ssize_t ipos,
                        PyObject *mapping, Py_UCS4 **output,
                        Py_ssize_t *osize, Py_ssize_t *opos,
                        PyObject **res)
{
    Py_UCS4 curinp = PyUnicode_READ_CHAR(input, ipos);
    if (charmaptranslate_lookup(curinp, mapping, res))
        return -1;
    if (*res==NULL) {
        /* not found => default to 1:1 mapping */
        (*output)[(*opos)++] = curinp;
    }
    else if (*res==Py_None)
        ;
    else if (PyLong_Check(*res)) {
        /* no overflow check, because we know that the space is enough */
        (*output)[(*opos)++] = (Py_UCS4)PyLong_AS_LONG(*res);
    }
    else if (PyUnicode_Check(*res)) {
        Py_ssize_t repsize;
        if (PyUnicode_READY(*res) == -1)
            return -1;
        repsize = PyUnicode_GET_LENGTH(*res);
        if (repsize==1) {
            /* no overflow check, because we know that the space is enough */
            (*output)[(*opos)++] = PyUnicode_READ_CHAR(*res, 0);
        }
        else if (repsize!=0) {
            /* more than one character */
            Py_ssize_t requiredsize = *opos +
                (PyUnicode_GET_LENGTH(input) - ipos) +
                repsize - 1;
            Py_ssize_t i;
            if (charmaptranslate_makespace(output, osize, requiredsize))
                return -1;
            for(i = 0; i < repsize; i++)
                (*output)[(*opos)++] = PyUnicode_READ_CHAR(*res, i);
        }
    }
    else
        return -1;
    return 0;
}

PyObject *
_PyUnicode_TranslateCharmap(PyObject *input,
                            PyObject *mapping,
                            const char *errors)
{
    /* input object */
    char *idata;
    Py_ssize_t size, i;
    int kind;
    /* output buffer */
    Py_UCS4 *output = NULL;
    Py_ssize_t osize;
    PyObject *res;
    /* current output position */
    Py_ssize_t opos;
    char *reason = "character maps to <undefined>";
    PyObject *errorHandler = NULL;
    PyObject *exc = NULL;
    /* the following variable is used for caching string comparisons
     * -1=not initialized, 0=unknown, 1=strict, 2=replace,
     * 3=ignore, 4=xmlcharrefreplace */
    int known_errorHandler = -1;

    if (mapping == NULL) {
        PyErr_BadArgument();
        return NULL;
    }

    if (PyUnicode_READY(input) == -1)
        return NULL;
    idata = (char*)PyUnicode_DATA(input);
    kind = PyUnicode_KIND(input);
    size = PyUnicode_GET_LENGTH(input);
    i = 0;

    if (size == 0) {
        Py_INCREF(input);
        return input;
    }

    /* allocate enough for a simple 1:1 translation without
       replacements, if we need more, we'll resize */
    osize = size;
    output = PyMem_Malloc(osize * sizeof(Py_UCS4));
    opos = 0;
    if (output == NULL) {
        PyErr_NoMemory();
        goto onError;
    }

    while (i<size) {
        /* try to encode it */
        PyObject *x = NULL;
        if (charmaptranslate_output(input, i, mapping,
                                    &output, &osize, &opos, &x)) {
            Py_XDECREF(x);
            goto onError;
        }
        Py_XDECREF(x);
        if (x!=Py_None) /* it worked => adjust input pointer */
            ++i;
        else { /* untranslatable character */
            PyObject *repunicode = NULL; /* initialize to prevent gcc warning */
            Py_ssize_t repsize;
            Py_ssize_t newpos;
            Py_ssize_t uni2;
            /* startpos for collecting untranslatable chars */
            Py_ssize_t collstart = i;
            Py_ssize_t collend = i+1;
            Py_ssize_t coll;

            /* find all untranslatable characters */
            while (collend < size) {
                if (charmaptranslate_lookup(PyUnicode_READ(kind,idata, collend), mapping, &x))
                    goto onError;
                Py_XDECREF(x);
                if (x!=Py_None)
                    break;
                ++collend;
            }
            /* cache callback name lookup
             * (if not done yet, i.e. it's the first error) */
            if (known_errorHandler==-1) {
                if ((errors==NULL) || (!strcmp(errors, "strict")))
                    known_errorHandler = 1;
                else if (!strcmp(errors, "replace"))
                    known_errorHandler = 2;
                else if (!strcmp(errors, "ignore"))
                    known_errorHandler = 3;
                else if (!strcmp(errors, "xmlcharrefreplace"))
                    known_errorHandler = 4;
                else
                    known_errorHandler = 0;
            }
            switch (known_errorHandler) {
            case 1: /* strict */
                raise_translate_exception(&exc, input, collstart,
                                          collend, reason);
                goto onError;
            case 2: /* replace */
                /* No need to check for space, this is a 1:1 replacement */
                for (coll = collstart; coll<collend; coll++)
                    output[opos++] = '?';
                /* fall through */
            case 3: /* ignore */
                i = collend;
                break;
            case 4: /* xmlcharrefreplace */
                /* generate replacement (temporarily (mis)uses i) */
                for (i = collstart; i < collend; ++i) {
                    char buffer[2+29+1+1];
                    char *cp;
                    sprintf(buffer, "&#%d;", PyUnicode_READ(kind, idata, i));
                    if (charmaptranslate_makespace(&output, &osize,
                                                   opos+strlen(buffer)+(size-collend)))
                        goto onError;
                    for (cp = buffer; *cp; ++cp)
                        output[opos++] = *cp;
                }
                i = collend;
                break;
            default:
                repunicode = unicode_translate_call_errorhandler(errors, &errorHandler,
                                                                 reason, input, &exc,
                                                                 collstart, collend, &newpos);
                if (repunicode == NULL)
                    goto onError;
                if (PyUnicode_READY(repunicode) == -1) {
                    Py_DECREF(repunicode);
                    goto onError;
                }
                /* generate replacement  */
                repsize = PyUnicode_GET_LENGTH(repunicode);
                if (charmaptranslate_makespace(&output, &osize,
                                               opos+repsize+(size-collend))) {
                    Py_DECREF(repunicode);
                    goto onError;
                }
                for (uni2 = 0; repsize-->0; ++uni2)
                    output[opos++] = PyUnicode_READ_CHAR(repunicode, uni2);
                i = newpos;
                Py_DECREF(repunicode);
            }
        }
    }
    res = PyUnicode_FromKindAndData(PyUnicode_4BYTE_KIND, output, opos);
    if (!res)
        goto onError;
    PyMem_Free(output);
    Py_XDECREF(exc);
    Py_XDECREF(errorHandler);
    return res;

  onError:
    PyMem_Free(output);
    Py_XDECREF(exc);
    Py_XDECREF(errorHandler);
    return NULL;
}

/* Deprecated. Use PyUnicode_Translate instead. */
PyObject *
PyUnicode_TranslateCharmap(const Py_UNICODE *p,
                           Py_ssize_t size,
                           PyObject *mapping,
                           const char *errors)
{
    PyObject *result;
    PyObject *unicode = PyUnicode_FromUnicode(p, size);
    if (!unicode)
        return NULL;
    result = _PyUnicode_TranslateCharmap(unicode, mapping, errors);
    Py_DECREF(unicode);
    return result;
}

PyObject *
PyUnicode_Translate(PyObject *str,
                    PyObject *mapping,
                    const char *errors)
{
    PyObject *result;

    str = PyUnicode_FromObject(str);
    if (str == NULL)
        return NULL;
    result = _PyUnicode_TranslateCharmap(str, mapping, errors);
    Py_DECREF(str);
    return result;
}

static Py_UCS4
fix_decimal_and_space_to_ascii(PyObject *self)
{
    /* No need to call PyUnicode_READY(self) because this function is only
       called as a callback from fixup() which does it already. */
    const Py_ssize_t len = PyUnicode_GET_LENGTH(self);
    const int kind = PyUnicode_KIND(self);
    void *data = PyUnicode_DATA(self);
    Py_UCS4 maxchar = 127, ch, fixed;
    int modified = 0;
    Py_ssize_t i;

    for (i = 0; i < len; ++i) {
        ch = PyUnicode_READ(kind, data, i);
        fixed = 0;
        if (ch > 127) {
            if (Py_UNICODE_ISSPACE(ch))
                fixed = ' ';
            else {
                const int decimal = Py_UNICODE_TODECIMAL(ch);
                if (decimal >= 0)
                    fixed = '0' + decimal;
            }
            if (fixed != 0) {
                modified = 1;
                maxchar = MAX_MAXCHAR(maxchar, fixed);
                PyUnicode_WRITE(kind, data, i, fixed);
            }
            else
                maxchar = MAX_MAXCHAR(maxchar, ch);
        }
    }

    return (modified) ? maxchar : 0;
}

PyObject *
_PyUnicode_TransformDecimalAndSpaceToASCII(PyObject *unicode)
{
    if (!PyUnicode_Check(unicode)) {
        PyErr_BadInternalCall();
        return NULL;
    }
    if (PyUnicode_READY(unicode) == -1)
        return NULL;
    if (PyUnicode_MAX_CHAR_VALUE(unicode) <= 127) {
        /* If the string is already ASCII, just return the same string */
        Py_INCREF(unicode);
        return unicode;
    }
    return fixup(unicode, fix_decimal_and_space_to_ascii);
}

PyObject *
PyUnicode_TransformDecimalToASCII(Py_UNICODE *s,
                                  Py_ssize_t length)
{
    PyObject *decimal;
    Py_ssize_t i;
    Py_UCS4 maxchar;
    enum PyUnicode_Kind kind;
    void *data;

    maxchar = 127;
    for (i = 0; i < length; i++) {
        Py_UNICODE ch = s[i];
        if (ch > 127) {
            int decimal = Py_UNICODE_TODECIMAL(ch);
            if (decimal >= 0)
                ch = '0' + decimal;
            maxchar = MAX_MAXCHAR(maxchar, ch);
        }
    }

    /* Copy to a new string */
    decimal = PyUnicode_New(length, maxchar);
    if (decimal == NULL)
        return decimal;
    kind = PyUnicode_KIND(decimal);
    data = PyUnicode_DATA(decimal);
    /* Iterate over code points */
    for (i = 0; i < length; i++) {
        Py_UNICODE ch = s[i];
        if (ch > 127) {
            int decimal = Py_UNICODE_TODECIMAL(ch);
            if (decimal >= 0)
                ch = '0' + decimal;
        }
        PyUnicode_WRITE(kind, data, i, ch);
    }
    return unicode_result(decimal);
}
/* --- Decimal Encoder ---------------------------------------------------- */

int
PyUnicode_EncodeDecimal(Py_UNICODE *s,
                        Py_ssize_t length,
                        char *output,
                        const char *errors)
{
    PyObject *unicode;
    Py_ssize_t i;
    enum PyUnicode_Kind kind;
    void *data;

    if (output == NULL) {
        PyErr_BadArgument();
        return -1;
    }

    unicode = PyUnicode_FromUnicode(s, length);
    if (unicode == NULL)
        return -1;

    if (PyUnicode_READY(unicode) == -1) {
        Py_DECREF(unicode);
        return -1;
    }
    kind = PyUnicode_KIND(unicode);
    data = PyUnicode_DATA(unicode);

    for (i=0; i < length; ) {
        PyObject *exc;
        Py_UCS4 ch;
        int decimal;
        Py_ssize_t startpos;

        ch = PyUnicode_READ(kind, data, i);

        if (Py_UNICODE_ISSPACE(ch)) {
            *output++ = ' ';
            i++;
            continue;
        }
        decimal = Py_UNICODE_TODECIMAL(ch);
        if (decimal >= 0) {
            *output++ = '0' + decimal;
            i++;
            continue;
        }
        if (0 < ch && ch < 256) {
            *output++ = (char)ch;
            i++;
            continue;
        }

        startpos = i;
        exc = NULL;
        raise_encode_exception(&exc, "decimal", unicode,
                               startpos, startpos+1,
                               "invalid decimal Unicode string");
        Py_XDECREF(exc);
        Py_DECREF(unicode);
        return -1;
    }
    /* 0-terminate the output string */
    *output++ = '\0';
    Py_DECREF(unicode);
    return 0;
}

/* --- Helpers ------------------------------------------------------------ */

static Py_ssize_t
any_find_slice(int direction, PyObject* s1, PyObject* s2,
               Py_ssize_t start,
               Py_ssize_t end)
{
    int kind1, kind2, kind;
    void *buf1, *buf2;
    Py_ssize_t len1, len2, result;

    kind1 = PyUnicode_KIND(s1);
    kind2 = PyUnicode_KIND(s2);
    kind = kind1 > kind2 ? kind1 : kind2;
    buf1 = PyUnicode_DATA(s1);
    buf2 = PyUnicode_DATA(s2);
    if (kind1 != kind)
        buf1 = _PyUnicode_AsKind(s1, kind);
    if (!buf1)
        return -2;
    if (kind2 != kind)
        buf2 = _PyUnicode_AsKind(s2, kind);
    if (!buf2) {
        if (kind1 != kind) PyMem_Free(buf1);
        return -2;
    }
    len1 = PyUnicode_GET_LENGTH(s1);
    len2 = PyUnicode_GET_LENGTH(s2);

    if (direction > 0) {
        switch (kind) {
        case PyUnicode_1BYTE_KIND:
            if (PyUnicode_IS_ASCII(s1) && PyUnicode_IS_ASCII(s2))
                result = asciilib_find_slice(buf1, len1, buf2, len2, start, end);
            else
                result = ucs1lib_find_slice(buf1, len1, buf2, len2, start, end);
            break;
        case PyUnicode_2BYTE_KIND:
            result = ucs2lib_find_slice(buf1, len1, buf2, len2, start, end);
            break;
        case PyUnicode_4BYTE_KIND:
            result = ucs4lib_find_slice(buf1, len1, buf2, len2, start, end);
            break;
        default:
            assert(0); result = -2;
        }
    }
    else {
        switch (kind) {
        case PyUnicode_1BYTE_KIND:
            if (PyUnicode_IS_ASCII(s1) && PyUnicode_IS_ASCII(s2))
                result = asciilib_rfind_slice(buf1, len1, buf2, len2, start, end);
            else
                result = ucs1lib_rfind_slice(buf1, len1, buf2, len2, start, end);
            break;
        case PyUnicode_2BYTE_KIND:
            result = ucs2lib_rfind_slice(buf1, len1, buf2, len2, start, end);
            break;
        case PyUnicode_4BYTE_KIND:
            result = ucs4lib_rfind_slice(buf1, len1, buf2, len2, start, end);
            break;
        default:
            assert(0); result = -2;
        }
    }

    if (kind1 != kind)
        PyMem_Free(buf1);
    if (kind2 != kind)
        PyMem_Free(buf2);

    return result;
}

Py_ssize_t
_PyUnicode_InsertThousandsGrouping(
    PyObject *unicode, Py_ssize_t index,
    Py_ssize_t n_buffer,
    void *digits, Py_ssize_t n_digits,
    Py_ssize_t min_width,
    const char *grouping, PyObject *thousands_sep,
    Py_UCS4 *maxchar)
{
    unsigned int kind, thousands_sep_kind;
    char *data, *thousands_sep_data;
    Py_ssize_t thousands_sep_len;
    Py_ssize_t len;

    if (unicode != NULL) {
        kind = PyUnicode_KIND(unicode);
        data = (char *) PyUnicode_DATA(unicode) + index * kind;
    }
    else {
        kind = PyUnicode_1BYTE_KIND;
        data = NULL;
    }
    thousands_sep_kind = PyUnicode_KIND(thousands_sep);
    thousands_sep_data = PyUnicode_DATA(thousands_sep);
    thousands_sep_len = PyUnicode_GET_LENGTH(thousands_sep);
    if (unicode != NULL && thousands_sep_kind != kind) {
        if (thousands_sep_kind < kind) {
            thousands_sep_data = _PyUnicode_AsKind(thousands_sep, kind);
            if (!thousands_sep_data)
                return -1;
        }
        else {
            data = _PyUnicode_AsKind(unicode, thousands_sep_kind);
            if (!data)
                return -1;
        }
    }

    switch (kind) {
    case PyUnicode_1BYTE_KIND:
        if (unicode != NULL && PyUnicode_IS_ASCII(unicode))
            len = asciilib_InsertThousandsGrouping(
                (Py_UCS1 *) data, n_buffer, (Py_UCS1 *) digits, n_digits,
                min_width, grouping,
                (Py_UCS1 *) thousands_sep_data, thousands_sep_len);
        else
            len = ucs1lib_InsertThousandsGrouping(
                (Py_UCS1*)data, n_buffer, (Py_UCS1*)digits, n_digits,
                min_width, grouping,
                (Py_UCS1 *) thousands_sep_data, thousands_sep_len);
        break;
    case PyUnicode_2BYTE_KIND:
        len = ucs2lib_InsertThousandsGrouping(
            (Py_UCS2 *) data, n_buffer, (Py_UCS2 *) digits, n_digits,
            min_width, grouping,
            (Py_UCS2 *) thousands_sep_data, thousands_sep_len);
        break;
    case PyUnicode_4BYTE_KIND:
        len = ucs4lib_InsertThousandsGrouping(
            (Py_UCS4 *) data, n_buffer, (Py_UCS4 *) digits, n_digits,
            min_width, grouping,
            (Py_UCS4 *) thousands_sep_data, thousands_sep_len);
        break;
    default:
        assert(0);
        return -1;
    }
    if (unicode != NULL && thousands_sep_kind != kind) {
        if (thousands_sep_kind < kind)
            PyMem_Free(thousands_sep_data);
        else
            PyMem_Free(data);
    }
    if (unicode == NULL) {
        *maxchar = 127;
        if (len != n_digits) {
            *maxchar = MAX_MAXCHAR(*maxchar,
                                   PyUnicode_MAX_CHAR_VALUE(thousands_sep));
        }
    }
    return len;
}


/* helper macro to fixup start/end slice values */
#define ADJUST_INDICES(start, end, len)         \
    if (end > len)                              \
        end = len;                              \
    else if (end < 0) {                         \
        end += len;                             \
        if (end < 0)                            \
            end = 0;                            \
    }                                           \
    if (start < 0) {                            \
        start += len;                           \
        if (start < 0)                          \
            start = 0;                          \
    }

Py_ssize_t
PyUnicode_Count(PyObject *str,
                PyObject *substr,
                Py_ssize_t start,
                Py_ssize_t end)
{
    Py_ssize_t result;
    PyObject* str_obj;
    PyObject* sub_obj;
    int kind1, kind2, kind;
    void *buf1 = NULL, *buf2 = NULL;
    Py_ssize_t len1, len2;

    str_obj = PyUnicode_FromObject(str);
    if (!str_obj)
        return -1;
    sub_obj = PyUnicode_FromObject(substr);
    if (!sub_obj) {
        Py_DECREF(str_obj);
        return -1;
    }
    if (PyUnicode_READY(sub_obj) == -1 || PyUnicode_READY(str_obj) == -1) {
        Py_DECREF(sub_obj);
        Py_DECREF(str_obj);
        return -1;
    }

    kind1 = PyUnicode_KIND(str_obj);
    kind2 = PyUnicode_KIND(sub_obj);
    kind = kind1;
    buf1 = PyUnicode_DATA(str_obj);
    buf2 = PyUnicode_DATA(sub_obj);
    if (kind2 != kind) {
        if (kind2 > kind) {
            Py_DECREF(sub_obj);
            Py_DECREF(str_obj);
            return 0;
        }
        buf2 = _PyUnicode_AsKind(sub_obj, kind);
    }
    if (!buf2)
        goto onError;
    len1 = PyUnicode_GET_LENGTH(str_obj);
    len2 = PyUnicode_GET_LENGTH(sub_obj);

    ADJUST_INDICES(start, end, len1);
    switch (kind) {
    case PyUnicode_1BYTE_KIND:
        if (PyUnicode_IS_ASCII(str_obj) && PyUnicode_IS_ASCII(sub_obj))
            result = asciilib_count(
                ((Py_UCS1*)buf1) + start, end - start,
                buf2, len2, PY_SSIZE_T_MAX
                );
        else
            result = ucs1lib_count(
                ((Py_UCS1*)buf1) + start, end - start,
                buf2, len2, PY_SSIZE_T_MAX
                );
        break;
    case PyUnicode_2BYTE_KIND:
        result = ucs2lib_count(
            ((Py_UCS2*)buf1) + start, end - start,
            buf2, len2, PY_SSIZE_T_MAX
            );
        break;
    case PyUnicode_4BYTE_KIND:
        result = ucs4lib_count(
            ((Py_UCS4*)buf1) + start, end - start,
            buf2, len2, PY_SSIZE_T_MAX
            );
        break;
    default:
        assert(0); result = 0;
    }

    Py_DECREF(sub_obj);
    Py_DECREF(str_obj);

    if (kind2 != kind)
        PyMem_Free(buf2);

    return result;
  onError:
    Py_DECREF(sub_obj);
    Py_DECREF(str_obj);
    if (kind2 != kind && buf2)
        PyMem_Free(buf2);
    return -1;
}

Py_ssize_t
PyUnicode_Find(PyObject *str,
               PyObject *sub,
               Py_ssize_t start,
               Py_ssize_t end,
               int direction)
{
    Py_ssize_t result;

    str = PyUnicode_FromObject(str);
    if (!str)
        return -2;
    sub = PyUnicode_FromObject(sub);
    if (!sub) {
        Py_DECREF(str);
        return -2;
    }
    if (PyUnicode_READY(sub) == -1 || PyUnicode_READY(str) == -1) {
        Py_DECREF(sub);
        Py_DECREF(str);
        return -2;
    }

    result = any_find_slice(direction,
        str, sub, start, end
        );

    Py_DECREF(str);
    Py_DECREF(sub);

    return result;
}

Py_ssize_t
PyUnicode_FindChar(PyObject *str, Py_UCS4 ch,
                   Py_ssize_t start, Py_ssize_t end,
                   int direction)
{
    int kind;
    Py_ssize_t result;
    if (PyUnicode_READY(str) == -1)
        return -2;
    if (start < 0 || end < 0) {
        PyErr_SetString(PyExc_IndexError, "string index out of range");
        return -2;
    }
    if (end > PyUnicode_GET_LENGTH(str))
        end = PyUnicode_GET_LENGTH(str);
    kind = PyUnicode_KIND(str);
    result = findchar(PyUnicode_1BYTE_DATA(str) + kind*start,
                      kind, end-start, ch, direction);
    if (result == -1)
        return -1;
    else
        return start + result;
}

static int
tailmatch(PyObject *self,
          PyObject *substring,
          Py_ssize_t start,
          Py_ssize_t end,
          int direction)
{
    int kind_self;
    int kind_sub;
    void *data_self;
    void *data_sub;
    Py_ssize_t offset;
    Py_ssize_t i;
    Py_ssize_t end_sub;

    if (PyUnicode_READY(self) == -1 ||
        PyUnicode_READY(substring) == -1)
        return 0;

    if (PyUnicode_GET_LENGTH(substring) == 0)
        return 1;

    ADJUST_INDICES(start, end, PyUnicode_GET_LENGTH(self));
    end -= PyUnicode_GET_LENGTH(substring);
    if (end < start)
        return 0;

    kind_self = PyUnicode_KIND(self);
    data_self = PyUnicode_DATA(self);
    kind_sub = PyUnicode_KIND(substring);
    data_sub = PyUnicode_DATA(substring);
    end_sub = PyUnicode_GET_LENGTH(substring) - 1;

    if (direction > 0)
        offset = end;
    else
        offset = start;

    if (PyUnicode_READ(kind_self, data_self, offset) ==
        PyUnicode_READ(kind_sub, data_sub, 0) &&
        PyUnicode_READ(kind_self, data_self, offset + end_sub) ==
        PyUnicode_READ(kind_sub, data_sub, end_sub)) {
        /* If both are of the same kind, memcmp is sufficient */
        if (kind_self == kind_sub) {
            return ! memcmp((char *)data_self +
                                (offset * PyUnicode_KIND(substring)),
                            data_sub,
                            PyUnicode_GET_LENGTH(substring) *
                                PyUnicode_KIND(substring));
        }
        /* otherwise we have to compare each character by first accesing it */
        else {
            /* We do not need to compare 0 and len(substring)-1 because
               the if statement above ensured already that they are equal
               when we end up here. */
            /* TODO: honor direction and do a forward or backwards search */
            for (i = 1; i < end_sub; ++i) {
                if (PyUnicode_READ(kind_self, data_self, offset + i) !=
                    PyUnicode_READ(kind_sub, data_sub, i))
                    return 0;
            }
            return 1;
        }
    }

    return 0;
}

Py_ssize_t
PyUnicode_Tailmatch(PyObject *str,
                    PyObject *substr,
                    Py_ssize_t start,
                    Py_ssize_t end,
                    int direction)
{
    Py_ssize_t result;

    str = PyUnicode_FromObject(str);
    if (str == NULL)
        return -1;
    substr = PyUnicode_FromObject(substr);
    if (substr == NULL) {
        Py_DECREF(str);
        return -1;
    }

    result = tailmatch(str, substr,
                       start, end, direction);
    Py_DECREF(str);
    Py_DECREF(substr);
    return result;
}

/* Apply fixfct filter to the Unicode object self and return a
   reference to the modified object */

static PyObject *
fixup(PyObject *self,
      Py_UCS4 (*fixfct)(PyObject *s))
{
    PyObject *u;
    Py_UCS4 maxchar_old, maxchar_new = 0;
    PyObject *v;

    u = _PyUnicode_Copy(self);
    if (u == NULL)
        return NULL;
    maxchar_old = PyUnicode_MAX_CHAR_VALUE(u);

    /* fix functions return the new maximum character in a string,
       if the kind of the resulting unicode object does not change,
       everything is fine.  Otherwise we need to change the string kind
       and re-run the fix function. */
    maxchar_new = fixfct(u);

    if (maxchar_new == 0) {
        /* no changes */;
        if (PyUnicode_CheckExact(self)) {
            Py_DECREF(u);
            Py_INCREF(self);
            return self;
        }
        else
            return u;
    }

    maxchar_new = align_maxchar(maxchar_new);

    if (maxchar_new == maxchar_old)
        return u;

    /* In case the maximum character changed, we need to
       convert the string to the new category. */
    v = PyUnicode_New(PyUnicode_GET_LENGTH(self), maxchar_new);
    if (v == NULL) {
        Py_DECREF(u);
        return NULL;
    }
    if (maxchar_new > maxchar_old) {
        /* If the maxchar increased so that the kind changed, not all
           characters are representable anymore and we need to fix the
           string again. This only happens in very few cases. */
        _PyUnicode_FastCopyCharacters(v, 0,
                                      self, 0, PyUnicode_GET_LENGTH(self));
        maxchar_old = fixfct(v);
        assert(maxchar_old > 0 && maxchar_old <= maxchar_new);
    }
    else {
        _PyUnicode_FastCopyCharacters(v, 0,
                                      u, 0, PyUnicode_GET_LENGTH(self));
    }
    Py_DECREF(u);
    assert(_PyUnicode_CheckConsistency(v, 1));
    return v;
}

static PyObject *
ascii_upper_or_lower(PyObject *self, int lower)
{
    Py_ssize_t len = PyUnicode_GET_LENGTH(self);
    char *resdata, *data = PyUnicode_DATA(self);
    PyObject *res;

    res = PyUnicode_New(len, 127);
    if (res == NULL)
        return NULL;
    resdata = PyUnicode_DATA(res);
    if (lower)
        _Py_bytes_lower(resdata, data, len);
    else
        _Py_bytes_upper(resdata, data, len);
    return res;
}

static Py_UCS4
handle_capital_sigma(int kind, void *data, Py_ssize_t length, Py_ssize_t i)
{
    Py_ssize_t j;
    int final_sigma;
    Py_UCS4 c;
    /* U+03A3 is in the Final_Sigma context when, it is found like this:

     \p{cased}\p{case-ignorable}*U+03A3!(\p{case-ignorable}*\p{cased})

    where ! is a negation and \p{xxx} is a character with property xxx.
    */
    for (j = i - 1; j >= 0; j--) {
        c = PyUnicode_READ(kind, data, j);
        if (!_PyUnicode_IsCaseIgnorable(c))
            break;
    }
    final_sigma = j >= 0 && _PyUnicode_IsCased(c);
    if (final_sigma) {
        for (j = i + 1; j < length; j++) {
            c = PyUnicode_READ(kind, data, j);
            if (!_PyUnicode_IsCaseIgnorable(c))
                break;
        }
        final_sigma = j == length || !_PyUnicode_IsCased(c);
    }
    return (final_sigma) ? 0x3C2 : 0x3C3;
}

static int
lower_ucs4(int kind, void *data, Py_ssize_t length, Py_ssize_t i,
           Py_UCS4 c, Py_UCS4 *mapped)
{
    /* Obscure special case. */
    if (c == 0x3A3) {
        mapped[0] = handle_capital_sigma(kind, data, length, i);
        return 1;
    }
    return _PyUnicode_ToLowerFull(c, mapped);
}

static Py_ssize_t
do_capitalize(int kind, void *data, Py_ssize_t length, Py_UCS4 *res, Py_UCS4 *maxchar)
{
    Py_ssize_t i, k = 0;
    int n_res, j;
    Py_UCS4 c, mapped[3];

    c = PyUnicode_READ(kind, data, 0);
    n_res = _PyUnicode_ToUpperFull(c, mapped);
    for (j = 0; j < n_res; j++) {
        *maxchar = MAX_MAXCHAR(*maxchar, mapped[j]);
        res[k++] = mapped[j];
    }
    for (i = 1; i < length; i++) {
        c = PyUnicode_READ(kind, data, i);
        n_res = lower_ucs4(kind, data, length, i, c, mapped);
        for (j = 0; j < n_res; j++) {
            *maxchar = MAX_MAXCHAR(*maxchar, mapped[j]);
            res[k++] = mapped[j];
        }
    }
    return k;
}

static Py_ssize_t
do_swapcase(int kind, void *data, Py_ssize_t length, Py_UCS4 *res, Py_UCS4 *maxchar) {
    Py_ssize_t i, k = 0;

    for (i = 0; i < length; i++) {
        Py_UCS4 c = PyUnicode_READ(kind, data, i), mapped[3];
        int n_res, j;
        if (Py_UNICODE_ISUPPER(c)) {
            n_res = lower_ucs4(kind, data, length, i, c, mapped);
        }
        else if (Py_UNICODE_ISLOWER(c)) {
            n_res = _PyUnicode_ToUpperFull(c, mapped);
        }
        else {
            n_res = 1;
            mapped[0] = c;
        }
        for (j = 0; j < n_res; j++) {
            *maxchar = MAX_MAXCHAR(*maxchar, mapped[j]);
            res[k++] = mapped[j];
        }
    }
    return k;
}

static Py_ssize_t
do_upper_or_lower(int kind, void *data, Py_ssize_t length, Py_UCS4 *res,
                  Py_UCS4 *maxchar, int lower)
{
    Py_ssize_t i, k = 0;

    for (i = 0; i < length; i++) {
        Py_UCS4 c = PyUnicode_READ(kind, data, i), mapped[3];
        int n_res, j;
        if (lower)
            n_res = lower_ucs4(kind, data, length, i, c, mapped);
        else
            n_res = _PyUnicode_ToUpperFull(c, mapped);
        for (j = 0; j < n_res; j++) {
            *maxchar = MAX_MAXCHAR(*maxchar, mapped[j]);
            res[k++] = mapped[j];
        }
    }
    return k;
}

static Py_ssize_t
do_upper(int kind, void *data, Py_ssize_t length, Py_UCS4 *res, Py_UCS4 *maxchar)
{
    return do_upper_or_lower(kind, data, length, res, maxchar, 0);
}

static Py_ssize_t
do_lower(int kind, void *data, Py_ssize_t length, Py_UCS4 *res, Py_UCS4 *maxchar)
{
    return do_upper_or_lower(kind, data, length, res, maxchar, 1);
}

static Py_ssize_t
do_casefold(int kind, void *data, Py_ssize_t length, Py_UCS4 *res, Py_UCS4 *maxchar)
{
    Py_ssize_t i, k = 0;

    for (i = 0; i < length; i++) {
        Py_UCS4 c = PyUnicode_READ(kind, data, i);
        Py_UCS4 mapped[3];
        int j, n_res = _PyUnicode_ToFoldedFull(c, mapped);
        for (j = 0; j < n_res; j++) {
            *maxchar = MAX_MAXCHAR(*maxchar, mapped[j]);
            res[k++] = mapped[j];
        }
    }
    return k;
}

static Py_ssize_t
do_title(int kind, void *data, Py_ssize_t length, Py_UCS4 *res, Py_UCS4 *maxchar)
{
    Py_ssize_t i, k = 0;
    int previous_is_cased;

    previous_is_cased = 0;
    for (i = 0; i < length; i++) {
        const Py_UCS4 c = PyUnicode_READ(kind, data, i);
        Py_UCS4 mapped[3];
        int n_res, j;

        if (previous_is_cased)
            n_res = lower_ucs4(kind, data, length, i, c, mapped);
        else
            n_res = _PyUnicode_ToTitleFull(c, mapped);

        for (j = 0; j < n_res; j++) {
            *maxchar = MAX_MAXCHAR(*maxchar, mapped[j]);
            res[k++] = mapped[j];
        }

        previous_is_cased = _PyUnicode_IsCased(c);
    }
    return k;
}

static PyObject *
case_operation(PyObject *self,
               Py_ssize_t (*perform)(int, void *, Py_ssize_t, Py_UCS4 *, Py_UCS4 *))
{
    PyObject *res = NULL;
    Py_ssize_t length, newlength = 0;
    int kind, outkind;
    void *data, *outdata;
    Py_UCS4 maxchar = 0, *tmp, *tmpend;

    assert(PyUnicode_IS_READY(self));

    kind = PyUnicode_KIND(self);
    data = PyUnicode_DATA(self);
    length = PyUnicode_GET_LENGTH(self);
    tmp = PyMem_MALLOC(sizeof(Py_UCS4) * 3 * length);
    if (tmp == NULL)
        return PyErr_NoMemory();
    newlength = perform(kind, data, length, tmp, &maxchar);
    res = PyUnicode_New(newlength, maxchar);
    if (res == NULL)
        goto leave;
    tmpend = tmp + newlength;
    outdata = PyUnicode_DATA(res);
    outkind = PyUnicode_KIND(res);
    switch (outkind) {
    case PyUnicode_1BYTE_KIND:
        _PyUnicode_CONVERT_BYTES(Py_UCS4, Py_UCS1, tmp, tmpend, outdata);
        break;
    case PyUnicode_2BYTE_KIND:
        _PyUnicode_CONVERT_BYTES(Py_UCS4, Py_UCS2, tmp, tmpend, outdata);
        break;
    case PyUnicode_4BYTE_KIND:
        memcpy(outdata, tmp, sizeof(Py_UCS4) * newlength);
        break;
    default:
        assert(0);
        break;
    }
  leave:
    PyMem_FREE(tmp);
    return res;
}

PyObject *
PyUnicode_Join(PyObject *separator, PyObject *seq)
{
    PyObject *sep = NULL;
    Py_ssize_t seplen;
    PyObject *res = NULL; /* the result */
    PyObject *fseq;          /* PySequence_Fast(seq) */
    Py_ssize_t seqlen;       /* len(fseq) -- number of items in sequence */
    PyObject **items;
    PyObject *item;
    Py_ssize_t sz, i, res_offset;
    Py_UCS4 maxchar;
    Py_UCS4 item_maxchar;
    int use_memcpy;
    unsigned char *res_data = NULL, *sep_data = NULL;
    PyObject *last_obj;
    unsigned int kind = 0;

    fseq = PySequence_Fast(seq, "");
    if (fseq == NULL) {
        return NULL;
    }

    /* NOTE: the following code can't call back into Python code,
     * so we are sure that fseq won't be mutated.
     */

    seqlen = PySequence_Fast_GET_SIZE(fseq);
    /* If empty sequence, return u"". */
    if (seqlen == 0) {
        Py_DECREF(fseq);
        Py_INCREF(unicode_empty);
        res = unicode_empty;
        return res;
    }

    /* If singleton sequence with an exact Unicode, return that. */
    last_obj = NULL;
    items = PySequence_Fast_ITEMS(fseq);
    if (seqlen == 1) {
        if (PyUnicode_CheckExact(items[0])) {
            res = items[0];
            Py_INCREF(res);
            Py_DECREF(fseq);
            return res;
        }
        seplen = 0;
        maxchar = 0;
    }
    else {
        /* Set up sep and seplen */
        if (separator == NULL) {
            /* fall back to a blank space separator */
            sep = PyUnicode_FromOrdinal(' ');
            if (!sep)
                goto onError;
            seplen = 1;
            maxchar = 32;
        }
        else {
            if (!PyUnicode_Check(separator)) {
                PyErr_Format(PyExc_TypeError,
                             "separator: expected str instance,"
                             " %.80s found",
                             Py_TYPE(separator)->tp_name);
                goto onError;
            }
            if (PyUnicode_READY(separator))
                goto onError;
            sep = separator;
            seplen = PyUnicode_GET_LENGTH(separator);
            maxchar = PyUnicode_MAX_CHAR_VALUE(separator);
            /* inc refcount to keep this code path symmetric with the
               above case of a blank separator */
            Py_INCREF(sep);
        }
        last_obj = sep;
    }

    /* There are at least two things to join, or else we have a subclass
     * of str in the sequence.
     * Do a pre-pass to figure out the total amount of space we'll
     * need (sz), and see whether all argument are strings.
     */
    sz = 0;
#ifdef Py_DEBUG
    use_memcpy = 0;
#else
    use_memcpy = 1;
#endif
    for (i = 0; i < seqlen; i++) {
        const Py_ssize_t old_sz = sz;
        item = items[i];
        if (!PyUnicode_Check(item)) {
            PyErr_Format(PyExc_TypeError,
                         "sequence item %zd: expected str instance,"
                         " %.80s found",
                         i, Py_TYPE(item)->tp_name);
            goto onError;
        }
        if (PyUnicode_READY(item) == -1)
            goto onError;
        sz += PyUnicode_GET_LENGTH(item);
        item_maxchar = PyUnicode_MAX_CHAR_VALUE(item);
        maxchar = MAX_MAXCHAR(maxchar, item_maxchar);
        if (i != 0)
            sz += seplen;
        if (sz < old_sz || sz > PY_SSIZE_T_MAX) {
            PyErr_SetString(PyExc_OverflowError,
                            "join() result is too long for a Python string");
            goto onError;
        }
        if (use_memcpy && last_obj != NULL) {
            if (PyUnicode_KIND(last_obj) != PyUnicode_KIND(item))
                use_memcpy = 0;
        }
        last_obj = item;
    }

    res = PyUnicode_New(sz, maxchar);
    if (res == NULL)
        goto onError;

    /* Catenate everything. */
#ifdef Py_DEBUG
    use_memcpy = 0;
#else
    if (use_memcpy) {
        res_data = PyUnicode_1BYTE_DATA(res);
        kind = PyUnicode_KIND(res);
        if (seplen != 0)
            sep_data = PyUnicode_1BYTE_DATA(sep);
    }
#endif
    for (i = 0, res_offset = 0; i < seqlen; ++i) {
        Py_ssize_t itemlen;
        item = items[i];
        /* Copy item, and maybe the separator. */
        if (i && seplen != 0) {
            if (use_memcpy) {
                Py_MEMCPY(res_data,
                          sep_data,
                          kind * seplen);
                res_data += kind * seplen;
            }
            else {
                _PyUnicode_FastCopyCharacters(res, res_offset, sep, 0, seplen);
                res_offset += seplen;
            }
        }
        itemlen = PyUnicode_GET_LENGTH(item);
        if (itemlen != 0) {
            if (use_memcpy) {
                Py_MEMCPY(res_data,
                          PyUnicode_DATA(item),
                          kind * itemlen);
                res_data += kind * itemlen;
            }
            else {
                _PyUnicode_FastCopyCharacters(res, res_offset, item, 0, itemlen);
                res_offset += itemlen;
            }
        }
    }
    if (use_memcpy)
        assert(res_data == PyUnicode_1BYTE_DATA(res)
                           + kind * PyUnicode_GET_LENGTH(res));
    else
        assert(res_offset == PyUnicode_GET_LENGTH(res));

    Py_DECREF(fseq);
    Py_XDECREF(sep);
    assert(_PyUnicode_CheckConsistency(res, 1));
    return res;

  onError:
    Py_DECREF(fseq);
    Py_XDECREF(sep);
    Py_XDECREF(res);
    return NULL;
}

#define FILL(kind, data, value, start, length) \
    do { \
        Py_ssize_t i_ = 0; \
        assert(kind != PyUnicode_WCHAR_KIND); \
        switch ((kind)) { \
        case PyUnicode_1BYTE_KIND: { \
            unsigned char * to_ = (unsigned char *)((data)) + (start); \
            memset(to_, (unsigned char)value, (length)); \
            break; \
        } \
        case PyUnicode_2BYTE_KIND: { \
            Py_UCS2 * to_ = (Py_UCS2 *)((data)) + (start); \
            for (; i_ < (length); ++i_, ++to_) *to_ = (value); \
            break; \
        } \
        case PyUnicode_4BYTE_KIND: { \
            Py_UCS4 * to_ = (Py_UCS4 *)((data)) + (start); \
            for (; i_ < (length); ++i_, ++to_) *to_ = (value); \
            break; \
        default: assert(0); \
        } \
        } \
    } while (0)

void
_PyUnicode_FastFill(PyObject *unicode, Py_ssize_t start, Py_ssize_t length,
                    Py_UCS4 fill_char)
{
    const enum PyUnicode_Kind kind = PyUnicode_KIND(unicode);
    const void *data = PyUnicode_DATA(unicode);
    assert(PyUnicode_IS_READY(unicode));
    assert(unicode_modifiable(unicode));
    assert(fill_char <= PyUnicode_MAX_CHAR_VALUE(unicode));
    assert(start >= 0);
    assert(start + length <= PyUnicode_GET_LENGTH(unicode));
    FILL(kind, data, fill_char, start, length);
}

Py_ssize_t
PyUnicode_Fill(PyObject *unicode, Py_ssize_t start, Py_ssize_t length,
               Py_UCS4 fill_char)
{
    Py_ssize_t maxlen;

    if (!PyUnicode_Check(unicode)) {
        PyErr_BadInternalCall();
        return -1;
    }
    if (PyUnicode_READY(unicode) == -1)
        return -1;
    if (unicode_check_modifiable(unicode))
        return -1;

    if (start < 0) {
        PyErr_SetString(PyExc_IndexError, "string index out of range");
        return -1;
    }
    if (fill_char > PyUnicode_MAX_CHAR_VALUE(unicode)) {
        PyErr_SetString(PyExc_ValueError,
                         "fill character is bigger than "
                         "the string maximum character");
        return -1;
    }

    maxlen = PyUnicode_GET_LENGTH(unicode) - start;
    length = Py_MIN(maxlen, length);
    if (length <= 0)
        return 0;

    _PyUnicode_FastFill(unicode, start, length, fill_char);
    return length;
}

static PyObject *
pad(PyObject *self,
    Py_ssize_t left,
    Py_ssize_t right,
    Py_UCS4 fill)
{
    PyObject *u;
    Py_UCS4 maxchar;
    int kind;
    void *data;

    if (left < 0)
        left = 0;
    if (right < 0)
        right = 0;

    if (left == 0 && right == 0)
        return unicode_result_unchanged(self);

    if (left > PY_SSIZE_T_MAX - _PyUnicode_LENGTH(self) ||
        right > PY_SSIZE_T_MAX - (left + _PyUnicode_LENGTH(self))) {
        PyErr_SetString(PyExc_OverflowError, "padded string is too long");
        return NULL;
    }
    maxchar = PyUnicode_MAX_CHAR_VALUE(self);
    maxchar = MAX_MAXCHAR(maxchar, fill);
    u = PyUnicode_New(left + _PyUnicode_LENGTH(self) + right, maxchar);
    if (!u)
        return NULL;

    kind = PyUnicode_KIND(u);
    data = PyUnicode_DATA(u);
    if (left)
        FILL(kind, data, fill, 0, left);
    if (right)
        FILL(kind, data, fill, left + _PyUnicode_LENGTH(self), right);
    _PyUnicode_FastCopyCharacters(u, left, self, 0, _PyUnicode_LENGTH(self));
    assert(_PyUnicode_CheckConsistency(u, 1));
    return u;
}

PyObject *
PyUnicode_Splitlines(PyObject *string, int keepends)
{
    PyObject *list;

    string = PyUnicode_FromObject(string);
    if (string == NULL)
        return NULL;
    if (PyUnicode_READY(string) == -1) {
        Py_DECREF(string);
        return NULL;
    }

    switch (PyUnicode_KIND(string)) {
    case PyUnicode_1BYTE_KIND:
        if (PyUnicode_IS_ASCII(string))
            list = asciilib_splitlines(
                string, PyUnicode_1BYTE_DATA(string),
                PyUnicode_GET_LENGTH(string), keepends);
        else
            list = ucs1lib_splitlines(
                string, PyUnicode_1BYTE_DATA(string),
                PyUnicode_GET_LENGTH(string), keepends);
        break;
    case PyUnicode_2BYTE_KIND:
        list = ucs2lib_splitlines(
            string, PyUnicode_2BYTE_DATA(string),
            PyUnicode_GET_LENGTH(string), keepends);
        break;
    case PyUnicode_4BYTE_KIND:
        list = ucs4lib_splitlines(
            string, PyUnicode_4BYTE_DATA(string),
            PyUnicode_GET_LENGTH(string), keepends);
        break;
    default:
        assert(0);
        list = 0;
    }
    Py_DECREF(string);
    return list;
}

static PyObject *
split(PyObject *self,
      PyObject *substring,
      Py_ssize_t maxcount)
{
    int kind1, kind2, kind;
    void *buf1, *buf2;
    Py_ssize_t len1, len2;
    PyObject* out;

    if (maxcount < 0)
        maxcount = PY_SSIZE_T_MAX;

    if (PyUnicode_READY(self) == -1)
        return NULL;

    if (substring == NULL)
        switch (PyUnicode_KIND(self)) {
        case PyUnicode_1BYTE_KIND:
            if (PyUnicode_IS_ASCII(self))
                return asciilib_split_whitespace(
                    self,  PyUnicode_1BYTE_DATA(self),
                    PyUnicode_GET_LENGTH(self), maxcount
                    );
            else
                return ucs1lib_split_whitespace(
                    self,  PyUnicode_1BYTE_DATA(self),
                    PyUnicode_GET_LENGTH(self), maxcount
                    );
        case PyUnicode_2BYTE_KIND:
            return ucs2lib_split_whitespace(
                self,  PyUnicode_2BYTE_DATA(self),
                PyUnicode_GET_LENGTH(self), maxcount
                );
        case PyUnicode_4BYTE_KIND:
            return ucs4lib_split_whitespace(
                self,  PyUnicode_4BYTE_DATA(self),
                PyUnicode_GET_LENGTH(self), maxcount
                );
        default:
            assert(0);
            return NULL;
        }

    if (PyUnicode_READY(substring) == -1)
        return NULL;

    kind1 = PyUnicode_KIND(self);
    kind2 = PyUnicode_KIND(substring);
    kind = kind1 > kind2 ? kind1 : kind2;
    buf1 = PyUnicode_DATA(self);
    buf2 = PyUnicode_DATA(substring);
    if (kind1 != kind)
        buf1 = _PyUnicode_AsKind(self, kind);
    if (!buf1)
        return NULL;
    if (kind2 != kind)
        buf2 = _PyUnicode_AsKind(substring, kind);
    if (!buf2) {
        if (kind1 != kind) PyMem_Free(buf1);
        return NULL;
    }
    len1 = PyUnicode_GET_LENGTH(self);
    len2 = PyUnicode_GET_LENGTH(substring);

    switch (kind) {
    case PyUnicode_1BYTE_KIND:
        if (PyUnicode_IS_ASCII(self) && PyUnicode_IS_ASCII(substring))
            out = asciilib_split(
                self,  buf1, len1, buf2, len2, maxcount);
        else
            out = ucs1lib_split(
                self,  buf1, len1, buf2, len2, maxcount);
        break;
    case PyUnicode_2BYTE_KIND:
        out = ucs2lib_split(
            self,  buf1, len1, buf2, len2, maxcount);
        break;
    case PyUnicode_4BYTE_KIND:
        out = ucs4lib_split(
            self,  buf1, len1, buf2, len2, maxcount);
        break;
    default:
        out = NULL;
    }
    if (kind1 != kind)
        PyMem_Free(buf1);
    if (kind2 != kind)
        PyMem_Free(buf2);
    return out;
}

static PyObject *
rsplit(PyObject *self,
       PyObject *substring,
       Py_ssize_t maxcount)
{
    int kind1, kind2, kind;
    void *buf1, *buf2;
    Py_ssize_t len1, len2;
    PyObject* out;

    if (maxcount < 0)
        maxcount = PY_SSIZE_T_MAX;

    if (PyUnicode_READY(self) == -1)
        return NULL;

    if (substring == NULL)
        switch (PyUnicode_KIND(self)) {
        case PyUnicode_1BYTE_KIND:
            if (PyUnicode_IS_ASCII(self))
                return asciilib_rsplit_whitespace(
                    self,  PyUnicode_1BYTE_DATA(self),
                    PyUnicode_GET_LENGTH(self), maxcount
                    );
            else
                return ucs1lib_rsplit_whitespace(
                    self,  PyUnicode_1BYTE_DATA(self),
                    PyUnicode_GET_LENGTH(self), maxcount
                    );
        case PyUnicode_2BYTE_KIND:
            return ucs2lib_rsplit_whitespace(
                self,  PyUnicode_2BYTE_DATA(self),
                PyUnicode_GET_LENGTH(self), maxcount
                );
        case PyUnicode_4BYTE_KIND:
            return ucs4lib_rsplit_whitespace(
                self,  PyUnicode_4BYTE_DATA(self),
                PyUnicode_GET_LENGTH(self), maxcount
                );
        default:
            assert(0);
            return NULL;
        }

    if (PyUnicode_READY(substring) == -1)
        return NULL;

    kind1 = PyUnicode_KIND(self);
    kind2 = PyUnicode_KIND(substring);
    kind = kind1 > kind2 ? kind1 : kind2;
    buf1 = PyUnicode_DATA(self);
    buf2 = PyUnicode_DATA(substring);
    if (kind1 != kind)
        buf1 = _PyUnicode_AsKind(self, kind);
    if (!buf1)
        return NULL;
    if (kind2 != kind)
        buf2 = _PyUnicode_AsKind(substring, kind);
    if (!buf2) {
        if (kind1 != kind) PyMem_Free(buf1);
        return NULL;
    }
    len1 = PyUnicode_GET_LENGTH(self);
    len2 = PyUnicode_GET_LENGTH(substring);

    switch (kind) {
    case PyUnicode_1BYTE_KIND:
        if (PyUnicode_IS_ASCII(self) && PyUnicode_IS_ASCII(substring))
            out = asciilib_rsplit(
                self,  buf1, len1, buf2, len2, maxcount);
        else
            out = ucs1lib_rsplit(
                self,  buf1, len1, buf2, len2, maxcount);
        break;
    case PyUnicode_2BYTE_KIND:
        out = ucs2lib_rsplit(
            self,  buf1, len1, buf2, len2, maxcount);
        break;
    case PyUnicode_4BYTE_KIND:
        out = ucs4lib_rsplit(
            self,  buf1, len1, buf2, len2, maxcount);
        break;
    default:
        out = NULL;
    }
    if (kind1 != kind)
        PyMem_Free(buf1);
    if (kind2 != kind)
        PyMem_Free(buf2);
    return out;
}

static Py_ssize_t
anylib_find(int kind, PyObject *str1, void *buf1, Py_ssize_t len1,
            PyObject *str2, void *buf2, Py_ssize_t len2, Py_ssize_t offset)
{
    switch (kind) {
    case PyUnicode_1BYTE_KIND:
        if (PyUnicode_IS_ASCII(str1) && PyUnicode_IS_ASCII(str2))
            return asciilib_find(buf1, len1, buf2, len2, offset);
        else
            return ucs1lib_find(buf1, len1, buf2, len2, offset);
    case PyUnicode_2BYTE_KIND:
        return ucs2lib_find(buf1, len1, buf2, len2, offset);
    case PyUnicode_4BYTE_KIND:
        return ucs4lib_find(buf1, len1, buf2, len2, offset);
    }
    assert(0);
    return -1;
}

static Py_ssize_t
anylib_count(int kind, PyObject *sstr, void* sbuf, Py_ssize_t slen,
             PyObject *str1, void *buf1, Py_ssize_t len1, Py_ssize_t maxcount)
{
    switch (kind) {
    case PyUnicode_1BYTE_KIND:
        if (PyUnicode_IS_ASCII(sstr) && PyUnicode_IS_ASCII(str1))
            return asciilib_count(sbuf, slen, buf1, len1, maxcount);
        else
            return ucs1lib_count(sbuf, slen, buf1, len1, maxcount);
    case PyUnicode_2BYTE_KIND:
        return ucs2lib_count(sbuf, slen, buf1, len1, maxcount);
    case PyUnicode_4BYTE_KIND:
        return ucs4lib_count(sbuf, slen, buf1, len1, maxcount);
    }
    assert(0);
    return 0;
}

static PyObject *
replace(PyObject *self, PyObject *str1,
        PyObject *str2, Py_ssize_t maxcount)
{
    PyObject *u;
    char *sbuf = PyUnicode_DATA(self);
    char *buf1 = PyUnicode_DATA(str1);
    char *buf2 = PyUnicode_DATA(str2);
    int srelease = 0, release1 = 0, release2 = 0;
    int skind = PyUnicode_KIND(self);
    int kind1 = PyUnicode_KIND(str1);
    int kind2 = PyUnicode_KIND(str2);
    Py_ssize_t slen = PyUnicode_GET_LENGTH(self);
    Py_ssize_t len1 = PyUnicode_GET_LENGTH(str1);
    Py_ssize_t len2 = PyUnicode_GET_LENGTH(str2);
    int mayshrink;
    Py_UCS4 maxchar, maxchar_str2;

    if (maxcount < 0)
        maxcount = PY_SSIZE_T_MAX;
    else if (maxcount == 0 || slen == 0)
        goto nothing;

    if (str1 == str2)
        goto nothing;
    if (skind < kind1)
        /* substring too wide to be present */
        goto nothing;

    maxchar = PyUnicode_MAX_CHAR_VALUE(self);
    maxchar_str2 = PyUnicode_MAX_CHAR_VALUE(str2);
    /* Replacing str1 with str2 may cause a maxchar reduction in the
       result string. */
    mayshrink = (maxchar_str2 < maxchar);
    maxchar = MAX_MAXCHAR(maxchar, maxchar_str2);

    if (len1 == len2) {
        /* same length */
        if (len1 == 0)
            goto nothing;
        if (len1 == 1) {
            /* replace characters */
            Py_UCS4 u1, u2;
            int rkind;
            Py_ssize_t index, pos;
            char *src;

            u1 = PyUnicode_READ_CHAR(str1, 0);
            pos = findchar(sbuf, PyUnicode_KIND(self), slen, u1, 1);
            if (pos < 0)
                goto nothing;
            u2 = PyUnicode_READ_CHAR(str2, 0);
            u = PyUnicode_New(slen, maxchar);
            if (!u)
                goto error;
            _PyUnicode_FastCopyCharacters(u, 0, self, 0, slen);
            rkind = PyUnicode_KIND(u);

            PyUnicode_WRITE(rkind, PyUnicode_DATA(u), pos, u2);
            index = 0;
            src = sbuf;
            while (--maxcount)
            {
                pos++;
                src += pos * PyUnicode_KIND(self);
                slen -= pos;
                index += pos;
                pos = findchar(src, PyUnicode_KIND(self), slen, u1, 1);
                if (pos < 0)
                    break;
                PyUnicode_WRITE(rkind, PyUnicode_DATA(u), index + pos, u2);
            }
        }
        else {
            int rkind = skind;
            char *res;
            Py_ssize_t i;

            if (kind1 < rkind) {
                /* widen substring */
                buf1 = _PyUnicode_AsKind(str1, rkind);
                if (!buf1) goto error;
                release1 = 1;
            }
            i = anylib_find(rkind, self, sbuf, slen, str1, buf1, len1, 0);
            if (i < 0)
                goto nothing;
            if (rkind > kind2) {
                /* widen replacement */
                buf2 = _PyUnicode_AsKind(str2, rkind);
                if (!buf2) goto error;
                release2 = 1;
            }
            else if (rkind < kind2) {
                /* widen self and buf1 */
                rkind = kind2;
                if (release1) PyMem_Free(buf1);
                sbuf = _PyUnicode_AsKind(self, rkind);
                if (!sbuf) goto error;
                srelease = 1;
                buf1 = _PyUnicode_AsKind(str1, rkind);
                if (!buf1) goto error;
                release1 = 1;
            }
            u = PyUnicode_New(slen, maxchar);
            if (!u)
                goto error;
            assert(PyUnicode_KIND(u) == rkind);
            res = PyUnicode_DATA(u);

            memcpy(res, sbuf, rkind * slen);
            /* change everything in-place, starting with this one */
            memcpy(res + rkind * i,
                   buf2,
                   rkind * len2);
            i += len1;

            while ( --maxcount > 0) {
                i = anylib_find(rkind, self,
                                sbuf+rkind*i, slen-i,
                                str1, buf1, len1, i);
                if (i == -1)
                    break;
                memcpy(res + rkind * i,
                       buf2,
                       rkind * len2);
                i += len1;
            }
        }
    }
    else {
        Py_ssize_t n, i, j, ires;
        Py_ssize_t new_size;
        int rkind = skind;
        char *res;

        if (kind1 < rkind) {
            /* widen substring */
            buf1 = _PyUnicode_AsKind(str1, rkind);
            if (!buf1) goto error;
            release1 = 1;
        }
        n = anylib_count(rkind, self, sbuf, slen, str1, buf1, len1, maxcount);
        if (n == 0)
            goto nothing;
        if (kind2 < rkind) {
            /* widen replacement */
            buf2 = _PyUnicode_AsKind(str2, rkind);
            if (!buf2) goto error;
            release2 = 1;
        }
        else if (kind2 > rkind) {
            /* widen self and buf1 */
            rkind = kind2;
            sbuf = _PyUnicode_AsKind(self, rkind);
            if (!sbuf) goto error;
            srelease = 1;
            if (release1) PyMem_Free(buf1);
            buf1 = _PyUnicode_AsKind(str1, rkind);
            if (!buf1) goto error;
            release1 = 1;
        }
        /* new_size = PyUnicode_GET_LENGTH(self) + n * (PyUnicode_GET_LENGTH(str2) -
           PyUnicode_GET_LENGTH(str1))); */
        if (len2 > len1 && len2 - len1 > (PY_SSIZE_T_MAX - slen) / n) {
                PyErr_SetString(PyExc_OverflowError,
                                "replace string is too long");
                goto error;
        }
        new_size = slen + n * (len2 - len1);
        if (new_size == 0) {
            Py_INCREF(unicode_empty);
            u = unicode_empty;
            goto done;
        }
        if (new_size > (PY_SSIZE_T_MAX >> (rkind-1))) {
            PyErr_SetString(PyExc_OverflowError,
                            "replace string is too long");
            goto error;
        }
        u = PyUnicode_New(new_size, maxchar);
        if (!u)
            goto error;
        assert(PyUnicode_KIND(u) == rkind);
        res = PyUnicode_DATA(u);
        ires = i = 0;
        if (len1 > 0) {
            while (n-- > 0) {
                /* look for next match */
                j = anylib_find(rkind, self,
                                sbuf + rkind * i, slen-i,
                                str1, buf1, len1, i);
                if (j == -1)
                    break;
                else if (j > i) {
                    /* copy unchanged part [i:j] */
                    memcpy(res + rkind * ires,
                           sbuf + rkind * i,
                           rkind * (j-i));
                    ires += j - i;
                }
                /* copy substitution string */
                if (len2 > 0) {
                    memcpy(res + rkind * ires,
                           buf2,
                           rkind * len2);
                    ires += len2;
                }
                i = j + len1;
            }
            if (i < slen)
                /* copy tail [i:] */
                memcpy(res + rkind * ires,
                       sbuf + rkind * i,
                       rkind * (slen-i));
        }
        else {
            /* interleave */
            while (n > 0) {
                memcpy(res + rkind * ires,
                       buf2,
                       rkind * len2);
                ires += len2;
                if (--n <= 0)
                    break;
                memcpy(res + rkind * ires,
                       sbuf + rkind * i,
                       rkind);
                ires++;
                i++;
            }
            memcpy(res + rkind * ires,
                   sbuf + rkind * i,
                   rkind * (slen-i));
        }
    }

    if (mayshrink) {
        unicode_adjust_maxchar(&u);
        if (u == NULL)
            goto error;
    }

  done:
    if (srelease)
        PyMem_FREE(sbuf);
    if (release1)
        PyMem_FREE(buf1);
    if (release2)
        PyMem_FREE(buf2);
    assert(_PyUnicode_CheckConsistency(u, 1));
    return u;

  nothing:
    /* nothing to replace; return original string (when possible) */
    if (srelease)
        PyMem_FREE(sbuf);
    if (release1)
        PyMem_FREE(buf1);
    if (release2)
        PyMem_FREE(buf2);
    return unicode_result_unchanged(self);

  error:
    if (srelease && sbuf)
        PyMem_FREE(sbuf);
    if (release1 && buf1)
        PyMem_FREE(buf1);
    if (release2 && buf2)
        PyMem_FREE(buf2);
    return NULL;
}

/* --- Unicode Object Methods --------------------------------------------- */

PyDoc_STRVAR(title__doc__,
             "S.title() -> str\n\
\n\
Return a titlecased version of S, i.e. words start with title case\n\
characters, all remaining cased characters have lower case.");

static PyObject*
unicode_title(PyObject *self)
{
    if (PyUnicode_READY(self) == -1)
        return NULL;
    return case_operation(self, do_title);
}

PyDoc_STRVAR(capitalize__doc__,
             "S.capitalize() -> str\n\
\n\
Return a capitalized version of S, i.e. make the first character\n\
have upper case and the rest lower case.");

static PyObject*
unicode_capitalize(PyObject *self)
{
    if (PyUnicode_READY(self) == -1)
        return NULL;
    if (PyUnicode_GET_LENGTH(self) == 0)
        return unicode_result_unchanged(self);
    return case_operation(self, do_capitalize);
}

PyDoc_STRVAR(casefold__doc__,
             "S.casefold() -> str\n\
\n\
Return a version of S suitable for caseless comparisons.");

static PyObject *
unicode_casefold(PyObject *self)
{
    if (PyUnicode_READY(self) == -1)
        return NULL;
    if (PyUnicode_IS_ASCII(self))
        return ascii_upper_or_lower(self, 1);
    return case_operation(self, do_casefold);
}


/* Argument converter.  Coerces to a single unicode character */

static int
convert_uc(PyObject *obj, void *addr)
{
    Py_UCS4 *fillcharloc = (Py_UCS4 *)addr;
    PyObject *uniobj;

    uniobj = PyUnicode_FromObject(obj);
    if (uniobj == NULL) {
        PyErr_SetString(PyExc_TypeError,
                        "The fill character cannot be converted to Unicode");
        return 0;
    }
    if (PyUnicode_GET_LENGTH(uniobj) != 1) {
        PyErr_SetString(PyExc_TypeError,
                        "The fill character must be exactly one character long");
        Py_DECREF(uniobj);
        return 0;
    }
    *fillcharloc = PyUnicode_READ_CHAR(uniobj, 0);
    Py_DECREF(uniobj);
    return 1;
}

PyDoc_STRVAR(center__doc__,
             "S.center(width[, fillchar]) -> str\n\
\n\
Return S centered in a string of length width. Padding is\n\
done using the specified fill character (default is a space)");

static PyObject *
unicode_center(PyObject *self, PyObject *args)
{
    Py_ssize_t marg, left;
    Py_ssize_t width;
    Py_UCS4 fillchar = ' ';

    if (!PyArg_ParseTuple(args, "n|O&:center", &width, convert_uc, &fillchar))
        return NULL;

    if (PyUnicode_READY(self) == -1)
        return NULL;

    if (PyUnicode_GET_LENGTH(self) >= width)
        return unicode_result_unchanged(self);

    marg = width - PyUnicode_GET_LENGTH(self);
    left = marg / 2 + (marg & width & 1);

    return pad(self, left, marg - left, fillchar);
}

/* This function assumes that str1 and str2 are readied by the caller. */

static int
unicode_compare(PyObject *str1, PyObject *str2)
{
    int kind1, kind2;
    void *data1, *data2;
    Py_ssize_t len1, len2, i;

    kind1 = PyUnicode_KIND(str1);
    kind2 = PyUnicode_KIND(str2);
    data1 = PyUnicode_DATA(str1);
    data2 = PyUnicode_DATA(str2);
    len1 = PyUnicode_GET_LENGTH(str1);
    len2 = PyUnicode_GET_LENGTH(str2);

    for (i = 0; i < len1 && i < len2; ++i) {
        Py_UCS4 c1, c2;
        c1 = PyUnicode_READ(kind1, data1, i);
        c2 = PyUnicode_READ(kind2, data2, i);

        if (c1 != c2)
            return (c1 < c2) ? -1 : 1;
    }

    return (len1 < len2) ? -1 : (len1 != len2);
}

int
PyUnicode_Compare(PyObject *left, PyObject *right)
{
    if (PyUnicode_Check(left) && PyUnicode_Check(right)) {
        if (PyUnicode_READY(left) == -1 ||
            PyUnicode_READY(right) == -1)
            return -1;
        return unicode_compare(left, right);
    }
    PyErr_Format(PyExc_TypeError,
                 "Can't compare %.100s and %.100s",
                 left->ob_type->tp_name,
                 right->ob_type->tp_name);
    return -1;
}

int
PyUnicode_CompareWithASCIIString(PyObject* uni, const char* str)
{
    Py_ssize_t i;
    int kind;
    void *data;
    Py_UCS4 chr;

    assert(_PyUnicode_CHECK(uni));
    if (PyUnicode_READY(uni) == -1)
        return -1;
    kind = PyUnicode_KIND(uni);
    data = PyUnicode_DATA(uni);
    /* Compare Unicode string and source character set string */
    for (i = 0; (chr = PyUnicode_READ(kind, data, i)) && str[i]; i++)
        if (chr != str[i])
            return (chr < (unsigned char)(str[i])) ? -1 : 1;
    /* This check keeps Python strings that end in '\0' from comparing equal
     to C strings identical up to that point. */
    if (PyUnicode_GET_LENGTH(uni) != i || chr)
        return 1; /* uni is longer */
    if (str[i])
        return -1; /* str is longer */
    return 0;
}


#define TEST_COND(cond)                         \
    ((cond) ? Py_True : Py_False)

PyObject *
PyUnicode_RichCompare(PyObject *left, PyObject *right, int op)
{
    int result;

    if (PyUnicode_Check(left) && PyUnicode_Check(right)) {
        PyObject *v;
        if (PyUnicode_READY(left) == -1 ||
            PyUnicode_READY(right) == -1)
            return NULL;
        if (PyUnicode_GET_LENGTH(left) != PyUnicode_GET_LENGTH(right) ||
            PyUnicode_KIND(left) != PyUnicode_KIND(right)) {
            if (op == Py_EQ) {
                Py_INCREF(Py_False);
                return Py_False;
            }
            if (op == Py_NE) {
                Py_INCREF(Py_True);
                return Py_True;
            }
        }
        if (left == right)
            result = 0;
        else
            result = unicode_compare(left, right);

        /* Convert the return value to a Boolean */
        switch (op) {
        case Py_EQ:
            v = TEST_COND(result == 0);
            break;
        case Py_NE:
            v = TEST_COND(result != 0);
            break;
        case Py_LE:
            v = TEST_COND(result <= 0);
            break;
        case Py_GE:
            v = TEST_COND(result >= 0);
            break;
        case Py_LT:
            v = TEST_COND(result == -1);
            break;
        case Py_GT:
            v = TEST_COND(result == 1);
            break;
        default:
            PyErr_BadArgument();
            return NULL;
        }
        Py_INCREF(v);
        return v;
    }

    Py_RETURN_NOTIMPLEMENTED;
}

int
PyUnicode_Contains(PyObject *container, PyObject *element)
{
    PyObject *str, *sub;
    int kind1, kind2, kind;
    void *buf1, *buf2;
    Py_ssize_t len1, len2;
    int result;

    /* Coerce the two arguments */
    sub = PyUnicode_FromObject(element);
    if (!sub) {
        PyErr_Format(PyExc_TypeError,
                     "'in <string>' requires string as left operand, not %s",
                     element->ob_type->tp_name);
        return -1;
    }

    str = PyUnicode_FromObject(container);
    if (!str) {
        Py_DECREF(sub);
        return -1;
    }
    if (PyUnicode_READY(sub) == -1 || PyUnicode_READY(str) == -1) {
        Py_DECREF(sub);
        Py_DECREF(str);
    }

    kind1 = PyUnicode_KIND(str);
    kind2 = PyUnicode_KIND(sub);
    kind = kind1;
    buf1 = PyUnicode_DATA(str);
    buf2 = PyUnicode_DATA(sub);
    if (kind2 != kind) {
        if (kind2 > kind) {
            Py_DECREF(sub);
            Py_DECREF(str);
            return 0;
        }
        buf2 = _PyUnicode_AsKind(sub, kind);
    }
    if (!buf2) {
        Py_DECREF(sub);
        Py_DECREF(str);
        return -1;
    }
    len1 = PyUnicode_GET_LENGTH(str);
    len2 = PyUnicode_GET_LENGTH(sub);

    switch (kind) {
    case PyUnicode_1BYTE_KIND:
        result = ucs1lib_find(buf1, len1, buf2, len2, 0) != -1;
        break;
    case PyUnicode_2BYTE_KIND:
        result = ucs2lib_find(buf1, len1, buf2, len2, 0) != -1;
        break;
    case PyUnicode_4BYTE_KIND:
        result = ucs4lib_find(buf1, len1, buf2, len2, 0) != -1;
        break;
    default:
        result = -1;
        assert(0);
    }

    Py_DECREF(str);
    Py_DECREF(sub);

    if (kind2 != kind)
        PyMem_Free(buf2);

    return result;
}

/* Concat to string or Unicode object giving a new Unicode object. */

PyObject *
PyUnicode_Concat(PyObject *left, PyObject *right)
{
    PyObject *u = NULL, *v = NULL, *w;
    Py_UCS4 maxchar, maxchar2;
    Py_ssize_t u_len, v_len, new_len;

    /* Coerce the two arguments */
    u = PyUnicode_FromObject(left);
    if (u == NULL)
        goto onError;
    v = PyUnicode_FromObject(right);
    if (v == NULL)
        goto onError;

    /* Shortcuts */
    if (v == unicode_empty) {
        Py_DECREF(v);
        return u;
    }
    if (u == unicode_empty) {
        Py_DECREF(u);
        return v;
    }

    u_len = PyUnicode_GET_LENGTH(u);
    v_len = PyUnicode_GET_LENGTH(v);
    if (u_len > PY_SSIZE_T_MAX - v_len) {
        PyErr_SetString(PyExc_OverflowError,
                        "strings are too large to concat");
        goto onError;
    }
    new_len = u_len + v_len;

    maxchar = PyUnicode_MAX_CHAR_VALUE(u);
    maxchar2 = PyUnicode_MAX_CHAR_VALUE(v);
    maxchar = MAX_MAXCHAR(maxchar, maxchar2);

    /* Concat the two Unicode strings */
    w = PyUnicode_New(new_len, maxchar);
    if (w == NULL)
        goto onError;
    _PyUnicode_FastCopyCharacters(w, 0, u, 0, u_len);
    _PyUnicode_FastCopyCharacters(w, u_len, v, 0, v_len);
    Py_DECREF(u);
    Py_DECREF(v);
    assert(_PyUnicode_CheckConsistency(w, 1));
    return w;

  onError:
    Py_XDECREF(u);
    Py_XDECREF(v);
    return NULL;
}

void
PyUnicode_Append(PyObject **p_left, PyObject *right)
{
    PyObject *left, *res;
    Py_UCS4 maxchar, maxchar2;
    Py_ssize_t left_len, right_len, new_len;

    if (p_left == NULL) {
        if (!PyErr_Occurred())
            PyErr_BadInternalCall();
        return;
    }
    left = *p_left;
    if (right == NULL || !PyUnicode_Check(left)) {
        if (!PyErr_Occurred())
            PyErr_BadInternalCall();
        goto error;
    }

    if (PyUnicode_READY(left) == -1)
        goto error;
    if (PyUnicode_READY(right) == -1)
        goto error;

    /* Shortcuts */
    if (left == unicode_empty) {
        Py_DECREF(left);
        Py_INCREF(right);
        *p_left = right;
        return;
    }
    if (right == unicode_empty)
        return;

    left_len = PyUnicode_GET_LENGTH(left);
    right_len = PyUnicode_GET_LENGTH(right);
    if (left_len > PY_SSIZE_T_MAX - right_len) {
        PyErr_SetString(PyExc_OverflowError,
                        "strings are too large to concat");
        goto error;
    }
    new_len = left_len + right_len;

    if (unicode_modifiable(left)
        && PyUnicode_CheckExact(right)
        && PyUnicode_KIND(right) <= PyUnicode_KIND(left)
        /* Don't resize for ascii += latin1. Convert ascii to latin1 requires
           to change the structure size, but characters are stored just after
           the structure, and so it requires to move all characters which is
           not so different than duplicating the string. */
        && !(PyUnicode_IS_ASCII(left) && !PyUnicode_IS_ASCII(right)))
    {
        /* append inplace */
        if (unicode_resize(p_left, new_len) != 0) {
            /* XXX if _PyUnicode_Resize() fails, 'left' has been
             * deallocated so it cannot be put back into
             * 'variable'.  The MemoryError is raised when there
             * is no value in 'variable', which might (very
             * remotely) be a cause of incompatibilities.
             */
            goto error;
        }
        /* copy 'right' into the newly allocated area of 'left' */
        _PyUnicode_FastCopyCharacters(*p_left, left_len, right, 0, right_len);
    }
    else {
        maxchar = PyUnicode_MAX_CHAR_VALUE(left);
        maxchar2 = PyUnicode_MAX_CHAR_VALUE(right);
        maxchar = MAX_MAXCHAR(maxchar, maxchar2);

        /* Concat the two Unicode strings */
        res = PyUnicode_New(new_len, maxchar);
        if (res == NULL)
            goto error;
        _PyUnicode_FastCopyCharacters(res, 0, left, 0, left_len);
        _PyUnicode_FastCopyCharacters(res, left_len, right, 0, right_len);
        Py_DECREF(left);
        *p_left = res;
    }
    assert(_PyUnicode_CheckConsistency(*p_left, 1));
    return;

error:
    Py_CLEAR(*p_left);
}

void
PyUnicode_AppendAndDel(PyObject **pleft, PyObject *right)
{
    PyUnicode_Append(pleft, right);
    Py_XDECREF(right);
}

PyDoc_STRVAR(count__doc__,
             "S.count(sub[, start[, end]]) -> int\n\
\n\
Return the number of non-overlapping occurrences of substring sub in\n\
string S[start:end].  Optional arguments start and end are\n\
interpreted as in slice notation.");

static PyObject *
unicode_count(PyObject *self, PyObject *args)
{
    PyObject *substring;
    Py_ssize_t start = 0;
    Py_ssize_t end = PY_SSIZE_T_MAX;
    PyObject *result;
    int kind1, kind2, kind;
    void *buf1, *buf2;
    Py_ssize_t len1, len2, iresult;

    if (!stringlib_parse_args_finds_unicode("count", args, &substring,
                                            &start, &end))
        return NULL;

    kind1 = PyUnicode_KIND(self);
    kind2 = PyUnicode_KIND(substring);
    if (kind2 > kind1)
        return PyLong_FromLong(0);
    kind = kind1;
    buf1 = PyUnicode_DATA(self);
    buf2 = PyUnicode_DATA(substring);
    if (kind2 != kind)
        buf2 = _PyUnicode_AsKind(substring, kind);
    if (!buf2) {
        Py_DECREF(substring);
        return NULL;
    }
    len1 = PyUnicode_GET_LENGTH(self);
    len2 = PyUnicode_GET_LENGTH(substring);

    ADJUST_INDICES(start, end, len1);
    switch (kind) {
    case PyUnicode_1BYTE_KIND:
        iresult = ucs1lib_count(
            ((Py_UCS1*)buf1) + start, end - start,
            buf2, len2, PY_SSIZE_T_MAX
            );
        break;
    case PyUnicode_2BYTE_KIND:
        iresult = ucs2lib_count(
            ((Py_UCS2*)buf1) + start, end - start,
            buf2, len2, PY_SSIZE_T_MAX
            );
        break;
    case PyUnicode_4BYTE_KIND:
        iresult = ucs4lib_count(
            ((Py_UCS4*)buf1) + start, end - start,
            buf2, len2, PY_SSIZE_T_MAX
            );
        break;
    default:
        assert(0); iresult = 0;
    }

    result = PyLong_FromSsize_t(iresult);

    if (kind2 != kind)
        PyMem_Free(buf2);

    Py_DECREF(substring);

    return result;
}

PyDoc_STRVAR(encode__doc__,
             "S.encode(encoding='utf-8', errors='strict') -> bytes\n\
\n\
Encode S using the codec registered for encoding. Default encoding\n\
is 'utf-8'. errors may be given to set a different error\n\
handling scheme. Default is 'strict' meaning that encoding errors raise\n\
a UnicodeEncodeError. Other possible values are 'ignore', 'replace' and\n\
'xmlcharrefreplace' as well as any other name registered with\n\
codecs.register_error that can handle UnicodeEncodeErrors.");

static PyObject *
unicode_encode(PyObject *self, PyObject *args, PyObject *kwargs)
{
    static char *kwlist[] = {"encoding", "errors", 0};
    char *encoding = NULL;
    char *errors = NULL;

    if (!PyArg_ParseTupleAndKeywords(args, kwargs, "|ss:encode",
                                     kwlist, &encoding, &errors))
        return NULL;
    return PyUnicode_AsEncodedString(self, encoding, errors);
}

PyDoc_STRVAR(expandtabs__doc__,
             "S.expandtabs([tabsize]) -> str\n\
\n\
Return a copy of S where all tab characters are expanded using spaces.\n\
If tabsize is not given, a tab size of 8 characters is assumed.");

static PyObject*
unicode_expandtabs(PyObject *self, PyObject *args)
{
    Py_ssize_t i, j, line_pos, src_len, incr;
    Py_UCS4 ch;
    PyObject *u;
    void *src_data, *dest_data;
    int tabsize = 8;
    int kind;
    int found;

    if (!PyArg_ParseTuple(args, "|i:expandtabs", &tabsize))
        return NULL;

    if (PyUnicode_READY(self) == -1)
        return NULL;

    /* First pass: determine size of output string */
    src_len = PyUnicode_GET_LENGTH(self);
    i = j = line_pos = 0;
    kind = PyUnicode_KIND(self);
    src_data = PyUnicode_DATA(self);
    found = 0;
    for (; i < src_len; i++) {
        ch = PyUnicode_READ(kind, src_data, i);
        if (ch == '\t') {
            found = 1;
            if (tabsize > 0) {
                incr = tabsize - (line_pos % tabsize); /* cannot overflow */
                if (j > PY_SSIZE_T_MAX - incr)
                    goto overflow;
                line_pos += incr;
                j += incr;
            }
        }
        else {
            if (j > PY_SSIZE_T_MAX - 1)
                goto overflow;
            line_pos++;
            j++;
            if (ch == '\n' || ch == '\r')
                line_pos = 0;
        }
    }
    if (!found)
        return unicode_result_unchanged(self);

    /* Second pass: create output string and fill it */
    u = PyUnicode_New(j, PyUnicode_MAX_CHAR_VALUE(self));
    if (!u)
        return NULL;
    dest_data = PyUnicode_DATA(u);

    i = j = line_pos = 0;

    for (; i < src_len; i++) {
        ch = PyUnicode_READ(kind, src_data, i);
        if (ch == '\t') {
            if (tabsize > 0) {
                incr = tabsize - (line_pos % tabsize);
                line_pos += incr;
                FILL(kind, dest_data, ' ', j, incr);
                j += incr;
            }
        }
        else {
            line_pos++;
            PyUnicode_WRITE(kind, dest_data, j, ch);
            j++;
            if (ch == '\n' || ch == '\r')
                line_pos = 0;
        }
    }
    assert (j == PyUnicode_GET_LENGTH(u));
    return unicode_result(u);

  overflow:
    PyErr_SetString(PyExc_OverflowError, "new string is too long");
    return NULL;
}

PyDoc_STRVAR(find__doc__,
             "S.find(sub[, start[, end]]) -> int\n\
\n\
Return the lowest index in S where substring sub is found,\n\
such that sub is contained within S[start:end].  Optional\n\
arguments start and end are interpreted as in slice notation.\n\
\n\
Return -1 on failure.");

static PyObject *
unicode_find(PyObject *self, PyObject *args)
{
    PyObject *substring;
    Py_ssize_t start;
    Py_ssize_t end;
    Py_ssize_t result;

    if (!stringlib_parse_args_finds_unicode("find", args, &substring,
                                            &start, &end))
        return NULL;

    if (PyUnicode_READY(self) == -1)
        return NULL;
    if (PyUnicode_READY(substring) == -1)
        return NULL;

    result = any_find_slice(1, self, substring, start, end);

    Py_DECREF(substring);

    if (result == -2)
        return NULL;

    return PyLong_FromSsize_t(result);
}

static PyObject *
unicode_getitem(PyObject *self, Py_ssize_t index)
{
    void *data;
    enum PyUnicode_Kind kind;
    Py_UCS4 ch;
    PyObject *res;

    if (!PyUnicode_Check(self) || PyUnicode_READY(self) == -1) {
        PyErr_BadArgument();
        return NULL;
    }
    if (index < 0 || index >= PyUnicode_GET_LENGTH(self)) {
        PyErr_SetString(PyExc_IndexError, "string index out of range");
        return NULL;
    }
    kind = PyUnicode_KIND(self);
    data = PyUnicode_DATA(self);
    ch = PyUnicode_READ(kind, data, index);
    if (ch < 256)
        return get_latin1_char(ch);

    res = PyUnicode_New(1, ch);
    if (res == NULL)
        return NULL;
    kind = PyUnicode_KIND(res);
    data = PyUnicode_DATA(res);
    PyUnicode_WRITE(kind, data, 0, ch);
    assert(_PyUnicode_CheckConsistency(res, 1));
    return res;
}

/* Believe it or not, this produces the same value for ASCII strings
   as bytes_hash(). */
static Py_hash_t
unicode_hash(PyObject *self)
{
    Py_ssize_t len;
    Py_uhash_t x;

#ifdef Py_DEBUG
    assert(_Py_HashSecret_Initialized);
#endif
    if (_PyUnicode_HASH(self) != -1)
        return _PyUnicode_HASH(self);
    if (PyUnicode_READY(self) == -1)
        return -1;
    len = PyUnicode_GET_LENGTH(self);
    /*
      We make the hash of the empty string be 0, rather than using
      (prefix ^ suffix), since this slightly obfuscates the hash secret
    */
    if (len == 0) {
        _PyUnicode_HASH(self) = 0;
        return 0;
    }

    /* The hash function as a macro, gets expanded three times below. */
#define HASH(P)                                            \
    x ^= (Py_uhash_t) *P << 7;                             \
    while (--len >= 0)                                     \
        x = (_PyHASH_MULTIPLIER * x) ^ (Py_uhash_t) *P++;  \

    x = (Py_uhash_t) _Py_HashSecret.prefix;
    switch (PyUnicode_KIND(self)) {
    case PyUnicode_1BYTE_KIND: {
        const unsigned char *c = PyUnicode_1BYTE_DATA(self);
        HASH(c);
        break;
    }
    case PyUnicode_2BYTE_KIND: {
        const Py_UCS2 *s = PyUnicode_2BYTE_DATA(self);
        HASH(s);
        break;
    }
    default: {
        Py_UCS4 *l;
        assert(PyUnicode_KIND(self) == PyUnicode_4BYTE_KIND &&
               "Impossible switch case in unicode_hash");
        l = PyUnicode_4BYTE_DATA(self);
        HASH(l);
        break;
    }
    }
    x ^= (Py_uhash_t) PyUnicode_GET_LENGTH(self);
    x ^= (Py_uhash_t) _Py_HashSecret.suffix;

    if (x == -1)
        x = -2;
    _PyUnicode_HASH(self) = x;
    return x;
}
#undef HASH

PyDoc_STRVAR(index__doc__,
             "S.index(sub[, start[, end]]) -> int\n\
\n\
Like S.find() but raise ValueError when the substring is not found.");

static PyObject *
unicode_index(PyObject *self, PyObject *args)
{
    Py_ssize_t result;
    PyObject *substring;
    Py_ssize_t start;
    Py_ssize_t end;

    if (!stringlib_parse_args_finds_unicode("index", args, &substring,
                                            &start, &end))
        return NULL;

    if (PyUnicode_READY(self) == -1)
        return NULL;
    if (PyUnicode_READY(substring) == -1)
        return NULL;

    result = any_find_slice(1, self, substring, start, end);

    Py_DECREF(substring);

    if (result == -2)
        return NULL;

    if (result < 0) {
        PyErr_SetString(PyExc_ValueError, "substring not found");
        return NULL;
    }

    return PyLong_FromSsize_t(result);
}

PyDoc_STRVAR(islower__doc__,
             "S.islower() -> bool\n\
\n\
Return True if all cased characters in S are lowercase and there is\n\
at least one cased character in S, False otherwise.");

static PyObject*
unicode_islower(PyObject *self)
{
    Py_ssize_t i, length;
    int kind;
    void *data;
    int cased;

    if (PyUnicode_READY(self) == -1)
        return NULL;
    length = PyUnicode_GET_LENGTH(self);
    kind = PyUnicode_KIND(self);
    data = PyUnicode_DATA(self);

    /* Shortcut for single character strings */
    if (length == 1)
        return PyBool_FromLong(
            Py_UNICODE_ISLOWER(PyUnicode_READ(kind, data, 0)));

    /* Special case for empty strings */
    if (length == 0)
        return PyBool_FromLong(0);

    cased = 0;
    for (i = 0; i < length; i++) {
        const Py_UCS4 ch = PyUnicode_READ(kind, data, i);

        if (Py_UNICODE_ISUPPER(ch) || Py_UNICODE_ISTITLE(ch))
            return PyBool_FromLong(0);
        else if (!cased && Py_UNICODE_ISLOWER(ch))
            cased = 1;
    }
    return PyBool_FromLong(cased);
}

PyDoc_STRVAR(isupper__doc__,
             "S.isupper() -> bool\n\
\n\
Return True if all cased characters in S are uppercase and there is\n\
at least one cased character in S, False otherwise.");

static PyObject*
unicode_isupper(PyObject *self)
{
    Py_ssize_t i, length;
    int kind;
    void *data;
    int cased;

    if (PyUnicode_READY(self) == -1)
        return NULL;
    length = PyUnicode_GET_LENGTH(self);
    kind = PyUnicode_KIND(self);
    data = PyUnicode_DATA(self);

    /* Shortcut for single character strings */
    if (length == 1)
        return PyBool_FromLong(
            Py_UNICODE_ISUPPER(PyUnicode_READ(kind, data, 0)) != 0);

    /* Special case for empty strings */
    if (length == 0)
        return PyBool_FromLong(0);

    cased = 0;
    for (i = 0; i < length; i++) {
        const Py_UCS4 ch = PyUnicode_READ(kind, data, i);

        if (Py_UNICODE_ISLOWER(ch) || Py_UNICODE_ISTITLE(ch))
            return PyBool_FromLong(0);
        else if (!cased && Py_UNICODE_ISUPPER(ch))
            cased = 1;
    }
    return PyBool_FromLong(cased);
}

PyDoc_STRVAR(istitle__doc__,
             "S.istitle() -> bool\n\
\n\
Return True if S is a titlecased string and there is at least one\n\
character in S, i.e. upper- and titlecase characters may only\n\
follow uncased characters and lowercase characters only cased ones.\n\
Return False otherwise.");

static PyObject*
unicode_istitle(PyObject *self)
{
    Py_ssize_t i, length;
    int kind;
    void *data;
    int cased, previous_is_cased;

    if (PyUnicode_READY(self) == -1)
        return NULL;
    length = PyUnicode_GET_LENGTH(self);
    kind = PyUnicode_KIND(self);
    data = PyUnicode_DATA(self);

    /* Shortcut for single character strings */
    if (length == 1) {
        Py_UCS4 ch = PyUnicode_READ(kind, data, 0);
        return PyBool_FromLong((Py_UNICODE_ISTITLE(ch) != 0) ||
                               (Py_UNICODE_ISUPPER(ch) != 0));
    }

    /* Special case for empty strings */
    if (length == 0)
        return PyBool_FromLong(0);

    cased = 0;
    previous_is_cased = 0;
    for (i = 0; i < length; i++) {
        const Py_UCS4 ch = PyUnicode_READ(kind, data, i);

        if (Py_UNICODE_ISUPPER(ch) || Py_UNICODE_ISTITLE(ch)) {
            if (previous_is_cased)
                return PyBool_FromLong(0);
            previous_is_cased = 1;
            cased = 1;
        }
        else if (Py_UNICODE_ISLOWER(ch)) {
            if (!previous_is_cased)
                return PyBool_FromLong(0);
            previous_is_cased = 1;
            cased = 1;
        }
        else
            previous_is_cased = 0;
    }
    return PyBool_FromLong(cased);
}

PyDoc_STRVAR(isspace__doc__,
             "S.isspace() -> bool\n\
\n\
Return True if all characters in S are whitespace\n\
and there is at least one character in S, False otherwise.");

static PyObject*
unicode_isspace(PyObject *self)
{
    Py_ssize_t i, length;
    int kind;
    void *data;

    if (PyUnicode_READY(self) == -1)
        return NULL;
    length = PyUnicode_GET_LENGTH(self);
    kind = PyUnicode_KIND(self);
    data = PyUnicode_DATA(self);

    /* Shortcut for single character strings */
    if (length == 1)
        return PyBool_FromLong(
            Py_UNICODE_ISSPACE(PyUnicode_READ(kind, data, 0)));

    /* Special case for empty strings */
    if (length == 0)
        return PyBool_FromLong(0);

    for (i = 0; i < length; i++) {
        const Py_UCS4 ch = PyUnicode_READ(kind, data, i);
        if (!Py_UNICODE_ISSPACE(ch))
            return PyBool_FromLong(0);
    }
    return PyBool_FromLong(1);
}

PyDoc_STRVAR(isalpha__doc__,
             "S.isalpha() -> bool\n\
\n\
Return True if all characters in S are alphabetic\n\
and there is at least one character in S, False otherwise.");

static PyObject*
unicode_isalpha(PyObject *self)
{
    Py_ssize_t i, length;
    int kind;
    void *data;

    if (PyUnicode_READY(self) == -1)
        return NULL;
    length = PyUnicode_GET_LENGTH(self);
    kind = PyUnicode_KIND(self);
    data = PyUnicode_DATA(self);

    /* Shortcut for single character strings */
    if (length == 1)
        return PyBool_FromLong(
            Py_UNICODE_ISALPHA(PyUnicode_READ(kind, data, 0)));

    /* Special case for empty strings */
    if (length == 0)
        return PyBool_FromLong(0);

    for (i = 0; i < length; i++) {
        if (!Py_UNICODE_ISALPHA(PyUnicode_READ(kind, data, i)))
            return PyBool_FromLong(0);
    }
    return PyBool_FromLong(1);
}

PyDoc_STRVAR(isalnum__doc__,
             "S.isalnum() -> bool\n\
\n\
Return True if all characters in S are alphanumeric\n\
and there is at least one character in S, False otherwise.");

static PyObject*
unicode_isalnum(PyObject *self)
{
    int kind;
    void *data;
    Py_ssize_t len, i;

    if (PyUnicode_READY(self) == -1)
        return NULL;

    kind = PyUnicode_KIND(self);
    data = PyUnicode_DATA(self);
    len = PyUnicode_GET_LENGTH(self);

    /* Shortcut for single character strings */
    if (len == 1) {
        const Py_UCS4 ch = PyUnicode_READ(kind, data, 0);
        return PyBool_FromLong(Py_UNICODE_ISALNUM(ch));
    }

    /* Special case for empty strings */
    if (len == 0)
        return PyBool_FromLong(0);

    for (i = 0; i < len; i++) {
        const Py_UCS4 ch = PyUnicode_READ(kind, data, i);
        if (!Py_UNICODE_ISALNUM(ch))
            return PyBool_FromLong(0);
    }
    return PyBool_FromLong(1);
}

PyDoc_STRVAR(isdecimal__doc__,
             "S.isdecimal() -> bool\n\
\n\
Return True if there are only decimal characters in S,\n\
False otherwise.");

static PyObject*
unicode_isdecimal(PyObject *self)
{
    Py_ssize_t i, length;
    int kind;
    void *data;

    if (PyUnicode_READY(self) == -1)
        return NULL;
    length = PyUnicode_GET_LENGTH(self);
    kind = PyUnicode_KIND(self);
    data = PyUnicode_DATA(self);

    /* Shortcut for single character strings */
    if (length == 1)
        return PyBool_FromLong(
            Py_UNICODE_ISDECIMAL(PyUnicode_READ(kind, data, 0)));

    /* Special case for empty strings */
    if (length == 0)
        return PyBool_FromLong(0);

    for (i = 0; i < length; i++) {
        if (!Py_UNICODE_ISDECIMAL(PyUnicode_READ(kind, data, i)))
            return PyBool_FromLong(0);
    }
    return PyBool_FromLong(1);
}

PyDoc_STRVAR(isdigit__doc__,
             "S.isdigit() -> bool\n\
\n\
Return True if all characters in S are digits\n\
and there is at least one character in S, False otherwise.");

static PyObject*
unicode_isdigit(PyObject *self)
{
    Py_ssize_t i, length;
    int kind;
    void *data;

    if (PyUnicode_READY(self) == -1)
        return NULL;
    length = PyUnicode_GET_LENGTH(self);
    kind = PyUnicode_KIND(self);
    data = PyUnicode_DATA(self);

    /* Shortcut for single character strings */
    if (length == 1) {
        const Py_UCS4 ch = PyUnicode_READ(kind, data, 0);
        return PyBool_FromLong(Py_UNICODE_ISDIGIT(ch));
    }

    /* Special case for empty strings */
    if (length == 0)
        return PyBool_FromLong(0);

    for (i = 0; i < length; i++) {
        if (!Py_UNICODE_ISDIGIT(PyUnicode_READ(kind, data, i)))
            return PyBool_FromLong(0);
    }
    return PyBool_FromLong(1);
}

PyDoc_STRVAR(isnumeric__doc__,
             "S.isnumeric() -> bool\n\
\n\
Return True if there are only numeric characters in S,\n\
False otherwise.");

static PyObject*
unicode_isnumeric(PyObject *self)
{
    Py_ssize_t i, length;
    int kind;
    void *data;

    if (PyUnicode_READY(self) == -1)
        return NULL;
    length = PyUnicode_GET_LENGTH(self);
    kind = PyUnicode_KIND(self);
    data = PyUnicode_DATA(self);

    /* Shortcut for single character strings */
    if (length == 1)
        return PyBool_FromLong(
            Py_UNICODE_ISNUMERIC(PyUnicode_READ(kind, data, 0)));

    /* Special case for empty strings */
    if (length == 0)
        return PyBool_FromLong(0);

    for (i = 0; i < length; i++) {
        if (!Py_UNICODE_ISNUMERIC(PyUnicode_READ(kind, data, i)))
            return PyBool_FromLong(0);
    }
    return PyBool_FromLong(1);
}

int
PyUnicode_IsIdentifier(PyObject *self)
{
    int kind;
    void *data;
    Py_ssize_t i;
    Py_UCS4 first;

    if (PyUnicode_READY(self) == -1) {
        Py_FatalError("identifier not ready");
        return 0;
    }

    /* Special case for empty strings */
    if (PyUnicode_GET_LENGTH(self) == 0)
        return 0;
    kind = PyUnicode_KIND(self);
    data = PyUnicode_DATA(self);

    /* PEP 3131 says that the first character must be in
       XID_Start and subsequent characters in XID_Continue,
       and for the ASCII range, the 2.x rules apply (i.e
       start with letters and underscore, continue with
       letters, digits, underscore). However, given the current
       definition of XID_Start and XID_Continue, it is sufficient
       to check just for these, except that _ must be allowed
       as starting an identifier.  */
    first = PyUnicode_READ(kind, data, 0);
    if (!_PyUnicode_IsXidStart(first) && first != 0x5F /* LOW LINE */)
        return 0;

    for (i = 1; i < PyUnicode_GET_LENGTH(self); i++)
        if (!_PyUnicode_IsXidContinue(PyUnicode_READ(kind, data, i)))
            return 0;
    return 1;
}

PyDoc_STRVAR(isidentifier__doc__,
             "S.isidentifier() -> bool\n\
\n\
Return True if S is a valid identifier according\n\
to the language definition.");

static PyObject*
unicode_isidentifier(PyObject *self)
{
    return PyBool_FromLong(PyUnicode_IsIdentifier(self));
}

PyDoc_STRVAR(isprintable__doc__,
             "S.isprintable() -> bool\n\
\n\
Return True if all characters in S are considered\n\
printable in repr() or S is empty, False otherwise.");

static PyObject*
unicode_isprintable(PyObject *self)
{
    Py_ssize_t i, length;
    int kind;
    void *data;

    if (PyUnicode_READY(self) == -1)
        return NULL;
    length = PyUnicode_GET_LENGTH(self);
    kind = PyUnicode_KIND(self);
    data = PyUnicode_DATA(self);

    /* Shortcut for single character strings */
    if (length == 1)
        return PyBool_FromLong(
            Py_UNICODE_ISPRINTABLE(PyUnicode_READ(kind, data, 0)));

    for (i = 0; i < length; i++) {
        if (!Py_UNICODE_ISPRINTABLE(PyUnicode_READ(kind, data, i))) {
            Py_RETURN_FALSE;
        }
    }
    Py_RETURN_TRUE;
}

PyDoc_STRVAR(join__doc__,
             "S.join(iterable) -> str\n\
\n\
Return a string which is the concatenation of the strings in the\n\
iterable.  The separator between elements is S.");

static PyObject*
unicode_join(PyObject *self, PyObject *data)
{
    return PyUnicode_Join(self, data);
}

static Py_ssize_t
unicode_length(PyObject *self)
{
    if (PyUnicode_READY(self) == -1)
        return -1;
    return PyUnicode_GET_LENGTH(self);
}

PyDoc_STRVAR(ljust__doc__,
             "S.ljust(width[, fillchar]) -> str\n\
\n\
Return S left-justified in a Unicode string of length width. Padding is\n\
done using the specified fill character (default is a space).");

static PyObject *
unicode_ljust(PyObject *self, PyObject *args)
{
    Py_ssize_t width;
    Py_UCS4 fillchar = ' ';

    if (!PyArg_ParseTuple(args, "n|O&:ljust", &width, convert_uc, &fillchar))
        return NULL;

    if (PyUnicode_READY(self) == -1)
        return NULL;

    if (PyUnicode_GET_LENGTH(self) >= width)
        return unicode_result_unchanged(self);

    return pad(self, 0, width - PyUnicode_GET_LENGTH(self), fillchar);
}

PyDoc_STRVAR(lower__doc__,
             "S.lower() -> str\n\
\n\
Return a copy of the string S converted to lowercase.");

static PyObject*
unicode_lower(PyObject *self)
{
    if (PyUnicode_READY(self) == -1)
        return NULL;
    if (PyUnicode_IS_ASCII(self))
        return ascii_upper_or_lower(self, 1);
    return case_operation(self, do_lower);
}

#define LEFTSTRIP 0
#define RIGHTSTRIP 1
#define BOTHSTRIP 2

/* Arrays indexed by above */
static const char *stripformat[] = {"|O:lstrip", "|O:rstrip", "|O:strip"};

#define STRIPNAME(i) (stripformat[i]+3)

/* externally visible for str.strip(unicode) */
PyObject *
_PyUnicode_XStrip(PyObject *self, int striptype, PyObject *sepobj)
{
    void *data;
    int kind;
    Py_ssize_t i, j, len;
    BLOOM_MASK sepmask;

    if (PyUnicode_READY(self) == -1 || PyUnicode_READY(sepobj) == -1)
        return NULL;

    kind = PyUnicode_KIND(self);
    data = PyUnicode_DATA(self);
    len = PyUnicode_GET_LENGTH(self);
    sepmask = make_bloom_mask(PyUnicode_KIND(sepobj),
                              PyUnicode_DATA(sepobj),
                              PyUnicode_GET_LENGTH(sepobj));

    i = 0;
    if (striptype != RIGHTSTRIP) {
        while (i < len &&
               BLOOM_MEMBER(sepmask, PyUnicode_READ(kind, data, i), sepobj)) {
            i++;
        }
    }

    j = len;
    if (striptype != LEFTSTRIP) {
        do {
            j--;
        } while (j >= i &&
                 BLOOM_MEMBER(sepmask, PyUnicode_READ(kind, data, j), sepobj));
        j++;
    }

    return PyUnicode_Substring(self, i, j);
}

PyObject*
PyUnicode_Substring(PyObject *self, Py_ssize_t start, Py_ssize_t end)
{
    unsigned char *data;
    int kind;
    Py_ssize_t length;

    if (PyUnicode_READY(self) == -1)
        return NULL;

    length = PyUnicode_GET_LENGTH(self);
    end = Py_MIN(end, length);

    if (start == 0 && end == length)
        return unicode_result_unchanged(self);

    if (start < 0 || end < 0) {
        PyErr_SetString(PyExc_IndexError, "string index out of range");
        return NULL;
    }
    if (start >= length || end < start) {
        Py_INCREF(unicode_empty);
        return unicode_empty;
    }

    length = end - start;
    if (PyUnicode_IS_ASCII(self)) {
        data = PyUnicode_1BYTE_DATA(self);
        return _PyUnicode_FromASCII((char*)(data + start), length);
    }
    else {
        kind = PyUnicode_KIND(self);
        data = PyUnicode_1BYTE_DATA(self);
        return PyUnicode_FromKindAndData(kind,
                                         data + kind * start,
                                         length);
    }
}

static PyObject *
do_strip(PyObject *self, int striptype)
{
    int kind;
    void *data;
    Py_ssize_t len, i, j;

    if (PyUnicode_READY(self) == -1)
        return NULL;

    kind = PyUnicode_KIND(self);
    data = PyUnicode_DATA(self);
    len = PyUnicode_GET_LENGTH(self);

    i = 0;
    if (striptype != RIGHTSTRIP) {
        while (i < len && Py_UNICODE_ISSPACE(PyUnicode_READ(kind, data, i))) {
            i++;
        }
    }

    j = len;
    if (striptype != LEFTSTRIP) {
        do {
            j--;
        } while (j >= i && Py_UNICODE_ISSPACE(PyUnicode_READ(kind, data, j)));
        j++;
    }

    return PyUnicode_Substring(self, i, j);
}


static PyObject *
do_argstrip(PyObject *self, int striptype, PyObject *args)
{
    PyObject *sep = NULL;

    if (!PyArg_ParseTuple(args, (char *)stripformat[striptype], &sep))
        return NULL;

    if (sep != NULL && sep != Py_None) {
        if (PyUnicode_Check(sep))
            return _PyUnicode_XStrip(self, striptype, sep);
        else {
            PyErr_Format(PyExc_TypeError,
                         "%s arg must be None or str",
                         STRIPNAME(striptype));
            return NULL;
        }
    }

    return do_strip(self, striptype);
}


PyDoc_STRVAR(strip__doc__,
             "S.strip([chars]) -> str\n\
\n\
Return a copy of the string S with leading and trailing\n\
whitespace removed.\n\
If chars is given and not None, remove characters in chars instead.");

static PyObject *
unicode_strip(PyObject *self, PyObject *args)
{
    if (PyTuple_GET_SIZE(args) == 0)
        return do_strip(self, BOTHSTRIP); /* Common case */
    else
        return do_argstrip(self, BOTHSTRIP, args);
}


PyDoc_STRVAR(lstrip__doc__,
             "S.lstrip([chars]) -> str\n\
\n\
Return a copy of the string S with leading whitespace removed.\n\
If chars is given and not None, remove characters in chars instead.");

static PyObject *
unicode_lstrip(PyObject *self, PyObject *args)
{
    if (PyTuple_GET_SIZE(args) == 0)
        return do_strip(self, LEFTSTRIP); /* Common case */
    else
        return do_argstrip(self, LEFTSTRIP, args);
}


PyDoc_STRVAR(rstrip__doc__,
             "S.rstrip([chars]) -> str\n\
\n\
Return a copy of the string S with trailing whitespace removed.\n\
If chars is given and not None, remove characters in chars instead.");

static PyObject *
unicode_rstrip(PyObject *self, PyObject *args)
{
    if (PyTuple_GET_SIZE(args) == 0)
        return do_strip(self, RIGHTSTRIP); /* Common case */
    else
        return do_argstrip(self, RIGHTSTRIP, args);
}


static PyObject*
unicode_repeat(PyObject *str, Py_ssize_t len)
{
    PyObject *u;
    Py_ssize_t nchars, n;

    if (len < 1) {
        Py_INCREF(unicode_empty);
        return unicode_empty;
    }

    /* no repeat, return original string */
    if (len == 1)
        return unicode_result_unchanged(str);

    if (PyUnicode_READY(str) == -1)
        return NULL;

    if (PyUnicode_GET_LENGTH(str) > PY_SSIZE_T_MAX / len) {
        PyErr_SetString(PyExc_OverflowError,
                        "repeated string is too long");
        return NULL;
    }
    nchars = len * PyUnicode_GET_LENGTH(str);

    u = PyUnicode_New(nchars, PyUnicode_MAX_CHAR_VALUE(str));
    if (!u)
        return NULL;
    assert(PyUnicode_KIND(u) == PyUnicode_KIND(str));

    if (PyUnicode_GET_LENGTH(str) == 1) {
        const int kind = PyUnicode_KIND(str);
        const Py_UCS4 fill_char = PyUnicode_READ(kind, PyUnicode_DATA(str), 0);
        if (kind == PyUnicode_1BYTE_KIND) {
            void *to = PyUnicode_DATA(u);
            memset(to, (unsigned char)fill_char, len);
        }
        else if (kind == PyUnicode_2BYTE_KIND) {
            Py_UCS2 *ucs2 = PyUnicode_2BYTE_DATA(u);
            for (n = 0; n < len; ++n)
                ucs2[n] = fill_char;
        } else {
            Py_UCS4 *ucs4 = PyUnicode_4BYTE_DATA(u);
            assert(kind == PyUnicode_4BYTE_KIND);
            for (n = 0; n < len; ++n)
                ucs4[n] = fill_char;
        }
    }
    else {
        /* number of characters copied this far */
        Py_ssize_t done = PyUnicode_GET_LENGTH(str);
        const Py_ssize_t char_size = PyUnicode_KIND(str);
        char *to = (char *) PyUnicode_DATA(u);
        Py_MEMCPY(to, PyUnicode_DATA(str),
                  PyUnicode_GET_LENGTH(str) * char_size);
        while (done < nchars) {
            n = (done <= nchars-done) ? done : nchars-done;
            Py_MEMCPY(to + (done * char_size), to, n * char_size);
            done += n;
        }
    }

    assert(_PyUnicode_CheckConsistency(u, 1));
    return u;
}

PyObject *
PyUnicode_Replace(PyObject *obj,
                  PyObject *subobj,
                  PyObject *replobj,
                  Py_ssize_t maxcount)
{
    PyObject *self;
    PyObject *str1;
    PyObject *str2;
    PyObject *result;

    self = PyUnicode_FromObject(obj);
    if (self == NULL)
        return NULL;
    str1 = PyUnicode_FromObject(subobj);
    if (str1 == NULL) {
        Py_DECREF(self);
        return NULL;
    }
    str2 = PyUnicode_FromObject(replobj);
    if (str2 == NULL) {
        Py_DECREF(self);
        Py_DECREF(str1);
        return NULL;
    }
    if (PyUnicode_READY(self) == -1 ||
        PyUnicode_READY(str1) == -1 ||
        PyUnicode_READY(str2) == -1)
        result = NULL;
    else
        result = replace(self, str1, str2, maxcount);
    Py_DECREF(self);
    Py_DECREF(str1);
    Py_DECREF(str2);
    return result;
}

PyDoc_STRVAR(replace__doc__,
             "S.replace(old, new[, count]) -> str\n\
\n\
Return a copy of S with all occurrences of substring\n\
old replaced by new.  If the optional argument count is\n\
given, only the first count occurrences are replaced.");

static PyObject*
unicode_replace(PyObject *self, PyObject *args)
{
    PyObject *str1;
    PyObject *str2;
    Py_ssize_t maxcount = -1;
    PyObject *result;

    if (!PyArg_ParseTuple(args, "OO|n:replace", &str1, &str2, &maxcount))
        return NULL;
    if (PyUnicode_READY(self) == -1)
        return NULL;
    str1 = PyUnicode_FromObject(str1);
    if (str1 == NULL)
        return NULL;
    str2 = PyUnicode_FromObject(str2);
    if (str2 == NULL) {
        Py_DECREF(str1);
        return NULL;
    }
    if (PyUnicode_READY(str1) == -1 || PyUnicode_READY(str2) == -1)
        result = NULL;
    else
        result = replace(self, str1, str2, maxcount);

    Py_DECREF(str1);
    Py_DECREF(str2);
    return result;
}

static PyObject *
unicode_repr(PyObject *unicode)
{
    PyObject *repr;
    Py_ssize_t isize;
    Py_ssize_t osize, squote, dquote, i, o;
    Py_UCS4 max, quote;
    int ikind, okind;
    void *idata, *odata;

    if (PyUnicode_READY(unicode) == -1)
        return NULL;

    isize = PyUnicode_GET_LENGTH(unicode);
    idata = PyUnicode_DATA(unicode);

    /* Compute length of output, quote characters, and
       maximum character */
    osize = 2; /* quotes */
    max = 127;
    squote = dquote = 0;
    ikind = PyUnicode_KIND(unicode);
    for (i = 0; i < isize; i++) {
        Py_UCS4 ch = PyUnicode_READ(ikind, idata, i);
        switch (ch) {
        case '\'': squote++; osize++; break;
        case '"':  dquote++; osize++; break;
        case '\\': case '\t': case '\r': case '\n':
            osize += 2; break;
        default:
            /* Fast-path ASCII */
            if (ch < ' ' || ch == 0x7f)
                osize += 4; /* \xHH */
            else if (ch < 0x7f)
                osize++;
            else if (Py_UNICODE_ISPRINTABLE(ch)) {
                osize++;
                max = ch > max ? ch : max;
            }
            else if (ch < 0x100)
                osize += 4; /* \xHH */
            else if (ch < 0x10000)
                osize += 6; /* \uHHHH */
            else
                osize += 10; /* \uHHHHHHHH */
        }
    }

    quote = '\'';
    if (squote) {
        if (dquote)
            /* Both squote and dquote present. Use squote,
               and escape them */
            osize += squote;
        else
            quote = '"';
    }

    repr = PyUnicode_New(osize, max);
    if (repr == NULL)
        return NULL;
    okind = PyUnicode_KIND(repr);
    odata = PyUnicode_DATA(repr);

    PyUnicode_WRITE(okind, odata, 0, quote);
    PyUnicode_WRITE(okind, odata, osize-1, quote);

    for (i = 0, o = 1; i < isize; i++) {
        Py_UCS4 ch = PyUnicode_READ(ikind, idata, i);

        /* Escape quotes and backslashes */
        if ((ch == quote) || (ch == '\\')) {
            PyUnicode_WRITE(okind, odata, o++, '\\');
            PyUnicode_WRITE(okind, odata, o++, ch);
            continue;
        }

        /* Map special whitespace to '\t', \n', '\r' */
        if (ch == '\t') {
            PyUnicode_WRITE(okind, odata, o++, '\\');
            PyUnicode_WRITE(okind, odata, o++, 't');
        }
        else if (ch == '\n') {
            PyUnicode_WRITE(okind, odata, o++, '\\');
            PyUnicode_WRITE(okind, odata, o++, 'n');
        }
        else if (ch == '\r') {
            PyUnicode_WRITE(okind, odata, o++, '\\');
            PyUnicode_WRITE(okind, odata, o++, 'r');
        }

        /* Map non-printable US ASCII to '\xhh' */
        else if (ch < ' ' || ch == 0x7F) {
            PyUnicode_WRITE(okind, odata, o++, '\\');
            PyUnicode_WRITE(okind, odata, o++, 'x');
            PyUnicode_WRITE(okind, odata, o++, Py_hexdigits[(ch >> 4) & 0x000F]);
            PyUnicode_WRITE(okind, odata, o++, Py_hexdigits[ch & 0x000F]);
        }

        /* Copy ASCII characters as-is */
        else if (ch < 0x7F) {
            PyUnicode_WRITE(okind, odata, o++, ch);
        }

        /* Non-ASCII characters */
        else {
            /* Map Unicode whitespace and control characters
               (categories Z* and C* except ASCII space)
            */
            if (!Py_UNICODE_ISPRINTABLE(ch)) {
                PyUnicode_WRITE(okind, odata, o++, '\\');
                /* Map 8-bit characters to '\xhh' */
                if (ch <= 0xff) {
                    PyUnicode_WRITE(okind, odata, o++, 'x');
                    PyUnicode_WRITE(okind, odata, o++, Py_hexdigits[(ch >> 4) & 0x000F]);
                    PyUnicode_WRITE(okind, odata, o++, Py_hexdigits[ch & 0x000F]);
                }
                /* Map 16-bit characters to '\uxxxx' */
                else if (ch <= 0xffff) {
                    PyUnicode_WRITE(okind, odata, o++, 'u');
                    PyUnicode_WRITE(okind, odata, o++, Py_hexdigits[(ch >> 12) & 0xF]);
                    PyUnicode_WRITE(okind, odata, o++, Py_hexdigits[(ch >> 8) & 0xF]);
                    PyUnicode_WRITE(okind, odata, o++, Py_hexdigits[(ch >> 4) & 0xF]);
                    PyUnicode_WRITE(okind, odata, o++, Py_hexdigits[ch & 0xF]);
                }
                /* Map 21-bit characters to '\U00xxxxxx' */
                else {
                    PyUnicode_WRITE(okind, odata, o++, 'U');
                    PyUnicode_WRITE(okind, odata, o++, Py_hexdigits[(ch >> 28) & 0xF]);
                    PyUnicode_WRITE(okind, odata, o++, Py_hexdigits[(ch >> 24) & 0xF]);
                    PyUnicode_WRITE(okind, odata, o++, Py_hexdigits[(ch >> 20) & 0xF]);
                    PyUnicode_WRITE(okind, odata, o++, Py_hexdigits[(ch >> 16) & 0xF]);
                    PyUnicode_WRITE(okind, odata, o++, Py_hexdigits[(ch >> 12) & 0xF]);
                    PyUnicode_WRITE(okind, odata, o++, Py_hexdigits[(ch >> 8) & 0xF]);
                    PyUnicode_WRITE(okind, odata, o++, Py_hexdigits[(ch >> 4) & 0xF]);
                    PyUnicode_WRITE(okind, odata, o++, Py_hexdigits[ch & 0xF]);
                }
            }
            /* Copy characters as-is */
            else {
                PyUnicode_WRITE(okind, odata, o++, ch);
            }
        }
    }
    /* Closing quote already added at the beginning */
    assert(_PyUnicode_CheckConsistency(repr, 1));
    return repr;
}

PyDoc_STRVAR(rfind__doc__,
             "S.rfind(sub[, start[, end]]) -> int\n\
\n\
Return the highest index in S where substring sub is found,\n\
such that sub is contained within S[start:end].  Optional\n\
arguments start and end are interpreted as in slice notation.\n\
\n\
Return -1 on failure.");

static PyObject *
unicode_rfind(PyObject *self, PyObject *args)
{
    PyObject *substring;
    Py_ssize_t start;
    Py_ssize_t end;
    Py_ssize_t result;

    if (!stringlib_parse_args_finds_unicode("rfind", args, &substring,
                                            &start, &end))
        return NULL;

    if (PyUnicode_READY(self) == -1)
        return NULL;
    if (PyUnicode_READY(substring) == -1)
        return NULL;

    result = any_find_slice(-1, self, substring, start, end);

    Py_DECREF(substring);

    if (result == -2)
        return NULL;

    return PyLong_FromSsize_t(result);
}

PyDoc_STRVAR(rindex__doc__,
             "S.rindex(sub[, start[, end]]) -> int\n\
\n\
Like S.rfind() but raise ValueError when the substring is not found.");

static PyObject *
unicode_rindex(PyObject *self, PyObject *args)
{
    PyObject *substring;
    Py_ssize_t start;
    Py_ssize_t end;
    Py_ssize_t result;

    if (!stringlib_parse_args_finds_unicode("rindex", args, &substring,
                                            &start, &end))
        return NULL;

    if (PyUnicode_READY(self) == -1)
        return NULL;
    if (PyUnicode_READY(substring) == -1)
        return NULL;

    result = any_find_slice(-1, self, substring, start, end);

    Py_DECREF(substring);

    if (result == -2)
        return NULL;

    if (result < 0) {
        PyErr_SetString(PyExc_ValueError, "substring not found");
        return NULL;
    }

    return PyLong_FromSsize_t(result);
}

PyDoc_STRVAR(rjust__doc__,
             "S.rjust(width[, fillchar]) -> str\n\
\n\
Return S right-justified in a string of length width. Padding is\n\
done using the specified fill character (default is a space).");

static PyObject *
unicode_rjust(PyObject *self, PyObject *args)
{
    Py_ssize_t width;
    Py_UCS4 fillchar = ' ';

    if (!PyArg_ParseTuple(args, "n|O&:rjust", &width, convert_uc, &fillchar))
        return NULL;

    if (PyUnicode_READY(self) == -1)
        return NULL;

    if (PyUnicode_GET_LENGTH(self) >= width)
        return unicode_result_unchanged(self);

    return pad(self, width - PyUnicode_GET_LENGTH(self), 0, fillchar);
}

PyObject *
PyUnicode_Split(PyObject *s, PyObject *sep, Py_ssize_t maxsplit)
{
    PyObject *result;

    s = PyUnicode_FromObject(s);
    if (s == NULL)
        return NULL;
    if (sep != NULL) {
        sep = PyUnicode_FromObject(sep);
        if (sep == NULL) {
            Py_DECREF(s);
            return NULL;
        }
    }

    result = split(s, sep, maxsplit);

    Py_DECREF(s);
    Py_XDECREF(sep);
    return result;
}

PyDoc_STRVAR(split__doc__,
             "S.split(sep=None, maxsplit=-1) -> list of strings\n\
\n\
Return a list of the words in S, using sep as the\n\
delimiter string.  If maxsplit is given, at most maxsplit\n\
splits are done. If sep is not specified or is None, any\n\
whitespace string is a separator and empty strings are\n\
removed from the result.");

static PyObject*
unicode_split(PyObject *self, PyObject *args, PyObject *kwds)
{
    static char *kwlist[] = {"sep", "maxsplit", 0};
    PyObject *substring = Py_None;
    Py_ssize_t maxcount = -1;

    if (!PyArg_ParseTupleAndKeywords(args, kwds, "|On:split",
                                     kwlist, &substring, &maxcount))
        return NULL;

    if (substring == Py_None)
        return split(self, NULL, maxcount);
    else if (PyUnicode_Check(substring))
        return split(self, substring, maxcount);
    else
        return PyUnicode_Split(self, substring, maxcount);
}

PyObject *
PyUnicode_Partition(PyObject *str_in, PyObject *sep_in)
{
    PyObject* str_obj;
    PyObject* sep_obj;
    PyObject* out;
    int kind1, kind2, kind;
    void *buf1 = NULL, *buf2 = NULL;
    Py_ssize_t len1, len2;

    str_obj = PyUnicode_FromObject(str_in);
    if (!str_obj)
        return NULL;
    sep_obj = PyUnicode_FromObject(sep_in);
    if (!sep_obj) {
        Py_DECREF(str_obj);
        return NULL;
    }
    if (PyUnicode_READY(sep_obj) == -1 || PyUnicode_READY(str_obj) == -1) {
        Py_DECREF(sep_obj);
        Py_DECREF(str_obj);
        return NULL;
    }

    kind1 = PyUnicode_KIND(str_obj);
    kind2 = PyUnicode_KIND(sep_obj);
    kind = Py_MAX(kind1, kind2);
    buf1 = PyUnicode_DATA(str_obj);
    if (kind1 != kind)
        buf1 = _PyUnicode_AsKind(str_obj, kind);
    if (!buf1)
        goto onError;
    buf2 = PyUnicode_DATA(sep_obj);
    if (kind2 != kind)
        buf2 = _PyUnicode_AsKind(sep_obj, kind);
    if (!buf2)
        goto onError;
    len1 = PyUnicode_GET_LENGTH(str_obj);
    len2 = PyUnicode_GET_LENGTH(sep_obj);

    switch (PyUnicode_KIND(str_obj)) {
    case PyUnicode_1BYTE_KIND:
        if (PyUnicode_IS_ASCII(str_obj) && PyUnicode_IS_ASCII(sep_obj))
            out = asciilib_partition(str_obj, buf1, len1, sep_obj, buf2, len2);
        else
            out = ucs1lib_partition(str_obj, buf1, len1, sep_obj, buf2, len2);
        break;
    case PyUnicode_2BYTE_KIND:
        out = ucs2lib_partition(str_obj, buf1, len1, sep_obj, buf2, len2);
        break;
    case PyUnicode_4BYTE_KIND:
        out = ucs4lib_partition(str_obj, buf1, len1, sep_obj, buf2, len2);
        break;
    default:
        assert(0);
        out = 0;
    }

    Py_DECREF(sep_obj);
    Py_DECREF(str_obj);
    if (kind1 != kind)
        PyMem_Free(buf1);
    if (kind2 != kind)
        PyMem_Free(buf2);

    return out;
  onError:
    Py_DECREF(sep_obj);
    Py_DECREF(str_obj);
    if (kind1 != kind && buf1)
        PyMem_Free(buf1);
    if (kind2 != kind && buf2)
        PyMem_Free(buf2);
    return NULL;
}


PyObject *
PyUnicode_RPartition(PyObject *str_in, PyObject *sep_in)
{
    PyObject* str_obj;
    PyObject* sep_obj;
    PyObject* out;
    int kind1, kind2, kind;
    void *buf1 = NULL, *buf2 = NULL;
    Py_ssize_t len1, len2;

    str_obj = PyUnicode_FromObject(str_in);
    if (!str_obj)
        return NULL;
    sep_obj = PyUnicode_FromObject(sep_in);
    if (!sep_obj) {
        Py_DECREF(str_obj);
        return NULL;
    }

    kind1 = PyUnicode_KIND(str_in);
    kind2 = PyUnicode_KIND(sep_obj);
    kind = Py_MAX(kind1, kind2);
    buf1 = PyUnicode_DATA(str_in);
    if (kind1 != kind)
        buf1 = _PyUnicode_AsKind(str_in, kind);
    if (!buf1)
        goto onError;
    buf2 = PyUnicode_DATA(sep_obj);
    if (kind2 != kind)
        buf2 = _PyUnicode_AsKind(sep_obj, kind);
    if (!buf2)
        goto onError;
    len1 = PyUnicode_GET_LENGTH(str_obj);
    len2 = PyUnicode_GET_LENGTH(sep_obj);

    switch (PyUnicode_KIND(str_in)) {
    case PyUnicode_1BYTE_KIND:
        if (PyUnicode_IS_ASCII(str_obj) && PyUnicode_IS_ASCII(sep_obj))
            out = asciilib_rpartition(str_obj, buf1, len1, sep_obj, buf2, len2);
        else
            out = ucs1lib_rpartition(str_obj, buf1, len1, sep_obj, buf2, len2);
        break;
    case PyUnicode_2BYTE_KIND:
        out = ucs2lib_rpartition(str_obj, buf1, len1, sep_obj, buf2, len2);
        break;
    case PyUnicode_4BYTE_KIND:
        out = ucs4lib_rpartition(str_obj, buf1, len1, sep_obj, buf2, len2);
        break;
    default:
        assert(0);
        out = 0;
    }

    Py_DECREF(sep_obj);
    Py_DECREF(str_obj);
    if (kind1 != kind)
        PyMem_Free(buf1);
    if (kind2 != kind)
        PyMem_Free(buf2);

    return out;
  onError:
    Py_DECREF(sep_obj);
    Py_DECREF(str_obj);
    if (kind1 != kind && buf1)
        PyMem_Free(buf1);
    if (kind2 != kind && buf2)
        PyMem_Free(buf2);
    return NULL;
}

PyDoc_STRVAR(partition__doc__,
             "S.partition(sep) -> (head, sep, tail)\n\
\n\
Search for the separator sep in S, and return the part before it,\n\
the separator itself, and the part after it.  If the separator is not\n\
found, return S and two empty strings.");

static PyObject*
unicode_partition(PyObject *self, PyObject *separator)
{
    return PyUnicode_Partition(self, separator);
}

PyDoc_STRVAR(rpartition__doc__,
             "S.rpartition(sep) -> (head, sep, tail)\n\
\n\
Search for the separator sep in S, starting at the end of S, and return\n\
the part before it, the separator itself, and the part after it.  If the\n\
separator is not found, return two empty strings and S.");

static PyObject*
unicode_rpartition(PyObject *self, PyObject *separator)
{
    return PyUnicode_RPartition(self, separator);
}

PyObject *
PyUnicode_RSplit(PyObject *s, PyObject *sep, Py_ssize_t maxsplit)
{
    PyObject *result;

    s = PyUnicode_FromObject(s);
    if (s == NULL)
        return NULL;
    if (sep != NULL) {
        sep = PyUnicode_FromObject(sep);
        if (sep == NULL) {
            Py_DECREF(s);
            return NULL;
        }
    }

    result = rsplit(s, sep, maxsplit);

    Py_DECREF(s);
    Py_XDECREF(sep);
    return result;
}

PyDoc_STRVAR(rsplit__doc__,
             "S.rsplit(sep=None, maxsplit=-1) -> list of strings\n\
\n\
Return a list of the words in S, using sep as the\n\
delimiter string, starting at the end of the string and\n\
working to the front.  If maxsplit is given, at most maxsplit\n\
splits are done. If sep is not specified, any whitespace string\n\
is a separator.");

static PyObject*
unicode_rsplit(PyObject *self, PyObject *args, PyObject *kwds)
{
    static char *kwlist[] = {"sep", "maxsplit", 0};
    PyObject *substring = Py_None;
    Py_ssize_t maxcount = -1;

    if (!PyArg_ParseTupleAndKeywords(args, kwds, "|On:rsplit",
                                     kwlist, &substring, &maxcount))
        return NULL;

    if (substring == Py_None)
        return rsplit(self, NULL, maxcount);
    else if (PyUnicode_Check(substring))
        return rsplit(self, substring, maxcount);
    else
        return PyUnicode_RSplit(self, substring, maxcount);
}

PyDoc_STRVAR(splitlines__doc__,
             "S.splitlines([keepends]) -> list of strings\n\
\n\
Return a list of the lines in S, breaking at line boundaries.\n\
Line breaks are not included in the resulting list unless keepends\n\
is given and true.");

static PyObject*
unicode_splitlines(PyObject *self, PyObject *args, PyObject *kwds)
{
    static char *kwlist[] = {"keepends", 0};
    int keepends = 0;

    if (!PyArg_ParseTupleAndKeywords(args, kwds, "|i:splitlines",
                                     kwlist, &keepends))
        return NULL;

    return PyUnicode_Splitlines(self, keepends);
}

static
PyObject *unicode_str(PyObject *self)
{
    return unicode_result_unchanged(self);
}

PyDoc_STRVAR(swapcase__doc__,
             "S.swapcase() -> str\n\
\n\
Return a copy of S with uppercase characters converted to lowercase\n\
and vice versa.");

static PyObject*
unicode_swapcase(PyObject *self)
{
    if (PyUnicode_READY(self) == -1)
        return NULL;
    return case_operation(self, do_swapcase);
}

PyDoc_STRVAR(maketrans__doc__,
             "str.maketrans(x[, y[, z]]) -> dict (static method)\n\
\n\
Return a translation table usable for str.translate().\n\
If there is only one argument, it must be a dictionary mapping Unicode\n\
ordinals (integers) or characters to Unicode ordinals, strings or None.\n\
Character keys will be then converted to ordinals.\n\
If there are two arguments, they must be strings of equal length, and\n\
in the resulting dictionary, each character in x will be mapped to the\n\
character at the same position in y. If there is a third argument, it\n\
must be a string, whose characters will be mapped to None in the result.");

static PyObject*
unicode_maketrans(PyObject *null, PyObject *args)
{
    PyObject *x, *y = NULL, *z = NULL;
    PyObject *new = NULL, *key, *value;
    Py_ssize_t i = 0;
    int res;

    if (!PyArg_ParseTuple(args, "O|UU:maketrans", &x, &y, &z))
        return NULL;
    new = PyDict_New();
    if (!new)
        return NULL;
    if (y != NULL) {
        int x_kind, y_kind, z_kind;
        void *x_data, *y_data, *z_data;

        /* x must be a string too, of equal length */
        if (!PyUnicode_Check(x)) {
            PyErr_SetString(PyExc_TypeError, "first maketrans argument must "
                            "be a string if there is a second argument");
            goto err;
        }
        if (PyUnicode_GET_LENGTH(x) != PyUnicode_GET_LENGTH(y)) {
            PyErr_SetString(PyExc_ValueError, "the first two maketrans "
                            "arguments must have equal length");
            goto err;
        }
        /* create entries for translating chars in x to those in y */
        x_kind = PyUnicode_KIND(x);
        y_kind = PyUnicode_KIND(y);
        x_data = PyUnicode_DATA(x);
        y_data = PyUnicode_DATA(y);
        for (i = 0; i < PyUnicode_GET_LENGTH(x); i++) {
            key = PyLong_FromLong(PyUnicode_READ(x_kind, x_data, i));
            if (!key)
                goto err;
            value = PyLong_FromLong(PyUnicode_READ(y_kind, y_data, i));
            if (!value) {
                Py_DECREF(key);
                goto err;
            }
            res = PyDict_SetItem(new, key, value);
            Py_DECREF(key);
            Py_DECREF(value);
            if (res < 0)
                goto err;
        }
        /* create entries for deleting chars in z */
        if (z != NULL) {
            z_kind = PyUnicode_KIND(z);
            z_data = PyUnicode_DATA(z);
            for (i = 0; i < PyUnicode_GET_LENGTH(z); i++) {
                key = PyLong_FromLong(PyUnicode_READ(z_kind, z_data, i));
                if (!key)
                    goto err;
                res = PyDict_SetItem(new, key, Py_None);
                Py_DECREF(key);
                if (res < 0)
                    goto err;
            }
        }
    } else {
        int kind;
        void *data;

        /* x must be a dict */
        if (!PyDict_CheckExact(x)) {
            PyErr_SetString(PyExc_TypeError, "if you give only one argument "
                            "to maketrans it must be a dict");
            goto err;
        }
        /* copy entries into the new dict, converting string keys to int keys */
        while (PyDict_Next(x, &i, &key, &value)) {
            if (PyUnicode_Check(key)) {
                /* convert string keys to integer keys */
                PyObject *newkey;
                if (PyUnicode_GET_LENGTH(key) != 1) {
                    PyErr_SetString(PyExc_ValueError, "string keys in translate "
                                    "table must be of length 1");
                    goto err;
                }
                kind = PyUnicode_KIND(key);
                data = PyUnicode_DATA(key);
                newkey = PyLong_FromLong(PyUnicode_READ(kind, data, 0));
                if (!newkey)
                    goto err;
                res = PyDict_SetItem(new, newkey, value);
                Py_DECREF(newkey);
                if (res < 0)
                    goto err;
            } else if (PyLong_Check(key)) {
                /* just keep integer keys */
                if (PyDict_SetItem(new, key, value) < 0)
                    goto err;
            } else {
                PyErr_SetString(PyExc_TypeError, "keys in translate table must "
                                "be strings or integers");
                goto err;
            }
        }
    }
    return new;
  err:
    Py_DECREF(new);
    return NULL;
}

PyDoc_STRVAR(translate__doc__,
             "S.translate(table) -> str\n\
\n\
Return a copy of the string S, where all characters have been mapped\n\
through the given translation table, which must be a mapping of\n\
Unicode ordinals to Unicode ordinals, strings, or None.\n\
Unmapped characters are left untouched. Characters mapped to None\n\
are deleted.");

static PyObject*
unicode_translate(PyObject *self, PyObject *table)
{
    return _PyUnicode_TranslateCharmap(self, table, "ignore");
}

PyDoc_STRVAR(upper__doc__,
             "S.upper() -> str\n\
\n\
Return a copy of S converted to uppercase.");

static PyObject*
unicode_upper(PyObject *self)
{
    if (PyUnicode_READY(self) == -1)
        return NULL;
    if (PyUnicode_IS_ASCII(self))
        return ascii_upper_or_lower(self, 0);
    return case_operation(self, do_upper);
}

PyDoc_STRVAR(zfill__doc__,
             "S.zfill(width) -> str\n\
\n\
Pad a numeric string S with zeros on the left, to fill a field\n\
of the specified width. The string S is never truncated.");

static PyObject *
unicode_zfill(PyObject *self, PyObject *args)
{
    Py_ssize_t fill;
    PyObject *u;
    Py_ssize_t width;
    int kind;
    void *data;
    Py_UCS4 chr;

    if (!PyArg_ParseTuple(args, "n:zfill", &width))
        return NULL;

    if (PyUnicode_READY(self) == -1)
        return NULL;

    if (PyUnicode_GET_LENGTH(self) >= width)
        return unicode_result_unchanged(self);

    fill = width - PyUnicode_GET_LENGTH(self);

    u = pad(self, fill, 0, '0');

    if (u == NULL)
        return NULL;

    kind = PyUnicode_KIND(u);
    data = PyUnicode_DATA(u);
    chr = PyUnicode_READ(kind, data, fill);

    if (chr == '+' || chr == '-') {
        /* move sign to beginning of string */
        PyUnicode_WRITE(kind, data, 0, chr);
        PyUnicode_WRITE(kind, data, fill, '0');
    }

    assert(_PyUnicode_CheckConsistency(u, 1));
    return u;
}

#if 0
static PyObject *
unicode__decimal2ascii(PyObject *self)
{
    return PyUnicode_TransformDecimalAndSpaceToASCII(self);
}
#endif

PyDoc_STRVAR(startswith__doc__,
             "S.startswith(prefix[, start[, end]]) -> bool\n\
\n\
Return True if S starts with the specified prefix, False otherwise.\n\
With optional start, test S beginning at that position.\n\
With optional end, stop comparing S at that position.\n\
prefix can also be a tuple of strings to try.");

static PyObject *
unicode_startswith(PyObject *self,
                   PyObject *args)
{
    PyObject *subobj;
    PyObject *substring;
    Py_ssize_t start = 0;
    Py_ssize_t end = PY_SSIZE_T_MAX;
    int result;

    if (!stringlib_parse_args_finds("startswith", args, &subobj, &start, &end))
        return NULL;
    if (PyTuple_Check(subobj)) {
        Py_ssize_t i;
        for (i = 0; i < PyTuple_GET_SIZE(subobj); i++) {
            substring = PyUnicode_FromObject(PyTuple_GET_ITEM(subobj, i));
            if (substring == NULL)
                return NULL;
            result = tailmatch(self, substring, start, end, -1);
            Py_DECREF(substring);
            if (result) {
                Py_RETURN_TRUE;
            }
        }
        /* nothing matched */
        Py_RETURN_FALSE;
    }
    substring = PyUnicode_FromObject(subobj);
    if (substring == NULL) {
        if (PyErr_ExceptionMatches(PyExc_TypeError))
            PyErr_Format(PyExc_TypeError, "startswith first arg must be str or "
                         "a tuple of str, not %s", Py_TYPE(subobj)->tp_name);
        return NULL;
    }
    result = tailmatch(self, substring, start, end, -1);
    Py_DECREF(substring);
    return PyBool_FromLong(result);
}


PyDoc_STRVAR(endswith__doc__,
             "S.endswith(suffix[, start[, end]]) -> bool\n\
\n\
Return True if S ends with the specified suffix, False otherwise.\n\
With optional start, test S beginning at that position.\n\
With optional end, stop comparing S at that position.\n\
suffix can also be a tuple of strings to try.");

static PyObject *
unicode_endswith(PyObject *self,
                 PyObject *args)
{
    PyObject *subobj;
    PyObject *substring;
    Py_ssize_t start = 0;
    Py_ssize_t end = PY_SSIZE_T_MAX;
    int result;

    if (!stringlib_parse_args_finds("endswith", args, &subobj, &start, &end))
        return NULL;
    if (PyTuple_Check(subobj)) {
        Py_ssize_t i;
        for (i = 0; i < PyTuple_GET_SIZE(subobj); i++) {
            substring = PyUnicode_FromObject(
                PyTuple_GET_ITEM(subobj, i));
            if (substring == NULL)
                return NULL;
            result = tailmatch(self, substring, start, end, +1);
            Py_DECREF(substring);
            if (result) {
                Py_RETURN_TRUE;
            }
        }
        Py_RETURN_FALSE;
    }
    substring = PyUnicode_FromObject(subobj);
    if (substring == NULL) {
        if (PyErr_ExceptionMatches(PyExc_TypeError))
            PyErr_Format(PyExc_TypeError, "endswith first arg must be str or "
                         "a tuple of str, not %s", Py_TYPE(subobj)->tp_name);
        return NULL;
    }
    result = tailmatch(self, substring, start, end, +1);
    Py_DECREF(substring);
    return PyBool_FromLong(result);
}

Py_LOCAL_INLINE(void)
_PyUnicodeWriter_Update(_PyUnicodeWriter *writer)
{
    writer->size = PyUnicode_GET_LENGTH(writer->buffer);
    writer->maxchar = PyUnicode_MAX_CHAR_VALUE(writer->buffer);
    writer->data = PyUnicode_DATA(writer->buffer);
    writer->kind = PyUnicode_KIND(writer->buffer);
}

void
_PyUnicodeWriter_Init(_PyUnicodeWriter *writer, Py_ssize_t min_length)
{
    memset(writer, 0, sizeof(*writer));
#ifdef Py_DEBUG
    writer->kind = 5;    /* invalid kind */
#endif
    writer->min_length = Py_MAX(min_length, 100);
    writer->overallocate = (min_length > 0);
}

int
_PyUnicodeWriter_PrepareInternal(_PyUnicodeWriter *writer,
                                 Py_ssize_t length, Py_UCS4 maxchar)
{
    Py_ssize_t newlen;
    PyObject *newbuffer;

    assert(length > 0);

    if (length > PY_SSIZE_T_MAX - writer->pos) {
        PyErr_NoMemory();
        return -1;
    }
    newlen = writer->pos + length;

    if (writer->buffer == NULL) {
        if (writer->overallocate) {
            /* overallocate 25% to limit the number of resize */
            if (newlen <= (PY_SSIZE_T_MAX - newlen / 4))
                newlen += newlen / 4;
            if (newlen < writer->min_length)
                newlen = writer->min_length;
        }
        writer->buffer = PyUnicode_New(newlen, maxchar);
        if (writer->buffer == NULL)
            return -1;
        _PyUnicodeWriter_Update(writer);
        return 0;
    }

    if (newlen > writer->size) {
        if (writer->overallocate) {
            /* overallocate 25% to limit the number of resize */
            if (newlen <= (PY_SSIZE_T_MAX - newlen / 4))
                newlen += newlen / 4;
            if (newlen < writer->min_length)
                newlen = writer->min_length;
        }

        if (maxchar > writer->maxchar || writer->readonly) {
            /* resize + widen */
            newbuffer = PyUnicode_New(newlen, maxchar);
            if (newbuffer == NULL)
                return -1;
            _PyUnicode_FastCopyCharacters(newbuffer, 0,
                                          writer->buffer, 0, writer->pos);
            Py_DECREF(writer->buffer);
            writer->readonly = 0;
        }
        else {
            newbuffer = resize_compact(writer->buffer, newlen);
            if (newbuffer == NULL)
                return -1;
        }
        writer->buffer = newbuffer;
        _PyUnicodeWriter_Update(writer);
    }
    else if (maxchar > writer->maxchar) {
        assert(!writer->readonly);
        newbuffer = PyUnicode_New(writer->size, maxchar);
        if (newbuffer == NULL)
            return -1;
        _PyUnicode_FastCopyCharacters(newbuffer, 0,
                                      writer->buffer, 0, writer->pos);
        Py_DECREF(writer->buffer);
        writer->buffer = newbuffer;
        _PyUnicodeWriter_Update(writer);
    }
    return 0;
}

int
_PyUnicodeWriter_WriteStr(_PyUnicodeWriter *writer, PyObject *str)
{
    Py_UCS4 maxchar;
    Py_ssize_t len;

    if (PyUnicode_READY(str) == -1)
        return -1;
    len = PyUnicode_GET_LENGTH(str);
    if (len == 0)
        return 0;
    maxchar = PyUnicode_MAX_CHAR_VALUE(str);
    if (maxchar > writer->maxchar || len > writer->size - writer->pos) {
        if (writer->buffer == NULL && !writer->overallocate) {
            Py_INCREF(str);
            writer->buffer = str;
            _PyUnicodeWriter_Update(writer);
            writer->readonly = 1;
            writer->size = 0;
            writer->pos += len;
            return 0;
        }
        if (_PyUnicodeWriter_PrepareInternal(writer, len, maxchar) == -1)
            return -1;
    }
    _PyUnicode_FastCopyCharacters(writer->buffer, writer->pos,
                                  str, 0, len);
    writer->pos += len;
    return 0;
}

PyObject *
_PyUnicodeWriter_Finish(_PyUnicodeWriter *writer)
{
    if (writer->pos == 0) {
        Py_XDECREF(writer->buffer);
        Py_INCREF(unicode_empty);
        return unicode_empty;
    }
    if (writer->readonly) {
        assert(PyUnicode_GET_LENGTH(writer->buffer) == writer->pos);
        return writer->buffer;
    }
    if (PyUnicode_GET_LENGTH(writer->buffer) != writer->pos) {
        PyObject *newbuffer;
        newbuffer = resize_compact(writer->buffer, writer->pos);
        if (newbuffer == NULL) {
            Py_DECREF(writer->buffer);
            return NULL;
        }
        writer->buffer = newbuffer;
    }
    assert(_PyUnicode_CheckConsistency(writer->buffer, 1));
    return writer->buffer;
}

void
_PyUnicodeWriter_Dealloc(_PyUnicodeWriter *writer)
{
    Py_CLEAR(writer->buffer);
}

#include "stringlib/unicode_format.h"

PyDoc_STRVAR(format__doc__,
             "S.format(*args, **kwargs) -> str\n\
\n\
Return a formatted version of S, using substitutions from args and kwargs.\n\
The substitutions are identified by braces ('{' and '}').");

PyDoc_STRVAR(format_map__doc__,
             "S.format_map(mapping) -> str\n\
\n\
Return a formatted version of S, using substitutions from mapping.\n\
The substitutions are identified by braces ('{' and '}').");

static PyObject *
unicode__format__(PyObject* self, PyObject* args)
{
    PyObject *format_spec;
    _PyUnicodeWriter writer;
    int ret;

    if (!PyArg_ParseTuple(args, "U:__format__", &format_spec))
        return NULL;

    if (PyUnicode_READY(self) == -1)
        return NULL;
    _PyUnicodeWriter_Init(&writer, 0);
    ret = _PyUnicode_FormatAdvancedWriter(&writer,
                                          self, format_spec, 0,
                                          PyUnicode_GET_LENGTH(format_spec));
    if (ret == -1) {
        _PyUnicodeWriter_Dealloc(&writer);
        return NULL;
    }
    return _PyUnicodeWriter_Finish(&writer);
}

PyDoc_STRVAR(p_format__doc__,
             "S.__format__(format_spec) -> str\n\
\n\
Return a formatted version of S as described by format_spec.");

static PyObject *
unicode__sizeof__(PyObject *v)
{
    Py_ssize_t size;

    /* If it's a compact object, account for base structure +
       character data. */
    if (PyUnicode_IS_COMPACT_ASCII(v))
        size = sizeof(PyASCIIObject) + PyUnicode_GET_LENGTH(v) + 1;
    else if (PyUnicode_IS_COMPACT(v))
        size = sizeof(PyCompactUnicodeObject) +
            (PyUnicode_GET_LENGTH(v) + 1) * PyUnicode_KIND(v);
    else {
        /* If it is a two-block object, account for base object, and
           for character block if present. */
        size = sizeof(PyUnicodeObject);
        if (_PyUnicode_DATA_ANY(v))
            size += (PyUnicode_GET_LENGTH(v) + 1) *
                PyUnicode_KIND(v);
    }
    /* If the wstr pointer is present, account for it unless it is shared
       with the data pointer. Check if the data is not shared. */
    if (_PyUnicode_HAS_WSTR_MEMORY(v))
        size += (PyUnicode_WSTR_LENGTH(v) + 1) * sizeof(wchar_t);
    if (_PyUnicode_HAS_UTF8_MEMORY(v))
        size += PyUnicode_UTF8_LENGTH(v) + 1;

    return PyLong_FromSsize_t(size);
}

PyDoc_STRVAR(sizeof__doc__,
             "S.__sizeof__() -> size of S in memory, in bytes");

static PyObject *
unicode_getnewargs(PyObject *v)
{
    PyObject *copy = _PyUnicode_Copy(v);
    if (!copy)
        return NULL;
    return Py_BuildValue("(N)", copy);
}

static PyMethodDef unicode_methods[] = {
    {"encode", (PyCFunction) unicode_encode, METH_VARARGS | METH_KEYWORDS, encode__doc__},
    {"replace", (PyCFunction) unicode_replace, METH_VARARGS, replace__doc__},
    {"split", (PyCFunction) unicode_split, METH_VARARGS | METH_KEYWORDS, split__doc__},
    {"rsplit", (PyCFunction) unicode_rsplit, METH_VARARGS | METH_KEYWORDS, rsplit__doc__},
    {"join", (PyCFunction) unicode_join, METH_O, join__doc__},
    {"capitalize", (PyCFunction) unicode_capitalize, METH_NOARGS, capitalize__doc__},
    {"casefold", (PyCFunction) unicode_casefold, METH_NOARGS, casefold__doc__},
    {"title", (PyCFunction) unicode_title, METH_NOARGS, title__doc__},
    {"center", (PyCFunction) unicode_center, METH_VARARGS, center__doc__},
    {"count", (PyCFunction) unicode_count, METH_VARARGS, count__doc__},
    {"expandtabs", (PyCFunction) unicode_expandtabs, METH_VARARGS, expandtabs__doc__},
    {"find", (PyCFunction) unicode_find, METH_VARARGS, find__doc__},
    {"partition", (PyCFunction) unicode_partition, METH_O, partition__doc__},
    {"index", (PyCFunction) unicode_index, METH_VARARGS, index__doc__},
    {"ljust", (PyCFunction) unicode_ljust, METH_VARARGS, ljust__doc__},
    {"lower", (PyCFunction) unicode_lower, METH_NOARGS, lower__doc__},
    {"lstrip", (PyCFunction) unicode_lstrip, METH_VARARGS, lstrip__doc__},
    {"rfind", (PyCFunction) unicode_rfind, METH_VARARGS, rfind__doc__},
    {"rindex", (PyCFunction) unicode_rindex, METH_VARARGS, rindex__doc__},
    {"rjust", (PyCFunction) unicode_rjust, METH_VARARGS, rjust__doc__},
    {"rstrip", (PyCFunction) unicode_rstrip, METH_VARARGS, rstrip__doc__},
    {"rpartition", (PyCFunction) unicode_rpartition, METH_O, rpartition__doc__},
    {"splitlines", (PyCFunction) unicode_splitlines, METH_VARARGS | METH_KEYWORDS, splitlines__doc__},
    {"strip", (PyCFunction) unicode_strip, METH_VARARGS, strip__doc__},
    {"swapcase", (PyCFunction) unicode_swapcase, METH_NOARGS, swapcase__doc__},
    {"translate", (PyCFunction) unicode_translate, METH_O, translate__doc__},
    {"upper", (PyCFunction) unicode_upper, METH_NOARGS, upper__doc__},
    {"startswith", (PyCFunction) unicode_startswith, METH_VARARGS, startswith__doc__},
    {"endswith", (PyCFunction) unicode_endswith, METH_VARARGS, endswith__doc__},
    {"islower", (PyCFunction) unicode_islower, METH_NOARGS, islower__doc__},
    {"isupper", (PyCFunction) unicode_isupper, METH_NOARGS, isupper__doc__},
    {"istitle", (PyCFunction) unicode_istitle, METH_NOARGS, istitle__doc__},
    {"isspace", (PyCFunction) unicode_isspace, METH_NOARGS, isspace__doc__},
    {"isdecimal", (PyCFunction) unicode_isdecimal, METH_NOARGS, isdecimal__doc__},
    {"isdigit", (PyCFunction) unicode_isdigit, METH_NOARGS, isdigit__doc__},
    {"isnumeric", (PyCFunction) unicode_isnumeric, METH_NOARGS, isnumeric__doc__},
    {"isalpha", (PyCFunction) unicode_isalpha, METH_NOARGS, isalpha__doc__},
    {"isalnum", (PyCFunction) unicode_isalnum, METH_NOARGS, isalnum__doc__},
    {"isidentifier", (PyCFunction) unicode_isidentifier, METH_NOARGS, isidentifier__doc__},
    {"isprintable", (PyCFunction) unicode_isprintable, METH_NOARGS, isprintable__doc__},
    {"zfill", (PyCFunction) unicode_zfill, METH_VARARGS, zfill__doc__},
    {"format", (PyCFunction) do_string_format, METH_VARARGS | METH_KEYWORDS, format__doc__},
    {"format_map", (PyCFunction) do_string_format_map, METH_O, format_map__doc__},
    {"__format__", (PyCFunction) unicode__format__, METH_VARARGS, p_format__doc__},
    {"maketrans", (PyCFunction) unicode_maketrans,
     METH_VARARGS | METH_STATIC, maketrans__doc__},
    {"__sizeof__", (PyCFunction) unicode__sizeof__, METH_NOARGS, sizeof__doc__},
#if 0
    /* These methods are just used for debugging the implementation. */
    {"_decimal2ascii", (PyCFunction) unicode__decimal2ascii, METH_NOARGS},
#endif

    {"__getnewargs__",  (PyCFunction)unicode_getnewargs, METH_NOARGS},
    {NULL, NULL}
};

static PyObject *
unicode_mod(PyObject *v, PyObject *w)
{
    if (!PyUnicode_Check(v))
        Py_RETURN_NOTIMPLEMENTED;
    return PyUnicode_Format(v, w);
}

static PyNumberMethods unicode_as_number = {
    0,              /*nb_add*/
    0,              /*nb_subtract*/
    0,              /*nb_multiply*/
    unicode_mod,            /*nb_remainder*/
};

static PySequenceMethods unicode_as_sequence = {
    (lenfunc) unicode_length,       /* sq_length */
    PyUnicode_Concat,           /* sq_concat */
    (ssizeargfunc) unicode_repeat,  /* sq_repeat */
    (ssizeargfunc) unicode_getitem,     /* sq_item */
    0,                  /* sq_slice */
    0,                  /* sq_ass_item */
    0,                  /* sq_ass_slice */
    PyUnicode_Contains,         /* sq_contains */
};

static PyObject*
unicode_subscript(PyObject* self, PyObject* item)
{
    if (PyUnicode_READY(self) == -1)
        return NULL;

    if (PyIndex_Check(item)) {
        Py_ssize_t i = PyNumber_AsSsize_t(item, PyExc_IndexError);
        if (i == -1 && PyErr_Occurred())
            return NULL;
        if (i < 0)
            i += PyUnicode_GET_LENGTH(self);
        return unicode_getitem(self, i);
    } else if (PySlice_Check(item)) {
        Py_ssize_t start, stop, step, slicelength, cur, i;
        PyObject *result;
        void *src_data, *dest_data;
        int src_kind, dest_kind;
        Py_UCS4 ch, max_char, kind_limit;

        if (PySlice_GetIndicesEx(item, PyUnicode_GET_LENGTH(self),
                                 &start, &stop, &step, &slicelength) < 0) {
            return NULL;
        }

        if (slicelength <= 0) {
            Py_INCREF(unicode_empty);
            return unicode_empty;
        } else if (start == 0 && step == 1 &&
                   slicelength == PyUnicode_GET_LENGTH(self)) {
            return unicode_result_unchanged(self);
        } else if (step == 1) {
            return PyUnicode_Substring(self,
                                       start, start + slicelength);
        }
        /* General case */
        src_kind = PyUnicode_KIND(self);
        src_data = PyUnicode_DATA(self);
        if (!PyUnicode_IS_ASCII(self)) {
            kind_limit = kind_maxchar_limit(src_kind);
            max_char = 0;
            for (cur = start, i = 0; i < slicelength; cur += step, i++) {
                ch = PyUnicode_READ(src_kind, src_data, cur);
                if (ch > max_char) {
                    max_char = ch;
                    if (max_char >= kind_limit)
                        break;
                }
            }
        }
        else
            max_char = 127;
        result = PyUnicode_New(slicelength, max_char);
        if (result == NULL)
            return NULL;
        dest_kind = PyUnicode_KIND(result);
        dest_data = PyUnicode_DATA(result);

        for (cur = start, i = 0; i < slicelength; cur += step, i++) {
            Py_UCS4 ch = PyUnicode_READ(src_kind, src_data, cur);
            PyUnicode_WRITE(dest_kind, dest_data, i, ch);
        }
        assert(_PyUnicode_CheckConsistency(result, 1));
        return result;
    } else {
        PyErr_SetString(PyExc_TypeError, "string indices must be integers");
        return NULL;
    }
}

static PyMappingMethods unicode_as_mapping = {
    (lenfunc)unicode_length,        /* mp_length */
    (binaryfunc)unicode_subscript,  /* mp_subscript */
    (objobjargproc)0,           /* mp_ass_subscript */
};


/* Helpers for PyUnicode_Format() */

static PyObject *
getnextarg(PyObject *args, Py_ssize_t arglen, Py_ssize_t *p_argidx)
{
    Py_ssize_t argidx = *p_argidx;
    if (argidx < arglen) {
        (*p_argidx)++;
        if (arglen < 0)
            return args;
        else
            return PyTuple_GetItem(args, argidx);
    }
    PyErr_SetString(PyExc_TypeError,
                    "not enough arguments for format string");
    return NULL;
}

/* Returns a new reference to a PyUnicode object, or NULL on failure. */

static int
formatfloat(PyObject *v, int flags, int prec, int type,
            PyObject **p_output, _PyUnicodeWriter *writer)
{
    char *p;
    double x;
    Py_ssize_t len;

    x = PyFloat_AsDouble(v);
    if (x == -1.0 && PyErr_Occurred())
        return -1;

    if (prec < 0)
        prec = 6;

    p = PyOS_double_to_string(x, type, prec,
                              (flags & F_ALT) ? Py_DTSF_ALT : 0, NULL);
    if (p == NULL)
        return -1;
    len = strlen(p);
    if (writer) {
        if (_PyUnicodeWriter_Prepare(writer, len, 127) == -1) {
            PyMem_Free(p);
            return -1;
        }
        unicode_write_cstr(writer->buffer, writer->pos, p, len);
        writer->pos += len;
    }
    else
        *p_output = _PyUnicode_FromASCII(p, len);
    PyMem_Free(p);
    return 0;
}

/* formatlong() emulates the format codes d, u, o, x and X, and
 * the F_ALT flag, for Python's long (unbounded) ints.  It's not used for
 * Python's regular ints.
 * Return value:  a new PyUnicodeObject*, or NULL if error.
 *     The output string is of the form
 *         "-"? ("0x" | "0X")? digit+
 *     "0x"/"0X" are present only for x and X conversions, with F_ALT
 *         set in flags.  The case of hex digits will be correct,
 *     There will be at least prec digits, zero-filled on the left if
 *         necessary to get that many.
 * val          object to be converted
 * flags        bitmask of format flags; only F_ALT is looked at
 * prec         minimum number of digits; 0-fill on left if needed
 * type         a character in [duoxX]; u acts the same as d
 *
 * CAUTION:  o, x and X conversions on regular ints can never
 * produce a '-' sign, but can for Python's unbounded ints.
 */
static PyObject*
formatlong(PyObject *val, int flags, int prec, int type)
{
    PyObject *result = NULL;
    char *buf;
    Py_ssize_t i;
    int sign;           /* 1 if '-', else 0 */
    int len;            /* number of characters */
    Py_ssize_t llen;
    int numdigits;      /* len == numnondigits + numdigits */
    int numnondigits = 0;

    /* Avoid exceeding SSIZE_T_MAX */
    if (prec > INT_MAX-3) {
        PyErr_SetString(PyExc_OverflowError,
                        "precision too large");
        return NULL;
    }

    assert(PyLong_Check(val));

    switch (type) {
    case 'd':
    case 'u':
        /* Special-case boolean: we want 0/1 */
        if (PyBool_Check(val))
            result = PyNumber_ToBase(val, 10);
        else
            result = Py_TYPE(val)->tp_str(val);
        break;
    case 'o':
        numnondigits = 2;
        result = PyNumber_ToBase(val, 8);
        break;
    case 'x':
    case 'X':
        numnondigits = 2;
        result = PyNumber_ToBase(val, 16);
        break;
    default:
        assert(!"'type' not in [duoxX]");
    }
    if (!result)
        return NULL;

    assert(unicode_modifiable(result));
    assert(PyUnicode_IS_READY(result));
    assert(PyUnicode_IS_ASCII(result));

    /* To modify the string in-place, there can only be one reference. */
    if (Py_REFCNT(result) != 1) {
        PyErr_BadInternalCall();
        return NULL;
    }
    buf = PyUnicode_DATA(result);
    llen = PyUnicode_GET_LENGTH(result);
    if (llen > INT_MAX) {
        PyErr_SetString(PyExc_ValueError,
                        "string too large in _PyBytes_FormatLong");
        return NULL;
    }
    len = (int)llen;
    sign = buf[0] == '-';
    numnondigits += sign;
    numdigits = len - numnondigits;
    assert(numdigits > 0);

    /* Get rid of base marker unless F_ALT */
    if (((flags & F_ALT) == 0 &&
        (type == 'o' || type == 'x' || type == 'X'))) {
        assert(buf[sign] == '0');
        assert(buf[sign+1] == 'x' || buf[sign+1] == 'X' ||
               buf[sign+1] == 'o');
        numnondigits -= 2;
        buf += 2;
        len -= 2;
        if (sign)
            buf[0] = '-';
        assert(len == numnondigits + numdigits);
        assert(numdigits > 0);
    }

    /* Fill with leading zeroes to meet minimum width. */
    if (prec > numdigits) {
        PyObject *r1 = PyBytes_FromStringAndSize(NULL,
                                numnondigits + prec);
        char *b1;
        if (!r1) {
            Py_DECREF(result);
            return NULL;
        }
        b1 = PyBytes_AS_STRING(r1);
        for (i = 0; i < numnondigits; ++i)
            *b1++ = *buf++;
        for (i = 0; i < prec - numdigits; i++)
            *b1++ = '0';
        for (i = 0; i < numdigits; i++)
            *b1++ = *buf++;
        *b1 = '\0';
        Py_DECREF(result);
        result = r1;
        buf = PyBytes_AS_STRING(result);
        len = numnondigits + prec;
    }

    /* Fix up case for hex conversions. */
    if (type == 'X') {
        /* Need to convert all lower case letters to upper case.
           and need to convert 0x to 0X (and -0x to -0X). */
        for (i = 0; i < len; i++)
            if (buf[i] >= 'a' && buf[i] <= 'x')
                buf[i] -= 'a'-'A';
    }
    if (!PyUnicode_Check(result) || len != PyUnicode_GET_LENGTH(result)) {
        PyObject *unicode;
        unicode = _PyUnicode_FromASCII(buf, len);
        Py_DECREF(result);
        result = unicode;
    }
    return result;
}

static Py_UCS4
formatchar(PyObject *v)
{
    /* presume that the buffer is at least 3 characters long */
    if (PyUnicode_Check(v)) {
        if (PyUnicode_GET_LENGTH(v) == 1) {
            return PyUnicode_READ_CHAR(v, 0);
        }
        goto onError;
    }
    else {
        /* Integer input truncated to a character */
        long x;
        x = PyLong_AsLong(v);
        if (x == -1 && PyErr_Occurred())
            goto onError;

        if (x < 0 || x > MAX_UNICODE) {
            PyErr_SetString(PyExc_OverflowError,
                            "%c arg not in range(0x110000)");
            return (Py_UCS4) -1;
        }

        return (Py_UCS4) x;
    }

  onError:
    PyErr_SetString(PyExc_TypeError,
                    "%c requires int or char");
    return (Py_UCS4) -1;
}

PyObject *
PyUnicode_Format(PyObject *format, PyObject *args)
{
    Py_ssize_t fmtcnt, fmtpos, arglen, argidx;
    int args_owned = 0;
    PyObject *dict = NULL;
    PyObject *temp = NULL;
    PyObject *second = NULL;
    PyObject *uformat;
    void *fmt;
    enum PyUnicode_Kind kind, fmtkind;
    _PyUnicodeWriter writer;
    Py_ssize_t sublen;
    Py_UCS4 maxchar;

    if (format == NULL || args == NULL) {
        PyErr_BadInternalCall();
        return NULL;
    }
    uformat = PyUnicode_FromObject(format);
    if (uformat == NULL)
        return NULL;
    if (PyUnicode_READY(uformat) == -1) {
        Py_DECREF(uformat);
        return NULL;
    }

    fmt = PyUnicode_DATA(uformat);
    fmtkind = PyUnicode_KIND(uformat);
    fmtcnt = PyUnicode_GET_LENGTH(uformat);
    fmtpos = 0;

    _PyUnicodeWriter_Init(&writer, fmtcnt + 100);

    if (PyTuple_Check(args)) {
        arglen = PyTuple_Size(args);
        argidx = 0;
    }
    else {
        arglen = -1;
        argidx = -2;
    }
    if (PyMapping_Check(args) && !PyTuple_Check(args) && !PyUnicode_Check(args))
        dict = args;

    while (--fmtcnt >= 0) {
        if (PyUnicode_READ(fmtkind, fmt, fmtpos) != '%') {
            Py_ssize_t nonfmtpos;
            nonfmtpos = fmtpos++;
            while (fmtcnt >= 0 &&
                   PyUnicode_READ(fmtkind, fmt, fmtpos) != '%') {
                fmtpos++;
                fmtcnt--;
            }
            if (fmtcnt < 0)
                fmtpos--;
            sublen = fmtpos - nonfmtpos;
            maxchar = _PyUnicode_FindMaxChar(uformat,
                                             nonfmtpos, nonfmtpos + sublen);
            if (_PyUnicodeWriter_Prepare(&writer, sublen, maxchar) == -1)
                goto onError;

            _PyUnicode_FastCopyCharacters(writer.buffer, writer.pos,
                                          uformat, nonfmtpos, sublen);
            writer.pos += sublen;
        }
        else {
            /* Got a format specifier */
            int flags = 0;
            Py_ssize_t width = -1;
            int prec = -1;
            Py_UCS4 c = '\0';
            Py_UCS4 fill;
            int sign;
            Py_UCS4 signchar;
            int isnumok;
            PyObject *v = NULL;
            void *pbuf = NULL;
            Py_ssize_t pindex, len;
            Py_UCS4 bufmaxchar;
            Py_ssize_t buflen;

            fmtpos++;
            c = PyUnicode_READ(fmtkind, fmt, fmtpos);
            if (c == '(') {
                Py_ssize_t keystart;
                Py_ssize_t keylen;
                PyObject *key;
                int pcount = 1;

                if (dict == NULL) {
                    PyErr_SetString(PyExc_TypeError,
                                    "format requires a mapping");
                    goto onError;
                }
                ++fmtpos;
                --fmtcnt;
                keystart = fmtpos;
                /* Skip over balanced parentheses */
                while (pcount > 0 && --fmtcnt >= 0) {
                    c = PyUnicode_READ(fmtkind, fmt, fmtpos);
                    if (c == ')')
                        --pcount;
                    else if (c == '(')
                        ++pcount;
                    fmtpos++;
                }
                keylen = fmtpos - keystart - 1;
                if (fmtcnt < 0 || pcount > 0) {
                    PyErr_SetString(PyExc_ValueError,
                                    "incomplete format key");
                    goto onError;
                }
                key = PyUnicode_Substring(uformat,
                                          keystart, keystart + keylen);
                if (key == NULL)
                    goto onError;
                if (args_owned) {
                    Py_DECREF(args);
                    args_owned = 0;
                }
                args = PyObject_GetItem(dict, key);
                Py_DECREF(key);
                if (args == NULL) {
                    goto onError;
                }
                args_owned = 1;
                arglen = -1;
                argidx = -2;
            }
            while (--fmtcnt >= 0) {
                c = PyUnicode_READ(fmtkind, fmt, fmtpos++);
                switch (c) {
                case '-': flags |= F_LJUST; continue;
                case '+': flags |= F_SIGN; continue;
                case ' ': flags |= F_BLANK; continue;
                case '#': flags |= F_ALT; continue;
                case '0': flags |= F_ZERO; continue;
                }
                break;
            }
            if (c == '*') {
                v = getnextarg(args, arglen, &argidx);
                if (v == NULL)
                    goto onError;
                if (!PyLong_Check(v)) {
                    PyErr_SetString(PyExc_TypeError,
                                    "* wants int");
                    goto onError;
                }
                width = PyLong_AsLong(v);
                if (width == -1 && PyErr_Occurred())
                    goto onError;
                if (width < 0) {
                    flags |= F_LJUST;
                    width = -width;
                }
                if (--fmtcnt >= 0)
                    c = PyUnicode_READ(fmtkind, fmt, fmtpos++);
            }
            else if (c >= '0' && c <= '9') {
                width = c - '0';
                while (--fmtcnt >= 0) {
                    c = PyUnicode_READ(fmtkind, fmt, fmtpos++);
                    if (c < '0' || c > '9')
                        break;
<<<<<<< HEAD
=======
                    /* Since c is unsigned, the RHS would end up as unsigned,
                       mixing signed and unsigned comparison. Since c is between
                       '0' and '9', casting to int is safe. */
>>>>>>> ca9680eb
                    if (width > (PY_SSIZE_T_MAX - ((int)c - '0')) / 10) {
                        PyErr_SetString(PyExc_ValueError,
                                        "width too big");
                        goto onError;
                    }
                    width = width*10 + (c - '0');
                }
            }
            if (c == '.') {
                prec = 0;
                if (--fmtcnt >= 0)
                    c = PyUnicode_READ(fmtkind, fmt, fmtpos++);
                if (c == '*') {
                    v = getnextarg(args, arglen, &argidx);
                    if (v == NULL)
                        goto onError;
                    if (!PyLong_Check(v)) {
                        PyErr_SetString(PyExc_TypeError,
                                        "* wants int");
                        goto onError;
                    }
                    prec = PyLong_AsLong(v);
                    if (prec == -1 && PyErr_Occurred())
                        goto onError;
                    if (prec < 0)
                        prec = 0;
                    if (--fmtcnt >= 0)
                        c = PyUnicode_READ(fmtkind, fmt, fmtpos++);
                }
                else if (c >= '0' && c <= '9') {
                    prec = c - '0';
                    while (--fmtcnt >= 0) {
                        c = PyUnicode_READ(fmtkind, fmt, fmtpos++);
                        if (c < '0' || c > '9')
                            break;
                        if (prec > (INT_MAX - ((int)c - '0')) / 10) {
                            PyErr_SetString(PyExc_ValueError,
                                            "prec too big");
                            goto onError;
                        }
                        prec = prec*10 + (c - '0');
                    }
                }
            } /* prec */
            if (fmtcnt >= 0) {
                if (c == 'h' || c == 'l' || c == 'L') {
                    if (--fmtcnt >= 0)
                        c = PyUnicode_READ(fmtkind, fmt, fmtpos++);
                }
            }
            if (fmtcnt < 0) {
                PyErr_SetString(PyExc_ValueError,
                                "incomplete format");
                goto onError;
            }
            if (fmtcnt == 0)
                writer.overallocate = 0;

            if (c == '%') {
                if (_PyUnicodeWriter_Prepare(&writer, 1, '%') == -1)
                    goto onError;
                PyUnicode_WRITE(writer.kind, writer.data, writer.pos, '%');
                writer.pos += 1;
                continue;
            }

            v = getnextarg(args, arglen, &argidx);
            if (v == NULL)
                goto onError;

            sign = 0;
            signchar = '\0';
            fill = ' ';
            switch (c) {

            case 's':
            case 'r':
            case 'a':
                if (PyLong_CheckExact(v) && width == -1 && prec == -1) {
                    /* Fast path */
                    if (_PyLong_FormatWriter(&writer, v, 10, flags & F_ALT) == -1)
                        goto onError;
                    goto nextarg;
                }

                if (PyUnicode_CheckExact(v) && c == 's') {
                    temp = v;
                    Py_INCREF(temp);
                }
                else {
                    if (c == 's')
                        temp = PyObject_Str(v);
                    else if (c == 'r')
                        temp = PyObject_Repr(v);
                    else
                        temp = PyObject_ASCII(v);
                }
                break;

            case 'i':
            case 'd':
            case 'u':
            case 'o':
            case 'x':
            case 'X':
                if (PyLong_CheckExact(v)
                    && width == -1 && prec == -1
                    && !(flags & (F_SIGN | F_BLANK)))
                {
                    /* Fast path */
                    switch(c)
                    {
                    case 'd':
                    case 'i':
                    case 'u':
                        if (_PyLong_FormatWriter(&writer, v, 10, flags & F_ALT) == -1)
                            goto onError;
                        goto nextarg;
                    case 'x':
                        if (_PyLong_FormatWriter(&writer, v, 16, flags & F_ALT) == -1)
                            goto onError;
                        goto nextarg;
                    case 'o':
                        if (_PyLong_FormatWriter(&writer, v, 8, flags & F_ALT) == -1)
                            goto onError;
                        goto nextarg;
                    default:
                        break;
                    }
                }

                isnumok = 0;
                if (PyNumber_Check(v)) {
                    PyObject *iobj=NULL;

                    if (PyLong_Check(v)) {
                        iobj = v;
                        Py_INCREF(iobj);
                    }
                    else {
                        iobj = PyNumber_Long(v);
                    }
                    if (iobj!=NULL) {
                        if (PyLong_Check(iobj)) {
                            isnumok = 1;
                            sign = 1;
                            temp = formatlong(iobj, flags, prec, (c == 'i'? 'd': c));
                            Py_DECREF(iobj);
                        }
                        else {
                            Py_DECREF(iobj);
                        }
                    }
                }
                if (!isnumok) {
                    PyErr_Format(PyExc_TypeError,
                                 "%%%c format: a number is required, "
                                 "not %.200s", (char)c, Py_TYPE(v)->tp_name);
                    goto onError;
                }
                if (flags & F_ZERO)
                    fill = '0';
                break;

            case 'e':
            case 'E':
            case 'f':
            case 'F':
            case 'g':
            case 'G':
                if (width == -1 && prec == -1
                    && !(flags & (F_SIGN | F_BLANK)))
                {
                    /* Fast path */
                    if (formatfloat(v, flags, prec, c, NULL, &writer) == -1)
                        goto onError;
                    goto nextarg;
                }

                sign = 1;
                if (flags & F_ZERO)
                    fill = '0';
                if (formatfloat(v, flags, prec, c, &temp, NULL) == -1)
                    temp = NULL;
                break;

            case 'c':
            {
                Py_UCS4 ch = formatchar(v);
                if (ch == (Py_UCS4) -1)
                    goto onError;
                if (width == -1 && prec == -1) {
                    /* Fast path */
                    if (_PyUnicodeWriter_Prepare(&writer, 1, ch) == -1)
                        goto onError;
                    PyUnicode_WRITE(writer.kind, writer.data, writer.pos, ch);
                    writer.pos += 1;
                    goto nextarg;
                }
                temp = PyUnicode_FromOrdinal(ch);
                break;
            }

            default:
                PyErr_Format(PyExc_ValueError,
                             "unsupported format character '%c' (0x%x) "
                             "at index %zd",
                             (31<=c && c<=126) ? (char)c : '?',
                             (int)c,
                             fmtpos - 1);
                goto onError;
            }
            if (temp == NULL)
                goto onError;
            assert (PyUnicode_Check(temp));

            if (width == -1 && prec == -1
                && !(flags & (F_SIGN | F_BLANK)))
            {
                /* Fast path */
                if (_PyUnicodeWriter_WriteStr(&writer, temp) == -1)
                    goto onError;
                goto nextarg;
            }

            if (PyUnicode_READY(temp) == -1) {
                Py_CLEAR(temp);
                goto onError;
            }
            kind = PyUnicode_KIND(temp);
            pbuf = PyUnicode_DATA(temp);
            len = PyUnicode_GET_LENGTH(temp);

            if (c == 's' || c == 'r' || c == 'a') {
                if (prec >= 0 && len > prec)
                    len = prec;
            }

            /* pbuf is initialized here. */
            pindex = 0;
            if (sign) {
                Py_UCS4 ch = PyUnicode_READ(kind, pbuf, pindex);
                if (ch == '-' || ch == '+') {
                    signchar = ch;
                    len--;
                    pindex++;
                }
                else if (flags & F_SIGN)
                    signchar = '+';
                else if (flags & F_BLANK)
                    signchar = ' ';
                else
                    sign = 0;
            }
            if (width < len)
                width = len;

            /* Compute the length and maximum character of the
               written characters */
            bufmaxchar = 127;
            if (!(flags & F_LJUST)) {
                if (sign) {
                    if ((width-1) > len)
                        bufmaxchar = MAX_MAXCHAR(bufmaxchar, fill);
                }
                else {
                    if (width > len)
                        bufmaxchar = MAX_MAXCHAR(bufmaxchar, fill);
                }
            }
            maxchar = _PyUnicode_FindMaxChar(temp, 0, pindex+len);
            bufmaxchar = MAX_MAXCHAR(bufmaxchar, maxchar);

            buflen = width;
            if (sign && len == width)
                buflen++;

            if (_PyUnicodeWriter_Prepare(&writer, buflen, bufmaxchar) == -1)
                goto onError;

            /* Write characters */
            if (sign) {
                if (fill != ' ') {
                    PyUnicode_WRITE(writer.kind, writer.data, writer.pos, signchar);
                    writer.pos += 1;
                }
                if (width > len)
                    width--;
            }
            if ((flags & F_ALT) && (c == 'x' || c == 'X' || c == 'o')) {
                assert(PyUnicode_READ(kind, pbuf, pindex) == '0');
                assert(PyUnicode_READ(kind, pbuf, pindex + 1) == c);
                if (fill != ' ') {
                    PyUnicode_WRITE(writer.kind, writer.data, writer.pos, '0');
                    PyUnicode_WRITE(writer.kind, writer.data, writer.pos+1, c);
                    writer.pos += 2;
                    pindex += 2;
                }
                width -= 2;
                if (width < 0)
                    width = 0;
                len -= 2;
            }
            if (width > len && !(flags & F_LJUST)) {
                sublen = width - len;
                FILL(writer.kind, writer.data, fill, writer.pos, sublen);
                writer.pos += sublen;
                width = len;
            }
            if (fill == ' ') {
                if (sign) {
                    PyUnicode_WRITE(writer.kind, writer.data, writer.pos, signchar);
                    writer.pos += 1;
                }
                if ((flags & F_ALT) && (c == 'x' || c == 'X' || c == 'o')) {
                    assert(PyUnicode_READ(kind, pbuf, pindex) == '0');
                    assert(PyUnicode_READ(kind, pbuf, pindex+1) == c);
                    PyUnicode_WRITE(writer.kind, writer.data, writer.pos, '0');
                    PyUnicode_WRITE(writer.kind, writer.data, writer.pos+1, c);
                    writer.pos += 2;
                    pindex += 2;
                }
            }

            if (len) {
                _PyUnicode_FastCopyCharacters(writer.buffer, writer.pos,
                                              temp, pindex, len);
                writer.pos += len;
            }
            if (width > len) {
                sublen = width - len;
                FILL(writer.kind, writer.data, ' ', writer.pos, sublen);
                writer.pos += sublen;
            }

nextarg:
            if (dict && (argidx < arglen) && c != '%') {
                PyErr_SetString(PyExc_TypeError,
                                "not all arguments converted during string formatting");
                goto onError;
            }
            Py_CLEAR(temp);
        } /* '%' */
    } /* until end */
    if (argidx < arglen && !dict) {
        PyErr_SetString(PyExc_TypeError,
                        "not all arguments converted during string formatting");
        goto onError;
    }

    if (args_owned) {
        Py_DECREF(args);
    }
    Py_DECREF(uformat);
    Py_XDECREF(temp);
    Py_XDECREF(second);
    return _PyUnicodeWriter_Finish(&writer);

  onError:
    Py_DECREF(uformat);
    Py_XDECREF(temp);
    Py_XDECREF(second);
    _PyUnicodeWriter_Dealloc(&writer);
    if (args_owned) {
        Py_DECREF(args);
    }
    return NULL;
}

static PyObject *
unicode_subtype_new(PyTypeObject *type, PyObject *args, PyObject *kwds);

static PyObject *
unicode_new(PyTypeObject *type, PyObject *args, PyObject *kwds)
{
    PyObject *x = NULL;
    static char *kwlist[] = {"object", "encoding", "errors", 0};
    char *encoding = NULL;
    char *errors = NULL;

    if (type != &PyUnicode_Type)
        return unicode_subtype_new(type, args, kwds);
    if (!PyArg_ParseTupleAndKeywords(args, kwds, "|Oss:str",
                                     kwlist, &x, &encoding, &errors))
        return NULL;
    if (x == NULL) {
        Py_INCREF(unicode_empty);
        return unicode_empty;
    }
    if (encoding == NULL && errors == NULL)
        return PyObject_Str(x);
    else
        return PyUnicode_FromEncodedObject(x, encoding, errors);
}

static PyObject *
unicode_subtype_new(PyTypeObject *type, PyObject *args, PyObject *kwds)
{
    PyObject *unicode, *self;
    Py_ssize_t length, char_size;
    int share_wstr, share_utf8;
    unsigned int kind;
    void *data;

    assert(PyType_IsSubtype(type, &PyUnicode_Type));

    unicode = unicode_new(&PyUnicode_Type, args, kwds);
    if (unicode == NULL)
        return NULL;
    assert(_PyUnicode_CHECK(unicode));
    if (PyUnicode_READY(unicode) == -1) {
        Py_DECREF(unicode);
        return NULL;
    }

    self = type->tp_alloc(type, 0);
    if (self == NULL) {
        Py_DECREF(unicode);
        return NULL;
    }
    kind = PyUnicode_KIND(unicode);
    length = PyUnicode_GET_LENGTH(unicode);

    _PyUnicode_LENGTH(self) = length;
#ifdef Py_DEBUG
    _PyUnicode_HASH(self) = -1;
#else
    _PyUnicode_HASH(self) = _PyUnicode_HASH(unicode);
#endif
    _PyUnicode_STATE(self).interned = 0;
    _PyUnicode_STATE(self).kind = kind;
    _PyUnicode_STATE(self).compact = 0;
    _PyUnicode_STATE(self).ascii = _PyUnicode_STATE(unicode).ascii;
    _PyUnicode_STATE(self).ready = 1;
    _PyUnicode_WSTR(self) = NULL;
    _PyUnicode_UTF8_LENGTH(self) = 0;
    _PyUnicode_UTF8(self) = NULL;
    _PyUnicode_WSTR_LENGTH(self) = 0;
    _PyUnicode_DATA_ANY(self) = NULL;

    share_utf8 = 0;
    share_wstr = 0;
    if (kind == PyUnicode_1BYTE_KIND) {
        char_size = 1;
        if (PyUnicode_MAX_CHAR_VALUE(unicode) < 128)
            share_utf8 = 1;
    }
    else if (kind == PyUnicode_2BYTE_KIND) {
        char_size = 2;
        if (sizeof(wchar_t) == 2)
            share_wstr = 1;
    }
    else {
        assert(kind == PyUnicode_4BYTE_KIND);
        char_size = 4;
        if (sizeof(wchar_t) == 4)
            share_wstr = 1;
    }

    /* Ensure we won't overflow the length. */
    if (length > (PY_SSIZE_T_MAX / char_size - 1)) {
        PyErr_NoMemory();
        goto onError;
    }
    data = PyObject_MALLOC((length + 1) * char_size);
    if (data == NULL) {
        PyErr_NoMemory();
        goto onError;
    }

    _PyUnicode_DATA_ANY(self) = data;
    if (share_utf8) {
        _PyUnicode_UTF8_LENGTH(self) = length;
        _PyUnicode_UTF8(self) = data;
    }
    if (share_wstr) {
        _PyUnicode_WSTR_LENGTH(self) = length;
        _PyUnicode_WSTR(self) = (wchar_t *)data;
    }

    Py_MEMCPY(data, PyUnicode_DATA(unicode),
              kind * (length + 1));
    assert(_PyUnicode_CheckConsistency(self, 1));
#ifdef Py_DEBUG
    _PyUnicode_HASH(self) = _PyUnicode_HASH(unicode);
#endif
    Py_DECREF(unicode);
    return self;

onError:
    Py_DECREF(unicode);
    Py_DECREF(self);
    return NULL;
}

PyDoc_STRVAR(unicode_doc,
"str(object='') -> str\n\
str(bytes_or_buffer[, encoding[, errors]]) -> str\n\
\n\
Create a new string object from the given object. If encoding or\n\
errors is specified, then the object must expose a data buffer\n\
that will be decoded using the given encoding and error handler.\n\
Otherwise, returns the result of object.__str__() (if defined)\n\
or repr(object).\n\
encoding defaults to sys.getdefaultencoding().\n\
errors defaults to 'strict'.");

static PyObject *unicode_iter(PyObject *seq);

PyTypeObject PyUnicode_Type = {
    PyVarObject_HEAD_INIT(&PyType_Type, 0)
    "str",              /* tp_name */
    sizeof(PyUnicodeObject),        /* tp_size */
    0,                  /* tp_itemsize */
    /* Slots */
    (destructor)unicode_dealloc,    /* tp_dealloc */
    0,                  /* tp_print */
    0,                  /* tp_getattr */
    0,                  /* tp_setattr */
    0,                  /* tp_reserved */
    unicode_repr,           /* tp_repr */
    &unicode_as_number,         /* tp_as_number */
    &unicode_as_sequence,       /* tp_as_sequence */
    &unicode_as_mapping,        /* tp_as_mapping */
    (hashfunc) unicode_hash,        /* tp_hash*/
    0,                  /* tp_call*/
    (reprfunc) unicode_str,     /* tp_str */
    PyObject_GenericGetAttr,        /* tp_getattro */
    0,                  /* tp_setattro */
    0,                  /* tp_as_buffer */
    Py_TPFLAGS_DEFAULT | Py_TPFLAGS_BASETYPE |
    Py_TPFLAGS_UNICODE_SUBCLASS,    /* tp_flags */
    unicode_doc,            /* tp_doc */
    0,                  /* tp_traverse */
    0,                  /* tp_clear */
    PyUnicode_RichCompare,      /* tp_richcompare */
    0,                  /* tp_weaklistoffset */
    unicode_iter,           /* tp_iter */
    0,                  /* tp_iternext */
    unicode_methods,            /* tp_methods */
    0,                  /* tp_members */
    0,                  /* tp_getset */
    &PyBaseObject_Type,         /* tp_base */
    0,                  /* tp_dict */
    0,                  /* tp_descr_get */
    0,                  /* tp_descr_set */
    0,                  /* tp_dictoffset */
    0,                  /* tp_init */
    0,                  /* tp_alloc */
    unicode_new,            /* tp_new */
    PyObject_Del,           /* tp_free */
};

/* Initialize the Unicode implementation */

int _PyUnicode_Init(void)
{
    int i;

    /* XXX - move this array to unicodectype.c ? */
    Py_UCS2 linebreak[] = {
        0x000A, /* LINE FEED */
        0x000D, /* CARRIAGE RETURN */
        0x001C, /* FILE SEPARATOR */
        0x001D, /* GROUP SEPARATOR */
        0x001E, /* RECORD SEPARATOR */
        0x0085, /* NEXT LINE */
        0x2028, /* LINE SEPARATOR */
        0x2029, /* PARAGRAPH SEPARATOR */
    };

    /* Init the implementation */
    unicode_empty = PyUnicode_New(0, 0);
    if (!unicode_empty)
        Py_FatalError("Can't create empty string");
    assert(_PyUnicode_CheckConsistency(unicode_empty, 1));

    for (i = 0; i < 256; i++)
        unicode_latin1[i] = NULL;
    if (PyType_Ready(&PyUnicode_Type) < 0)
        Py_FatalError("Can't initialize 'unicode'");

    /* initialize the linebreak bloom filter */
    bloom_linebreak = make_bloom_mask(
        PyUnicode_2BYTE_KIND, linebreak,
        Py_ARRAY_LENGTH(linebreak));

    PyType_Ready(&EncodingMapType);

#ifdef HAVE_MBCS
    winver.dwOSVersionInfoSize = sizeof(winver);
    if (!GetVersionEx((OSVERSIONINFO*)&winver)) {
        PyErr_SetFromWindowsErr(0);
        return -1;
    }
#endif
    return 0;
}

/* Finalize the Unicode implementation */

int
PyUnicode_ClearFreeList(void)
{
    return 0;
}

void
_PyUnicode_Fini(void)
{
    int i;

    Py_XDECREF(unicode_empty);
    unicode_empty = NULL;

    for (i = 0; i < 256; i++) {
        if (unicode_latin1[i]) {
            Py_DECREF(unicode_latin1[i]);
            unicode_latin1[i] = NULL;
        }
    }
    _PyUnicode_ClearStaticStrings();
    (void)PyUnicode_ClearFreeList();
}

void
PyUnicode_InternInPlace(PyObject **p)
{
    register PyObject *s = *p;
    PyObject *t;
#ifdef Py_DEBUG
    assert(s != NULL);
    assert(_PyUnicode_CHECK(s));
#else
    if (s == NULL || !PyUnicode_Check(s))
        return;
#endif
    /* If it's a subclass, we don't really know what putting
       it in the interned dict might do. */
    if (!PyUnicode_CheckExact(s))
        return;
    if (PyUnicode_CHECK_INTERNED(s))
        return;
    if (interned == NULL) {
        interned = PyDict_New();
        if (interned == NULL) {
            PyErr_Clear(); /* Don't leave an exception */
            return;
        }
    }
    /* It might be that the GetItem call fails even
       though the key is present in the dictionary,
       namely when this happens during a stack overflow. */
    Py_ALLOW_RECURSION
    t = PyDict_GetItem(interned, s);
    Py_END_ALLOW_RECURSION

        if (t) {
            Py_INCREF(t);
            Py_DECREF(*p);
            *p = t;
            return;
        }

    PyThreadState_GET()->recursion_critical = 1;
    if (PyDict_SetItem(interned, s, s) < 0) {
        PyErr_Clear();
        PyThreadState_GET()->recursion_critical = 0;
        return;
    }
    PyThreadState_GET()->recursion_critical = 0;
    /* The two references in interned are not counted by refcnt.
       The deallocator will take care of this */
    Py_REFCNT(s) -= 2;
    _PyUnicode_STATE(s).interned = SSTATE_INTERNED_MORTAL;
}

void
PyUnicode_InternImmortal(PyObject **p)
{
    PyUnicode_InternInPlace(p);
    if (PyUnicode_CHECK_INTERNED(*p) != SSTATE_INTERNED_IMMORTAL) {
        _PyUnicode_STATE(*p).interned = SSTATE_INTERNED_IMMORTAL;
        Py_INCREF(*p);
    }
}

PyObject *
PyUnicode_InternFromString(const char *cp)
{
    PyObject *s = PyUnicode_FromString(cp);
    if (s == NULL)
        return NULL;
    PyUnicode_InternInPlace(&s);
    return s;
}

void
_Py_ReleaseInternedUnicodeStrings(void)
{
    PyObject *keys;
    PyObject *s;
    Py_ssize_t i, n;
    Py_ssize_t immortal_size = 0, mortal_size = 0;

    if (interned == NULL || !PyDict_Check(interned))
        return;
    keys = PyDict_Keys(interned);
    if (keys == NULL || !PyList_Check(keys)) {
        PyErr_Clear();
        return;
    }

    /* Since _Py_ReleaseInternedUnicodeStrings() is intended to help a leak
       detector, interned unicode strings are not forcibly deallocated;
       rather, we give them their stolen references back, and then clear
       and DECREF the interned dict. */

    n = PyList_GET_SIZE(keys);
    fprintf(stderr, "releasing %" PY_FORMAT_SIZE_T "d interned strings\n",
            n);
    for (i = 0; i < n; i++) {
        s = PyList_GET_ITEM(keys, i);
        if (PyUnicode_READY(s) == -1) {
            assert(0 && "could not ready string");
            fprintf(stderr, "could not ready string\n");
        }
        switch (PyUnicode_CHECK_INTERNED(s)) {
        case SSTATE_NOT_INTERNED:
            /* XXX Shouldn't happen */
            break;
        case SSTATE_INTERNED_IMMORTAL:
            Py_REFCNT(s) += 1;
            immortal_size += PyUnicode_GET_LENGTH(s);
            break;
        case SSTATE_INTERNED_MORTAL:
            Py_REFCNT(s) += 2;
            mortal_size += PyUnicode_GET_LENGTH(s);
            break;
        default:
            Py_FatalError("Inconsistent interned string state.");
        }
        _PyUnicode_STATE(s).interned = SSTATE_NOT_INTERNED;
    }
    fprintf(stderr, "total size of all interned strings: "
            "%" PY_FORMAT_SIZE_T "d/%" PY_FORMAT_SIZE_T "d "
            "mortal/immortal\n", mortal_size, immortal_size);
    Py_DECREF(keys);
    PyDict_Clear(interned);
    Py_DECREF(interned);
    interned = NULL;
}


/********************* Unicode Iterator **************************/

typedef struct {
    PyObject_HEAD
    Py_ssize_t it_index;
    PyObject *it_seq;    /* Set to NULL when iterator is exhausted */
} unicodeiterobject;

static void
unicodeiter_dealloc(unicodeiterobject *it)
{
    _PyObject_GC_UNTRACK(it);
    Py_XDECREF(it->it_seq);
    PyObject_GC_Del(it);
}

static int
unicodeiter_traverse(unicodeiterobject *it, visitproc visit, void *arg)
{
    Py_VISIT(it->it_seq);
    return 0;
}

static PyObject *
unicodeiter_next(unicodeiterobject *it)
{
    PyObject *seq, *item;

    assert(it != NULL);
    seq = it->it_seq;
    if (seq == NULL)
        return NULL;
    assert(_PyUnicode_CHECK(seq));

    if (it->it_index < PyUnicode_GET_LENGTH(seq)) {
        int kind = PyUnicode_KIND(seq);
        void *data = PyUnicode_DATA(seq);
        Py_UCS4 chr = PyUnicode_READ(kind, data, it->it_index);
        item = PyUnicode_FromOrdinal(chr);
        if (item != NULL)
            ++it->it_index;
        return item;
    }

    Py_DECREF(seq);
    it->it_seq = NULL;
    return NULL;
}

static PyObject *
unicodeiter_len(unicodeiterobject *it)
{
    Py_ssize_t len = 0;
    if (it->it_seq)
        len = PyUnicode_GET_LENGTH(it->it_seq) - it->it_index;
    return PyLong_FromSsize_t(len);
}

PyDoc_STRVAR(length_hint_doc, "Private method returning an estimate of len(list(it)).");

static PyObject *
unicodeiter_reduce(unicodeiterobject *it)
{
    if (it->it_seq != NULL) {
        return Py_BuildValue("N(O)n", _PyObject_GetBuiltin("iter"),
                             it->it_seq, it->it_index);
    } else {
        PyObject *u = PyUnicode_FromUnicode(NULL, 0);
        if (u == NULL)
            return NULL;
        return Py_BuildValue("N(N)", _PyObject_GetBuiltin("iter"), u);
    }
}

PyDoc_STRVAR(reduce_doc, "Return state information for pickling.");

static PyObject *
unicodeiter_setstate(unicodeiterobject *it, PyObject *state)
{
    Py_ssize_t index = PyLong_AsSsize_t(state);
    if (index == -1 && PyErr_Occurred())
        return NULL;
    if (index < 0)
        index = 0;
    it->it_index = index;
    Py_RETURN_NONE;
}

PyDoc_STRVAR(setstate_doc, "Set state information for unpickling.");

static PyMethodDef unicodeiter_methods[] = {
    {"__length_hint__", (PyCFunction)unicodeiter_len, METH_NOARGS,
     length_hint_doc},
    {"__reduce__",      (PyCFunction)unicodeiter_reduce, METH_NOARGS,
     reduce_doc},
    {"__setstate__",    (PyCFunction)unicodeiter_setstate, METH_O,
     setstate_doc},
    {NULL,      NULL}       /* sentinel */
};

PyTypeObject PyUnicodeIter_Type = {
    PyVarObject_HEAD_INIT(&PyType_Type, 0)
    "str_iterator",         /* tp_name */
    sizeof(unicodeiterobject),      /* tp_basicsize */
    0,                  /* tp_itemsize */
    /* methods */
    (destructor)unicodeiter_dealloc,    /* tp_dealloc */
    0,                  /* tp_print */
    0,                  /* tp_getattr */
    0,                  /* tp_setattr */
    0,                  /* tp_reserved */
    0,                  /* tp_repr */
    0,                  /* tp_as_number */
    0,                  /* tp_as_sequence */
    0,                  /* tp_as_mapping */
    0,                  /* tp_hash */
    0,                  /* tp_call */
    0,                  /* tp_str */
    PyObject_GenericGetAttr,        /* tp_getattro */
    0,                  /* tp_setattro */
    0,                  /* tp_as_buffer */
    Py_TPFLAGS_DEFAULT | Py_TPFLAGS_HAVE_GC,/* tp_flags */
    0,                  /* tp_doc */
    (traverseproc)unicodeiter_traverse, /* tp_traverse */
    0,                  /* tp_clear */
    0,                  /* tp_richcompare */
    0,                  /* tp_weaklistoffset */
    PyObject_SelfIter,          /* tp_iter */
    (iternextfunc)unicodeiter_next,     /* tp_iternext */
    unicodeiter_methods,            /* tp_methods */
    0,
};

static PyObject *
unicode_iter(PyObject *seq)
{
    unicodeiterobject *it;

    if (!PyUnicode_Check(seq)) {
        PyErr_BadInternalCall();
        return NULL;
    }
    if (PyUnicode_READY(seq) == -1)
        return NULL;
    it = PyObject_GC_New(unicodeiterobject, &PyUnicodeIter_Type);
    if (it == NULL)
        return NULL;
    it->it_index = 0;
    Py_INCREF(seq);
    it->it_seq = seq;
    _PyObject_GC_TRACK(it);
    return (PyObject *)it;
}


size_t
Py_UNICODE_strlen(const Py_UNICODE *u)
{
    int res = 0;
    while(*u++)
        res++;
    return res;
}

Py_UNICODE*
Py_UNICODE_strcpy(Py_UNICODE *s1, const Py_UNICODE *s2)
{
    Py_UNICODE *u = s1;
    while ((*u++ = *s2++));
    return s1;
}

Py_UNICODE*
Py_UNICODE_strncpy(Py_UNICODE *s1, const Py_UNICODE *s2, size_t n)
{
    Py_UNICODE *u = s1;
    while ((*u++ = *s2++))
        if (n-- == 0)
            break;
    return s1;
}

Py_UNICODE*
Py_UNICODE_strcat(Py_UNICODE *s1, const Py_UNICODE *s2)
{
    Py_UNICODE *u1 = s1;
    u1 += Py_UNICODE_strlen(u1);
    Py_UNICODE_strcpy(u1, s2);
    return s1;
}

int
Py_UNICODE_strcmp(const Py_UNICODE *s1, const Py_UNICODE *s2)
{
    while (*s1 && *s2 && *s1 == *s2)
        s1++, s2++;
    if (*s1 && *s2)
        return (*s1 < *s2) ? -1 : +1;
    if (*s1)
        return 1;
    if (*s2)
        return -1;
    return 0;
}

int
Py_UNICODE_strncmp(const Py_UNICODE *s1, const Py_UNICODE *s2, size_t n)
{
    register Py_UNICODE u1, u2;
    for (; n != 0; n--) {
        u1 = *s1;
        u2 = *s2;
        if (u1 != u2)
            return (u1 < u2) ? -1 : +1;
        if (u1 == '\0')
            return 0;
        s1++;
        s2++;
    }
    return 0;
}

Py_UNICODE*
Py_UNICODE_strchr(const Py_UNICODE *s, Py_UNICODE c)
{
    const Py_UNICODE *p;
    for (p = s; *p; p++)
        if (*p == c)
            return (Py_UNICODE*)p;
    return NULL;
}

Py_UNICODE*
Py_UNICODE_strrchr(const Py_UNICODE *s, Py_UNICODE c)
{
    const Py_UNICODE *p;
    p = s + Py_UNICODE_strlen(s);
    while (p != s) {
        p--;
        if (*p == c)
            return (Py_UNICODE*)p;
    }
    return NULL;
}

Py_UNICODE*
PyUnicode_AsUnicodeCopy(PyObject *unicode)
{
    Py_UNICODE *u, *copy;
    Py_ssize_t len, size;

    if (!PyUnicode_Check(unicode)) {
        PyErr_BadArgument();
        return NULL;
    }
    u = PyUnicode_AsUnicodeAndSize(unicode, &len);
    if (u == NULL)
        return NULL;
    /* Ensure we won't overflow the size. */
    if (len > ((PY_SSIZE_T_MAX / sizeof(Py_UNICODE)) - 1)) {
        PyErr_NoMemory();
        return NULL;
    }
    size = len + 1; /* copy the null character */
    size *= sizeof(Py_UNICODE);
    copy = PyMem_Malloc(size);
    if (copy == NULL) {
        PyErr_NoMemory();
        return NULL;
    }
    memcpy(copy, u, size);
    return copy;
}

/* A _string module, to export formatter_parser and formatter_field_name_split
   to the string.Formatter class implemented in Python. */

static PyMethodDef _string_methods[] = {
    {"formatter_field_name_split", (PyCFunction) formatter_field_name_split,
     METH_O, PyDoc_STR("split the argument as a field name")},
    {"formatter_parser", (PyCFunction) formatter_parser,
     METH_O, PyDoc_STR("parse the argument as a format string")},
    {NULL, NULL}
};

static struct PyModuleDef _string_module = {
    PyModuleDef_HEAD_INIT,
    "_string",
    PyDoc_STR("string helper module"),
    0,
    _string_methods,
    NULL,
    NULL,
    NULL,
    NULL
};

PyMODINIT_FUNC
PyInit__string(void)
{
    return PyModule_Create(&_string_module);
}


#ifdef __cplusplus
}
#endif<|MERGE_RESOLUTION|>--- conflicted
+++ resolved
@@ -13575,12 +13575,9 @@
                     c = PyUnicode_READ(fmtkind, fmt, fmtpos++);
                     if (c < '0' || c > '9')
                         break;
-<<<<<<< HEAD
-=======
                     /* Since c is unsigned, the RHS would end up as unsigned,
                        mixing signed and unsigned comparison. Since c is between
                        '0' and '9', casting to int is safe. */
->>>>>>> ca9680eb
                     if (width > (PY_SSIZE_T_MAX - ((int)c - '0')) / 10) {
                         PyErr_SetString(PyExc_ValueError,
                                         "width too big");
