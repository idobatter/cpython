--- conflicted
+++ resolved
@@ -1650,10 +1650,6 @@
         else                                                          \
             p = (TYPE*)PyUnicode_DATA(str) + strlen;                  \
                                                                       \
-<<<<<<< HEAD
-        *p = '\0';                                                    \
-=======
->>>>>>> 8da3bcc1
         /* pout[0] through pout[size-2] contribute exactly            \
            _PyLong_DECIMAL_SHIFT digits each */                       \
         for (i=0; i < size - 1; i++) {                                \
