--- conflicted
+++ resolved
@@ -14,11 +14,8 @@
 #define MAX(x, y) ((x) < (y) ? (y) : (x))
 #define MIN(x, y) ((x) < (y) ? (x) : (y))
 
-<<<<<<< HEAD
-=======
 
 /* Special free list
->>>>>>> 6aecfd6f
 
    Since some Python programs can spend much of their time allocating
    and deallocating floats, these operations should be very fast.
@@ -34,25 +31,6 @@
    via abuse of their ob_type members.
 */
 
-<<<<<<< HEAD
-/* Special free list
-
-   Since some Python programs can spend much of their time allocating
-   and deallocating floats, these operations should be very fast.
-   Therefore we use a dedicated allocation scheme with a much lower
-   overhead (in space and time) than straight malloc(): a simple
-   dedicated free list, filled when necessary with memory from malloc().
-
-   block_list is a singly-linked list of all PyFloatBlocks ever allocated,
-   linked via their next members.  PyFloatBlocks are never returned to the
-   system before shutdown (PyFloat_Fini).
-
-   free_list is a singly-linked list of available PyFloatObjects, linked
-   via abuse of their ob_type members.
-*/
-
-=======
->>>>>>> 6aecfd6f
 #define BLOCK_SIZE      1000    /* 1K less typical malloc overhead */
 #define BHEAD_SIZE      8       /* Enough for a 64-bit pointer */
 #define N_FLOATOBJECTS  ((BLOCK_SIZE - BHEAD_SIZE) / sizeof(PyFloatObject))
@@ -214,10 +192,6 @@
             Py_DECREF(s_buffer);
             return NULL;
         }
-<<<<<<< HEAD
-        last = s + len;
-=======
->>>>>>> 6aecfd6f
     }
     else if (PyObject_AsCharBuffer(v, &s, &len)) {
         PyErr_SetString(PyExc_TypeError,
