--- conflicted
+++ resolved
@@ -1,41 +1,6 @@
 @rem Fetches (and builds if necessary) external dependencies
 
 @rem Assume we start inside the Python source directory
-<<<<<<< HEAD
-cd ..
-call "%VS71COMNTOOLS%vsvars32.bat"
-
-@rem bzip
-if not exist bzip2-1.0.3 svn export http://svn.python.org/projects/external/bzip2-1.0.3
-
-@rem Sleepycat db
-if not exist db-4.4.20 svn export http://svn.python.org/projects/external/db-4.4.20
-if not exist db-4.4.20\build_win32\debug\libdb44sd.lib (
-   devenv db-4.4.20\build_win32\Berkeley_DB.sln /build Debug /project db_static
-)
-
-@rem OpenSSL
-if not exist openssl-0.9.8a svn export http://svn.python.org/projects/external/openssl-0.9.8a
-
-@rem tcltk
-if not exist tcl8.4.12 (
-   if exist tcltk rd /s/q tcltk
-   svn export http://svn.python.org/projects/external/tcl8.4.12
-   svn export http://svn.python.org/projects/external/tk8.4.12
-   cd tcl8.4.12\win
-   nmake -f makefile.vc
-   nmake -f makefile.vc INSTALLDIR=..\..\tcltk install
-   cd ..\..
-   cd tk8.4.12\win
-   nmake -f makefile.vc TCLDIR=..\..\tcl8.4.12
-   nmake -f makefile.vc TCLDIR=..\..\tcl8.4.12 INSTALLDIR=..\..\tcltk install
-   cd ..\..
-)
-
-@rem sqlite
-if not exist sqlite-source-3.3.4 svn export http://svn.python.org/projects/external/sqlite-source-3.3.4
-if not exist build\PCbuild\sqlite3.dll copy sqlite-source-3.3.4\sqlite3.dll build\PCbuild
-=======
 call "Tools\buildbot\external-common.bat"
 call "%VS90COMNTOOLS%\vsvars32.bat"
 
@@ -53,5 +18,4 @@
     nmake -f makefile.vc COMPILERFLAGS=-DWINVER=0x0500 OPTS=noxp DEBUG=1 INSTALLDIR=..\..\tcltk TCLDIR=..\..\tcl-8.5.2.1 all
     nmake -f makefile.vc COMPILERFLAGS=-DWINVER=0x0500 OPTS=noxp DEBUG=1 INSTALLDIR=..\..\tcltk TCLDIR=..\..\tcl-8.5.2.1 install
     cd ..\..
-)
->>>>>>> 8b5fca37
+)