--- conflicted
+++ resolved
@@ -2,23 +2,3 @@
 
 @rem Assume we start inside the Python source directory
 call "Tools\buildbot\external-common.bat"
-<<<<<<< HEAD
-call "%VS100COMNTOOLS%\vsvars32.bat"
-
-if not exist tcltk\bin\tcl86tg.dll (
-    @rem all and install need to be separate invocations, otherwise nmakehlp is not found on install
-    cd tcl-8.6.1.0\win
-    nmake -f makefile.vc OPTS=symbols INSTALLDIR=..\..\tcltk clean core shell dlls
-    nmake -f makefile.vc OPTS=symbols INSTALLDIR=..\..\tcltk install-binaries install-libraries
-    cd ..\..
-)
-
-if not exist tcltk\bin\tk86tg.dll (
-    cd tk-8.6.1.0\win
-    nmake -f makefile.vc OPTS=symbols INSTALLDIR=..\..\tcltk TCLDIR=..\..\tcl-8.6.1.0 clean
-    nmake -f makefile.vc OPTS=symbols INSTALLDIR=..\..\tcltk TCLDIR=..\..\tcl-8.6.1.0 all
-    nmake -f makefile.vc OPTS=symbols INSTALLDIR=..\..\tcltk TCLDIR=..\..\tcl-8.6.1.0 install-binaries install-libraries
-    cd ..\..
-)
-=======
->>>>>>> e4db2b0e
