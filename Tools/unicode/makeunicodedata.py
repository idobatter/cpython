#
# (re)generate unicode property and type databases
#
# this script converts a unicode 3.2 database file to
# Modules/unicodedata_db.h, Modules/unicodename_db.h,
# and Objects/unicodetype_db.h
#
# history:
# 2000-09-24 fl   created (based on bits and pieces from unidb)
# 2000-09-25 fl   merged tim's splitbin fixes, separate decomposition table
# 2000-09-25 fl   added character type table
# 2000-09-26 fl   added LINEBREAK, DECIMAL, and DIGIT flags/fields (2.0)
# 2000-11-03 fl   expand first/last ranges
# 2001-01-19 fl   added character name tables (2.1)
# 2001-01-21 fl   added decomp compression; dynamic phrasebook threshold
# 2002-09-11 wd   use string methods
# 2002-10-18 mvl  update to Unicode 3.2
# 2002-10-22 mvl  generate NFC tables
# 2002-11-24 mvl  expand all ranges, sort names version-independently
# 2002-11-25 mvl  add UNIDATA_VERSION
# 2004-05-29 perky add east asian width information
# 2006-03-10 mvl  update to Unicode 4.1; add UCD 3.2 delta
# 2008-06-11 gb   add PRINTABLE_MASK for Atsuo Ishimoto's ascii() patch
# 2011-10-21 ezio add support for name aliases and named sequences
# 2012-01    benjamin add full case mappings
#
# written by Fredrik Lundh (fredrik@pythonware.com)
#

import os
import sys
import zipfile

from textwrap import dedent

SCRIPT = sys.argv[0]
VERSION = "3.2"

# The Unicode Database
<<<<<<< HEAD
UNIDATA_VERSION = "6.1.0"
=======
UNIDATA_VERSION = "6.2.0"
>>>>>>> 14c5f5b6
UNICODE_DATA = "UnicodeData%s.txt"
COMPOSITION_EXCLUSIONS = "CompositionExclusions%s.txt"
EASTASIAN_WIDTH = "EastAsianWidth%s.txt"
UNIHAN = "Unihan%s.zip"
DERIVED_CORE_PROPERTIES = "DerivedCoreProperties%s.txt"
DERIVEDNORMALIZATION_PROPS = "DerivedNormalizationProps%s.txt"
LINE_BREAK = "LineBreak%s.txt"
NAME_ALIASES = "NameAliases%s.txt"
NAMED_SEQUENCES = "NamedSequences%s.txt"
SPECIAL_CASING = "SpecialCasing%s.txt"
CASE_FOLDING = "CaseFolding%s.txt"

# Private Use Areas -- in planes 1, 15, 16
PUA_1 = range(0xE000, 0xF900)
PUA_15 = range(0xF0000, 0xFFFFE)
PUA_16 = range(0x100000, 0x10FFFE)

# we use this ranges of PUA_15 to store name aliases and named sequences
NAME_ALIASES_START = 0xF0000
NAMED_SEQUENCES_START = 0xF0200

old_versions = ["3.2.0"]

CATEGORY_NAMES = [ "Cn", "Lu", "Ll", "Lt", "Mn", "Mc", "Me", "Nd",
    "Nl", "No", "Zs", "Zl", "Zp", "Cc", "Cf", "Cs", "Co", "Cn", "Lm",
    "Lo", "Pc", "Pd", "Ps", "Pe", "Pi", "Pf", "Po", "Sm", "Sc", "Sk",
    "So" ]

BIDIRECTIONAL_NAMES = [ "", "L", "LRE", "LRO", "R", "AL", "RLE", "RLO",
    "PDF", "EN", "ES", "ET", "AN", "CS", "NSM", "BN", "B", "S", "WS",
    "ON" ]

EASTASIANWIDTH_NAMES = [ "F", "H", "W", "Na", "A", "N" ]

MANDATORY_LINE_BREAKS = [ "BK", "CR", "LF", "NL" ]

# note: should match definitions in Objects/unicodectype.c
ALPHA_MASK = 0x01
DECIMAL_MASK = 0x02
DIGIT_MASK = 0x04
LOWER_MASK = 0x08
LINEBREAK_MASK = 0x10
SPACE_MASK = 0x20
TITLE_MASK = 0x40
UPPER_MASK = 0x80
XID_START_MASK = 0x100
XID_CONTINUE_MASK = 0x200
PRINTABLE_MASK = 0x400
NUMERIC_MASK = 0x800
CASE_IGNORABLE_MASK = 0x1000
CASED_MASK = 0x2000
EXTENDED_CASE_MASK = 0x4000

# these ranges need to match unicodedata.c:is_unified_ideograph
cjk_ranges = [
    ('3400', '4DB5'),
    ('4E00', '9FCC'),
    ('20000', '2A6D6'),
    ('2A700', '2B734'),
    ('2B740', '2B81D')
]

def maketables(trace=0):

    print("--- Reading", UNICODE_DATA % "", "...")

    version = ""
    unicode = UnicodeData(UNIDATA_VERSION)

    print(len(list(filter(None, unicode.table))), "characters")

    for version in old_versions:
        print("--- Reading", UNICODE_DATA % ("-"+version), "...")
        old_unicode = UnicodeData(version, cjk_check=False)
        print(len(list(filter(None, old_unicode.table))), "characters")
        merge_old_version(version, unicode, old_unicode)

    makeunicodename(unicode, trace)
    makeunicodedata(unicode, trace)
    makeunicodetype(unicode, trace)

# --------------------------------------------------------------------
# unicode character properties

def makeunicodedata(unicode, trace):

    dummy = (0, 0, 0, 0, 0, 0)
    table = [dummy]
    cache = {0: dummy}
    index = [0] * len(unicode.chars)

    FILE = "Modules/unicodedata_db.h"

    print("--- Preparing", FILE, "...")

    # 1) database properties

    for char in unicode.chars:
        record = unicode.table[char]
        if record:
            # extract database properties
            category = CATEGORY_NAMES.index(record[2])
            combining = int(record[3])
            bidirectional = BIDIRECTIONAL_NAMES.index(record[4])
            mirrored = record[9] == "Y"
            eastasianwidth = EASTASIANWIDTH_NAMES.index(record[15])
            normalizationquickcheck = record[17]
            item = (
                category, combining, bidirectional, mirrored, eastasianwidth,
                normalizationquickcheck
                )
            # add entry to index and item tables
            i = cache.get(item)
            if i is None:
                cache[item] = i = len(table)
                table.append(item)
            index[char] = i

    # 2) decomposition data

    decomp_data = [0]
    decomp_prefix = [""]
    decomp_index = [0] * len(unicode.chars)
    decomp_size = 0

    comp_pairs = []
    comp_first = [None] * len(unicode.chars)
    comp_last = [None] * len(unicode.chars)

    for char in unicode.chars:
        record = unicode.table[char]
        if record:
            if record[5]:
                decomp = record[5].split()
                if len(decomp) > 19:
                    raise Exception("character %x has a decomposition too large for nfd_nfkd" % char)
                # prefix
                if decomp[0][0] == "<":
                    prefix = decomp.pop(0)
                else:
                    prefix = ""
                try:
                    i = decomp_prefix.index(prefix)
                except ValueError:
                    i = len(decomp_prefix)
                    decomp_prefix.append(prefix)
                prefix = i
                assert prefix < 256
                # content
                decomp = [prefix + (len(decomp)<<8)] + [int(s, 16) for s in decomp]
                # Collect NFC pairs
                if not prefix and len(decomp) == 3 and \
                   char not in unicode.exclusions and \
                   unicode.table[decomp[1]][3] == "0":
                    p, l, r = decomp
                    comp_first[l] = 1
                    comp_last[r] = 1
                    comp_pairs.append((l,r,char))
                try:
                    i = decomp_data.index(decomp)
                except ValueError:
                    i = len(decomp_data)
                    decomp_data.extend(decomp)
                    decomp_size = decomp_size + len(decomp) * 2
            else:
                i = 0
            decomp_index[char] = i

    f = l = 0
    comp_first_ranges = []
    comp_last_ranges = []
    prev_f = prev_l = None
    for i in unicode.chars:
        if comp_first[i] is not None:
            comp_first[i] = f
            f += 1
            if prev_f is None:
                prev_f = (i,i)
            elif prev_f[1]+1 == i:
                prev_f = prev_f[0],i
            else:
                comp_first_ranges.append(prev_f)
                prev_f = (i,i)
        if comp_last[i] is not None:
            comp_last[i] = l
            l += 1
            if prev_l is None:
                prev_l = (i,i)
            elif prev_l[1]+1 == i:
                prev_l = prev_l[0],i
            else:
                comp_last_ranges.append(prev_l)
                prev_l = (i,i)
    comp_first_ranges.append(prev_f)
    comp_last_ranges.append(prev_l)
    total_first = f
    total_last = l

    comp_data = [0]*(total_first*total_last)
    for f,l,char in comp_pairs:
        f = comp_first[f]
        l = comp_last[l]
        comp_data[f*total_last+l] = char

    print(len(table), "unique properties")
    print(len(decomp_prefix), "unique decomposition prefixes")
    print(len(decomp_data), "unique decomposition entries:", end=' ')
    print(decomp_size, "bytes")
    print(total_first, "first characters in NFC")
    print(total_last, "last characters in NFC")
    print(len(comp_pairs), "NFC pairs")

    print("--- Writing", FILE, "...")

    fp = open(FILE, "w")
    print("/* this file was generated by %s %s */" % (SCRIPT, VERSION), file=fp)
    print(file=fp)
    print('#define UNIDATA_VERSION "%s"' % UNIDATA_VERSION, file=fp)
    print("/* a list of unique database records */", file=fp)
    print("const _PyUnicode_DatabaseRecord _PyUnicode_Database_Records[] = {", file=fp)
    for item in table:
        print("    {%d, %d, %d, %d, %d, %d}," % item, file=fp)
    print("};", file=fp)
    print(file=fp)

    print("/* Reindexing of NFC first characters. */", file=fp)
    print("#define TOTAL_FIRST",total_first, file=fp)
    print("#define TOTAL_LAST",total_last, file=fp)
    print("struct reindex{int start;short count,index;};", file=fp)
    print("static struct reindex nfc_first[] = {", file=fp)
    for start,end in comp_first_ranges:
        print("  { %d, %d, %d}," % (start,end-start,comp_first[start]), file=fp)
    print("  {0,0,0}", file=fp)
    print("};\n", file=fp)
    print("static struct reindex nfc_last[] = {", file=fp)
    for start,end in comp_last_ranges:
        print("  { %d, %d, %d}," % (start,end-start,comp_last[start]), file=fp)
    print("  {0,0,0}", file=fp)
    print("};\n", file=fp)

    # FIXME: <fl> the following tables could be made static, and
    # the support code moved into unicodedatabase.c

    print("/* string literals */", file=fp)
    print("const char *_PyUnicode_CategoryNames[] = {", file=fp)
    for name in CATEGORY_NAMES:
        print("    \"%s\"," % name, file=fp)
    print("    NULL", file=fp)
    print("};", file=fp)

    print("const char *_PyUnicode_BidirectionalNames[] = {", file=fp)
    for name in BIDIRECTIONAL_NAMES:
        print("    \"%s\"," % name, file=fp)
    print("    NULL", file=fp)
    print("};", file=fp)

    print("const char *_PyUnicode_EastAsianWidthNames[] = {", file=fp)
    for name in EASTASIANWIDTH_NAMES:
        print("    \"%s\"," % name, file=fp)
    print("    NULL", file=fp)
    print("};", file=fp)

    print("static const char *decomp_prefix[] = {", file=fp)
    for name in decomp_prefix:
        print("    \"%s\"," % name, file=fp)
    print("    NULL", file=fp)
    print("};", file=fp)

    # split record index table
    index1, index2, shift = splitbins(index, trace)

    print("/* index tables for the database records */", file=fp)
    print("#define SHIFT", shift, file=fp)
    Array("index1", index1).dump(fp, trace)
    Array("index2", index2).dump(fp, trace)

    # split decomposition index table
    index1, index2, shift = splitbins(decomp_index, trace)

    print("/* decomposition data */", file=fp)
    Array("decomp_data", decomp_data).dump(fp, trace)

    print("/* index tables for the decomposition data */", file=fp)
    print("#define DECOMP_SHIFT", shift, file=fp)
    Array("decomp_index1", index1).dump(fp, trace)
    Array("decomp_index2", index2).dump(fp, trace)

    index, index2, shift = splitbins(comp_data, trace)
    print("/* NFC pairs */", file=fp)
    print("#define COMP_SHIFT", shift, file=fp)
    Array("comp_index", index).dump(fp, trace)
    Array("comp_data", index2).dump(fp, trace)

    # Generate delta tables for old versions
    for version, table, normalization in unicode.changed:
        cversion = version.replace(".","_")
        records = [table[0]]
        cache = {table[0]:0}
        index = [0] * len(table)
        for i, record in enumerate(table):
            try:
                index[i] = cache[record]
            except KeyError:
                index[i] = cache[record] = len(records)
                records.append(record)
        index1, index2, shift = splitbins(index, trace)
        print("static const change_record change_records_%s[] = {" % cversion, file=fp)
        for record in records:
            print("\t{ %s }," % ", ".join(map(str,record)), file=fp)
        print("};", file=fp)
        Array("changes_%s_index" % cversion, index1).dump(fp, trace)
        Array("changes_%s_data" % cversion, index2).dump(fp, trace)
        print("static const change_record* get_change_%s(Py_UCS4 n)" % cversion, file=fp)
        print("{", file=fp)
        print("\tint index;", file=fp)
        print("\tif (n >= 0x110000) index = 0;", file=fp)
        print("\telse {", file=fp)
        print("\t\tindex = changes_%s_index[n>>%d];" % (cversion, shift), file=fp)
        print("\t\tindex = changes_%s_data[(index<<%d)+(n & %d)];" % \
              (cversion, shift, ((1<<shift)-1)), file=fp)
        print("\t}", file=fp)
        print("\treturn change_records_%s+index;" % cversion, file=fp)
        print("}\n", file=fp)
        print("static Py_UCS4 normalization_%s(Py_UCS4 n)" % cversion, file=fp)
        print("{", file=fp)
        print("\tswitch(n) {", file=fp)
        for k, v in normalization:
            print("\tcase %s: return 0x%s;" % (hex(k), v), file=fp)
        print("\tdefault: return 0;", file=fp)
        print("\t}\n}\n", file=fp)

    fp.close()

# --------------------------------------------------------------------
# unicode character type tables

def makeunicodetype(unicode, trace):

    FILE = "Objects/unicodetype_db.h"

    print("--- Preparing", FILE, "...")

    # extract unicode types
    dummy = (0, 0, 0, 0, 0, 0)
    table = [dummy]
    cache = {0: dummy}
    index = [0] * len(unicode.chars)
    numeric = {}
    spaces = []
    linebreaks = []
    extra_casing = []

    for char in unicode.chars:
        record = unicode.table[char]
        if record:
            # extract database properties
            category = record[2]
            bidirectional = record[4]
            properties = record[16]
            flags = 0
            delta = True
            if category in ["Lm", "Lt", "Lu", "Ll", "Lo"]:
                flags |= ALPHA_MASK
            if "Lowercase" in properties:
                flags |= LOWER_MASK
            if 'Line_Break' in properties or bidirectional == "B":
                flags |= LINEBREAK_MASK
                linebreaks.append(char)
            if category == "Zs" or bidirectional in ("WS", "B", "S"):
                flags |= SPACE_MASK
                spaces.append(char)
            if category == "Lt":
                flags |= TITLE_MASK
            if "Uppercase" in properties:
                flags |= UPPER_MASK
            if char == ord(" ") or category[0] not in ("C", "Z"):
                flags |= PRINTABLE_MASK
            if "XID_Start" in properties:
                flags |= XID_START_MASK
            if "XID_Continue" in properties:
                flags |= XID_CONTINUE_MASK
            if "Cased" in properties:
                flags |= CASED_MASK
            if "Case_Ignorable" in properties:
                flags |= CASE_IGNORABLE_MASK
            sc = unicode.special_casing.get(char)
            cf = unicode.case_folding.get(char, [char])
            if record[12]:
                upper = int(record[12], 16)
            else:
                upper = char
            if record[13]:
                lower = int(record[13], 16)
            else:
                lower = char
            if record[14]:
                title = int(record[14], 16)
            else:
                title = upper
            if sc is None and cf != [lower]:
                sc = ([lower], [title], [upper])
            if sc is None:
                if upper == lower == title:
                    upper = lower = title = 0
                else:
                    upper = upper - char
                    lower = lower - char
                    title = title - char
                    assert (abs(upper) <= 2147483647 and
                            abs(lower) <= 2147483647 and
                            abs(title) <= 2147483647)
            else:
                # This happens either when some character maps to more than one
                # character in uppercase, lowercase, or titlecase or the
                # casefolded version of the character is different from the
                # lowercase. The extra characters are stored in a different
                # array.
                flags |= EXTENDED_CASE_MASK
                lower = len(extra_casing) | (len(sc[0]) << 24)
                extra_casing.extend(sc[0])
                if cf != sc[0]:
                    lower |= len(cf) << 20
                    extra_casing.extend(cf)
                upper = len(extra_casing) | (len(sc[2]) << 24)
                extra_casing.extend(sc[2])
                # Title is probably equal to upper.
                if sc[1] == sc[2]:
                    title = upper
                else:
                    title = len(extra_casing) | (len(sc[1]) << 24)
                    extra_casing.extend(sc[1])
            # decimal digit, integer digit
            decimal = 0
            if record[6]:
                flags |= DECIMAL_MASK
                decimal = int(record[6])
            digit = 0
            if record[7]:
                flags |= DIGIT_MASK
                digit = int(record[7])
            if record[8]:
                flags |= NUMERIC_MASK
                numeric.setdefault(record[8], []).append(char)
            item = (
                upper, lower, title, decimal, digit, flags
                )
            # add entry to index and item tables
            i = cache.get(item)
            if i is None:
                cache[item] = i = len(table)
                table.append(item)
            index[char] = i

    print(len(table), "unique character type entries")
    print(sum(map(len, numeric.values())), "numeric code points")
    print(len(spaces), "whitespace code points")
    print(len(linebreaks), "linebreak code points")
    print(len(extra_casing), "extended case array")

    print("--- Writing", FILE, "...")

    fp = open(FILE, "w")
    print("/* this file was generated by %s %s */" % (SCRIPT, VERSION), file=fp)
    print(file=fp)
    print("/* a list of unique character type descriptors */", file=fp)
    print("const _PyUnicode_TypeRecord _PyUnicode_TypeRecords[] = {", file=fp)
    for item in table:
        print("    {%d, %d, %d, %d, %d, %d}," % item, file=fp)
    print("};", file=fp)
    print(file=fp)

    print("/* extended case mappings */", file=fp)
    print(file=fp)
    print("const Py_UCS4 _PyUnicode_ExtendedCase[] = {", file=fp)
    for c in extra_casing:
        print("    %d," % c, file=fp)
    print("};", file=fp)
    print(file=fp)

    # split decomposition index table
    index1, index2, shift = splitbins(index, trace)

    print("/* type indexes */", file=fp)
    print("#define SHIFT", shift, file=fp)
    Array("index1", index1).dump(fp, trace)
    Array("index2", index2).dump(fp, trace)

    # Generate code for _PyUnicode_ToNumeric()
    numeric_items = sorted(numeric.items())
    print('/* Returns the numeric value as double for Unicode characters', file=fp)
    print(' * having this property, -1.0 otherwise.', file=fp)
    print(' */', file=fp)
    print('double _PyUnicode_ToNumeric(Py_UCS4 ch)', file=fp)
    print('{', file=fp)
    print('    switch (ch) {', file=fp)
    for value, codepoints in numeric_items:
        # Turn text into float literals
        parts = value.split('/')
        parts = [repr(float(part)) for part in parts]
        value = '/'.join(parts)

        codepoints.sort()
        for codepoint in codepoints:
            print('    case 0x%04X:' % (codepoint,), file=fp)
        print('        return (double) %s;' % (value,), file=fp)
    print('    }', file=fp)
    print('    return -1.0;', file=fp)
    print('}', file=fp)
    print(file=fp)

    # Generate code for _PyUnicode_IsWhitespace()
    print("/* Returns 1 for Unicode characters having the bidirectional", file=fp)
    print(" * type 'WS', 'B' or 'S' or the category 'Zs', 0 otherwise.", file=fp)
    print(" */", file=fp)
    print('int _PyUnicode_IsWhitespace(register const Py_UCS4 ch)', file=fp)
    print('{', file=fp)
    print('    switch (ch) {', file=fp)

    for codepoint in sorted(spaces):
        print('    case 0x%04X:' % (codepoint,), file=fp)
    print('        return 1;', file=fp)

    print('    }', file=fp)
    print('    return 0;', file=fp)
    print('}', file=fp)
    print(file=fp)

    # Generate code for _PyUnicode_IsLinebreak()
    print("/* Returns 1 for Unicode characters having the line break", file=fp)
    print(" * property 'BK', 'CR', 'LF' or 'NL' or having bidirectional", file=fp)
    print(" * type 'B', 0 otherwise.", file=fp)
    print(" */", file=fp)
    print('int _PyUnicode_IsLinebreak(register const Py_UCS4 ch)', file=fp)
    print('{', file=fp)
    print('    switch (ch) {', file=fp)
    for codepoint in sorted(linebreaks):
        print('    case 0x%04X:' % (codepoint,), file=fp)
    print('        return 1;', file=fp)

    print('    }', file=fp)
    print('    return 0;', file=fp)
    print('}', file=fp)
    print(file=fp)

    fp.close()

# --------------------------------------------------------------------
# unicode name database

def makeunicodename(unicode, trace):

    FILE = "Modules/unicodename_db.h"

    print("--- Preparing", FILE, "...")

    # collect names
    names = [None] * len(unicode.chars)

    for char in unicode.chars:
        record = unicode.table[char]
        if record:
            name = record[1].strip()
            if name and name[0] != "<":
                names[char] = name + chr(0)

    print(len(list(n for n in names if n is not None)), "distinct names")

    # collect unique words from names (note that we differ between
    # words inside a sentence, and words ending a sentence.  the
    # latter includes the trailing null byte.

    words = {}
    n = b = 0
    for char in unicode.chars:
        name = names[char]
        if name:
            w = name.split()
            b = b + len(name)
            n = n + len(w)
            for w in w:
                l = words.get(w)
                if l:
                    l.append(None)
                else:
                    words[w] = [len(words)]

    print(n, "words in text;", b, "bytes")

    wordlist = list(words.items())

    # sort on falling frequency, then by name
    def word_key(a):
        aword, alist = a
        return -len(alist), aword
    wordlist.sort(key=word_key)

    # figure out how many phrasebook escapes we need
    escapes = 0
    while escapes * 256 < len(wordlist):
        escapes = escapes + 1
    print(escapes, "escapes")

    short = 256 - escapes

    assert short > 0

    print(short, "short indexes in lexicon")

    # statistics
    n = 0
    for i in range(short):
        n = n + len(wordlist[i][1])
    print(n, "short indexes in phrasebook")

    # pick the most commonly used words, and sort the rest on falling
    # length (to maximize overlap)

    wordlist, wordtail = wordlist[:short], wordlist[short:]
    wordtail.sort(key=lambda a: a[0], reverse=True)
    wordlist.extend(wordtail)

    # generate lexicon from words

    lexicon_offset = [0]
    lexicon = ""
    words = {}

    # build a lexicon string
    offset = 0
    for w, x in wordlist:
        # encoding: bit 7 indicates last character in word (chr(128)
        # indicates the last character in an entire string)
        ww = w[:-1] + chr(ord(w[-1])+128)
        # reuse string tails, when possible
        o = lexicon.find(ww)
        if o < 0:
            o = offset
            lexicon = lexicon + ww
            offset = offset + len(w)
        words[w] = len(lexicon_offset)
        lexicon_offset.append(o)

    lexicon = list(map(ord, lexicon))

    # generate phrasebook from names and lexicon
    phrasebook = [0]
    phrasebook_offset = [0] * len(unicode.chars)
    for char in unicode.chars:
        name = names[char]
        if name:
            w = name.split()
            phrasebook_offset[char] = len(phrasebook)
            for w in w:
                i = words[w]
                if i < short:
                    phrasebook.append(i)
                else:
                    # store as two bytes
                    phrasebook.append((i>>8) + short)
                    phrasebook.append(i&255)

    assert getsize(phrasebook) == 1

    #
    # unicode name hash table

    # extract names
    data = []
    for char in unicode.chars:
        record = unicode.table[char]
        if record:
            name = record[1].strip()
            if name and name[0] != "<":
                data.append((name, char))

    # the magic number 47 was chosen to minimize the number of
    # collisions on the current data set.  if you like, change it
    # and see what happens...

    codehash = Hash("code", data, 47)

    print("--- Writing", FILE, "...")

    fp = open(FILE, "w")
    print("/* this file was generated by %s %s */" % (SCRIPT, VERSION), file=fp)
    print(file=fp)
    print("#define NAME_MAXLEN", 256, file=fp)
    print(file=fp)
    print("/* lexicon */", file=fp)
    Array("lexicon", lexicon).dump(fp, trace)
    Array("lexicon_offset", lexicon_offset).dump(fp, trace)

    # split decomposition index table
    offset1, offset2, shift = splitbins(phrasebook_offset, trace)

    print("/* code->name phrasebook */", file=fp)
    print("#define phrasebook_shift", shift, file=fp)
    print("#define phrasebook_short", short, file=fp)

    Array("phrasebook", phrasebook).dump(fp, trace)
    Array("phrasebook_offset1", offset1).dump(fp, trace)
    Array("phrasebook_offset2", offset2).dump(fp, trace)

    print("/* name->code dictionary */", file=fp)
    codehash.dump(fp, trace)

    print(file=fp)
    print('static const unsigned int aliases_start = %#x;' %
          NAME_ALIASES_START, file=fp)
    print('static const unsigned int aliases_end = %#x;' %
          (NAME_ALIASES_START + len(unicode.aliases)), file=fp)

    print('static const unsigned int name_aliases[] = {', file=fp)
    for name, codepoint in unicode.aliases:
        print('    0x%04X,' % codepoint, file=fp)
    print('};', file=fp)

    # In Unicode 6.0.0, the sequences contain at most 4 BMP chars,
    # so we are using Py_UCS2 seq[4].  This needs to be updated if longer
    # sequences or sequences with non-BMP chars are added.
    # unicodedata_lookup should be adapted too.
    print(dedent("""
        typedef struct NamedSequence {
            int seqlen;
            Py_UCS2 seq[4];
        } named_sequence;
        """), file=fp)

    print('static const unsigned int named_sequences_start = %#x;' %
          NAMED_SEQUENCES_START, file=fp)
    print('static const unsigned int named_sequences_end = %#x;' %
          (NAMED_SEQUENCES_START + len(unicode.named_sequences)), file=fp)

    print('static const named_sequence named_sequences[] = {', file=fp)
    for name, sequence in unicode.named_sequences:
        seq_str = ', '.join('0x%04X' % cp for cp in sequence)
        print('    {%d, {%s}},' % (len(sequence), seq_str), file=fp)
    print('};', file=fp)

    fp.close()


def merge_old_version(version, new, old):
    # Changes to exclusion file not implemented yet
    if old.exclusions != new.exclusions:
        raise NotImplementedError("exclusions differ")

    # In these change records, 0xFF means "no change"
    bidir_changes = [0xFF]*0x110000
    category_changes = [0xFF]*0x110000
    decimal_changes = [0xFF]*0x110000
    mirrored_changes = [0xFF]*0x110000
    # In numeric data, 0 means "no change",
    # -1 means "did not have a numeric value
    numeric_changes = [0] * 0x110000
    # normalization_changes is a list of key-value pairs
    normalization_changes = []
    for i in range(0x110000):
        if new.table[i] is None:
            # Characters unassigned in the new version ought to
            # be unassigned in the old one
            assert old.table[i] is None
            continue
        # check characters unassigned in the old version
        if old.table[i] is None:
            # category 0 is "unassigned"
            category_changes[i] = 0
            continue
        # check characters that differ
        if old.table[i] != new.table[i]:
            for k in range(len(old.table[i])):
                if old.table[i][k] != new.table[i][k]:
                    value = old.table[i][k]
                    if k == 1 and i in PUA_15:
                        # the name is not set in the old.table, but in the
                        # new.table we are using it for aliases and named seq
                        assert value == ''
                    elif k == 2:
                        #print "CATEGORY",hex(i), old.table[i][k], new.table[i][k]
                        category_changes[i] = CATEGORY_NAMES.index(value)
                    elif k == 4:
                        #print "BIDIR",hex(i), old.table[i][k], new.table[i][k]
                        bidir_changes[i] = BIDIRECTIONAL_NAMES.index(value)
                    elif k == 5:
                        #print "DECOMP",hex(i), old.table[i][k], new.table[i][k]
                        # We assume that all normalization changes are in 1:1 mappings
                        assert " " not in value
                        normalization_changes.append((i, value))
                    elif k == 6:
                        #print "DECIMAL",hex(i), old.table[i][k], new.table[i][k]
                        # we only support changes where the old value is a single digit
                        assert value in "0123456789"
                        decimal_changes[i] = int(value)
                    elif k == 8:
                        # print "NUMERIC",hex(i), `old.table[i][k]`, new.table[i][k]
                        # Since 0 encodes "no change", the old value is better not 0
                        if not value:
                            numeric_changes[i] = -1
                        else:
                            numeric_changes[i] = float(value)
                            assert numeric_changes[i] not in (0, -1)
                    elif k == 9:
                        if value == 'Y':
                            mirrored_changes[i] = '1'
                        else:
                            mirrored_changes[i] = '0'
                    elif k == 11:
                        # change to ISO comment, ignore
                        pass
                    elif k == 12:
                        # change to simple uppercase mapping; ignore
                        pass
                    elif k == 13:
                        # change to simple lowercase mapping; ignore
                        pass
                    elif k == 14:
                        # change to simple titlecase mapping; ignore
                        pass
                    elif k == 16:
                        # derived property changes; not yet
                        pass
                    elif k == 17:
                        # normalization quickchecks are not performed
                        # for older versions
                        pass
                    else:
                        class Difference(Exception):pass
                        raise Difference(hex(i), k, old.table[i], new.table[i])
    new.changed.append((version, list(zip(bidir_changes, category_changes,
                                     decimal_changes, mirrored_changes,
                                     numeric_changes)),
                        normalization_changes))

def open_data(template, version):
    local = template % ('-'+version,)
    if not os.path.exists(local):
        import urllib.request
        if version == '3.2.0':
            # irregular url structure
            url = 'http://www.unicode.org/Public/3.2-Update/' + local
        else:
            url = ('http://www.unicode.org/Public/%s/ucd/'+template) % (version, '')
        urllib.request.urlretrieve(url, filename=local)
    if local.endswith('.txt'):
        return open(local, encoding='utf-8')
    else:
        # Unihan.zip
        return open(local, 'rb')

# --------------------------------------------------------------------
# the following support code is taken from the unidb utilities
# Copyright (c) 1999-2000 by Secret Labs AB

# load a unicode-data file from disk

class UnicodeData:
    # Record structure:
    # [ID, name, category, combining, bidi, decomp,  (6)
    #  decimal, digit, numeric, bidi-mirrored, Unicode-1-name, (11)
    #  ISO-comment, uppercase, lowercase, titlecase, ea-width, (16)
    #  derived-props] (17)

    def __init__(self, version,
                 linebreakprops=False,
                 expand=1,
                 cjk_check=True):
        self.changed = []
        table = [None] * 0x110000
        with open_data(UNICODE_DATA, version) as file:
            while 1:
                s = file.readline()
                if not s:
                    break
                s = s.strip().split(";")
                char = int(s[0], 16)
                table[char] = s

        cjk_ranges_found = []

        # expand first-last ranges
        if expand:
            field = None
            for i in range(0, 0x110000):
                s = table[i]
                if s:
                    if s[1][-6:] == "First>":
                        s[1] = ""
                        field = s
                    elif s[1][-5:] == "Last>":
                        if s[1].startswith("<CJK Ideograph"):
                            cjk_ranges_found.append((field[0],
                                                     s[0]))
                        s[1] = ""
                        field = None
                elif field:
                    f2 = field[:]
                    f2[0] = "%X" % i
                    table[i] = f2
            if cjk_check and cjk_ranges != cjk_ranges_found:
                raise ValueError("CJK ranges deviate: have %r" % cjk_ranges_found)

        # public attributes
        self.filename = UNICODE_DATA % ''
        self.table = table
        self.chars = list(range(0x110000)) # unicode 3.2

        # check for name aliases and named sequences, see #12753
        # aliases and named sequences are not in 3.2.0
        if version != '3.2.0':
            self.aliases = []
            # store aliases in the Private Use Area 15, in range U+F0000..U+F00FF,
            # in order to take advantage of the compression and lookup
            # algorithms used for the other characters
            pua_index = NAME_ALIASES_START
            with open_data(NAME_ALIASES, version) as file:
                for s in file:
                    s = s.strip()
                    if not s or s.startswith('#'):
                        continue
                    char, name, abbrev = s.split(';')
                    char = int(char, 16)
                    self.aliases.append((name, char))
                    # also store the name in the PUA 1
                    self.table[pua_index][1] = name
                    pua_index += 1
            assert pua_index - NAME_ALIASES_START == len(self.aliases)

            self.named_sequences = []
            # store named seqences in the PUA 1, in range U+F0100..,
            # in order to take advantage of the compression and lookup
            # algorithms used for the other characters.

            assert pua_index < NAMED_SEQUENCES_START
            pua_index = NAMED_SEQUENCES_START
            with open_data(NAMED_SEQUENCES, version) as file:
                for s in file:
                    s = s.strip()
                    if not s or s.startswith('#'):
                        continue
                    name, chars = s.split(';')
                    chars = tuple(int(char, 16) for char in chars.split())
                    # check that the structure defined in makeunicodename is OK
                    assert 2 <= len(chars) <= 4, "change the Py_UCS2 array size"
                    assert all(c <= 0xFFFF for c in chars), ("use Py_UCS4 in "
                        "the NamedSequence struct and in unicodedata_lookup")
                    self.named_sequences.append((name, chars))
                    # also store these in the PUA 1
                    self.table[pua_index][1] = name
                    pua_index += 1
            assert pua_index - NAMED_SEQUENCES_START == len(self.named_sequences)

        self.exclusions = {}
        with open_data(COMPOSITION_EXCLUSIONS, version) as file:
            for s in file:
                s = s.strip()
                if not s:
                    continue
                if s[0] == '#':
                    continue
                char = int(s.split()[0],16)
                self.exclusions[char] = 1

        widths = [None] * 0x110000
        with open_data(EASTASIAN_WIDTH, version) as file:
            for s in file:
                s = s.strip()
                if not s:
                    continue
                if s[0] == '#':
                    continue
                s = s.split()[0].split(';')
                if '..' in s[0]:
                    first, last = [int(c, 16) for c in s[0].split('..')]
                    chars = list(range(first, last+1))
                else:
                    chars = [int(s[0], 16)]
                for char in chars:
                    widths[char] = s[1]

        for i in range(0, 0x110000):
            if table[i] is not None:
                table[i].append(widths[i])

        for i in range(0, 0x110000):
            if table[i] is not None:
                table[i].append(set())

        with open_data(DERIVED_CORE_PROPERTIES, version) as file:
            for s in file:
                s = s.split('#', 1)[0].strip()
                if not s:
                    continue

                r, p = s.split(";")
                r = r.strip()
                p = p.strip()
                if ".." in r:
                    first, last = [int(c, 16) for c in r.split('..')]
                    chars = list(range(first, last+1))
                else:
                    chars = [int(r, 16)]
                for char in chars:
                    if table[char]:
                        # Some properties (e.g. Default_Ignorable_Code_Point)
                        # apply to unassigned code points; ignore them
                        table[char][-1].add(p)

        with open_data(LINE_BREAK, version) as file:
            for s in file:
                s = s.partition('#')[0]
                s = [i.strip() for i in s.split(';')]
                if len(s) < 2 or s[1] not in MANDATORY_LINE_BREAKS:
                    continue
                if '..' not in s[0]:
                    first = last = int(s[0], 16)
                else:
                    first, last = [int(c, 16) for c in s[0].split('..')]
                for char in range(first, last+1):
                    table[char][-1].add('Line_Break')

        # We only want the quickcheck properties
        # Format: NF?_QC; Y(es)/N(o)/M(aybe)
        # Yes is the default, hence only N and M occur
        # In 3.2.0, the format was different (NF?_NO)
        # The parsing will incorrectly determine these as
        # "yes", however, unicodedata.c will not perform quickchecks
        # for older versions, and no delta records will be created.
        quickchecks = [0] * 0x110000
        qc_order = 'NFD_QC NFKD_QC NFC_QC NFKC_QC'.split()
        with open_data(DERIVEDNORMALIZATION_PROPS, version) as file:
            for s in file:
                if '#' in s:
                    s = s[:s.index('#')]
                s = [i.strip() for i in s.split(';')]
                if len(s) < 2 or s[1] not in qc_order:
                    continue
                quickcheck = 'MN'.index(s[2]) + 1 # Maybe or No
                quickcheck_shift = qc_order.index(s[1])*2
                quickcheck <<= quickcheck_shift
                if '..' not in s[0]:
                    first = last = int(s[0], 16)
                else:
                    first, last = [int(c, 16) for c in s[0].split('..')]
                for char in range(first, last+1):
                    assert not (quickchecks[char]>>quickcheck_shift)&3
                    quickchecks[char] |= quickcheck
        for i in range(0, 0x110000):
            if table[i] is not None:
                table[i].append(quickchecks[i])

        with open_data(UNIHAN, version) as file:
            zip = zipfile.ZipFile(file)
            if version == '3.2.0':
                data = zip.open('Unihan-3.2.0.txt').read()
            else:
                data = zip.open('Unihan_NumericValues.txt').read()
        for line in data.decode("utf-8").splitlines():
            if not line.startswith('U+'):
                continue
            code, tag, value = line.split(None, 3)[:3]
            if tag not in ('kAccountingNumeric', 'kPrimaryNumeric',
                           'kOtherNumeric'):
                continue
            value = value.strip().replace(',', '')
            i = int(code[2:], 16)
            # Patch the numeric field
            if table[i] is not None:
                table[i][8] = value
        sc = self.special_casing = {}
        with open_data(SPECIAL_CASING, version) as file:
            for s in file:
                s = s[:-1].split('#', 1)[0]
                if not s:
                    continue
                data = s.split("; ")
                if data[4]:
                    # We ignore all conditionals (since they depend on
                    # languages) except for one, which is hardcoded. See
                    # handle_capital_sigma in unicodeobject.c.
                    continue
                c = int(data[0], 16)
                lower = [int(char, 16) for char in data[1].split()]
                title = [int(char, 16) for char in data[2].split()]
                upper = [int(char, 16) for char in data[3].split()]
                sc[c] = (lower, title, upper)
        cf = self.case_folding = {}
        if version != '3.2.0':
            with open_data(CASE_FOLDING, version) as file:
                for s in file:
                    s = s[:-1].split('#', 1)[0]
                    if not s:
                        continue
                    data = s.split("; ")
                    if data[1] in "CF":
                        c = int(data[0], 16)
                        cf[c] = [int(char, 16) for char in data[2].split()]

    def uselatin1(self):
        # restrict character range to ISO Latin 1
        self.chars = list(range(256))

# hash table tools

# this is a straight-forward reimplementation of Python's built-in
# dictionary type, using a static data structure, and a custom string
# hash algorithm.

def myhash(s, magic):
    h = 0
    for c in map(ord, s.upper()):
        h = (h * magic) + c
        ix = h & 0xff000000
        if ix:
            h = (h ^ ((ix>>24) & 0xff)) & 0x00ffffff
    return h

SIZES = [
    (4,3), (8,3), (16,3), (32,5), (64,3), (128,3), (256,29), (512,17),
    (1024,9), (2048,5), (4096,83), (8192,27), (16384,43), (32768,3),
    (65536,45), (131072,9), (262144,39), (524288,39), (1048576,9),
    (2097152,5), (4194304,3), (8388608,33), (16777216,27)
]

class Hash:
    def __init__(self, name, data, magic):
        # turn a (key, value) list into a static hash table structure

        # determine table size
        for size, poly in SIZES:
            if size > len(data):
                poly = size + poly
                break
        else:
            raise AssertionError("ran out of polynomials")

        print(size, "slots in hash table")

        table = [None] * size

        mask = size-1

        n = 0

        hash = myhash

        # initialize hash table
        for key, value in data:
            h = hash(key, magic)
            i = (~h) & mask
            v = table[i]
            if v is None:
                table[i] = value
                continue
            incr = (h ^ (h >> 3)) & mask;
            if not incr:
                incr = mask
            while 1:
                n = n + 1
                i = (i + incr) & mask
                v = table[i]
                if v is None:
                    table[i] = value
                    break
                incr = incr << 1
                if incr > mask:
                    incr = incr ^ poly

        print(n, "collisions")
        self.collisions = n

        for i in range(len(table)):
            if table[i] is None:
                table[i] = 0

        self.data = Array(name + "_hash", table)
        self.magic = magic
        self.name = name
        self.size = size
        self.poly = poly

    def dump(self, file, trace):
        # write data to file, as a C array
        self.data.dump(file, trace)
        file.write("#define %s_magic %d\n" % (self.name, self.magic))
        file.write("#define %s_size %d\n" % (self.name, self.size))
        file.write("#define %s_poly %d\n" % (self.name, self.poly))

# stuff to deal with arrays of unsigned integers

class Array:

    def __init__(self, name, data):
        self.name = name
        self.data = data

    def dump(self, file, trace=0):
        # write data to file, as a C array
        size = getsize(self.data)
        if trace:
            print(self.name+":", size*len(self.data), "bytes", file=sys.stderr)
        file.write("static ")
        if size == 1:
            file.write("unsigned char")
        elif size == 2:
            file.write("unsigned short")
        else:
            file.write("unsigned int")
        file.write(" " + self.name + "[] = {\n")
        if self.data:
            s = "    "
            for item in self.data:
                i = str(item) + ", "
                if len(s) + len(i) > 78:
                    file.write(s + "\n")
                    s = "    " + i
                else:
                    s = s + i
            if s.strip():
                file.write(s + "\n")
        file.write("};\n\n")

def getsize(data):
    # return smallest possible integer size for the given array
    maxdata = max(data)
    if maxdata < 256:
        return 1
    elif maxdata < 65536:
        return 2
    else:
        return 4

def splitbins(t, trace=0):
    """t, trace=0 -> (t1, t2, shift).  Split a table to save space.

    t is a sequence of ints.  This function can be useful to save space if
    many of the ints are the same.  t1 and t2 are lists of ints, and shift
    is an int, chosen to minimize the combined size of t1 and t2 (in C
    code), and where for each i in range(len(t)),
        t[i] == t2[(t1[i >> shift] << shift) + (i & mask)]
    where mask is a bitmask isolating the last "shift" bits.

    If optional arg trace is non-zero (default zero), progress info
    is printed to sys.stderr.  The higher the value, the more info
    you'll get.
    """

    if trace:
        def dump(t1, t2, shift, bytes):
            print("%d+%d bins at shift %d; %d bytes" % (
                len(t1), len(t2), shift, bytes), file=sys.stderr)
        print("Size of original table:", len(t)*getsize(t), \
                            "bytes", file=sys.stderr)
    n = len(t)-1    # last valid index
    maxshift = 0    # the most we can shift n and still have something left
    if n > 0:
        while n >> 1:
            n >>= 1
            maxshift += 1
    del n
    bytes = sys.maxsize  # smallest total size so far
    t = tuple(t)    # so slices can be dict keys
    for shift in range(maxshift + 1):
        t1 = []
        t2 = []
        size = 2**shift
        bincache = {}
        for i in range(0, len(t), size):
            bin = t[i:i+size]
            index = bincache.get(bin)
            if index is None:
                index = len(t2)
                bincache[bin] = index
                t2.extend(bin)
            t1.append(index >> shift)
        # determine memory size
        b = len(t1)*getsize(t1) + len(t2)*getsize(t2)
        if trace > 1:
            dump(t1, t2, shift, b)
        if b < bytes:
            best = t1, t2, shift
            bytes = b
    t1, t2, shift = best
    if trace:
        print("Best:", end=' ', file=sys.stderr)
        dump(t1, t2, shift, bytes)
    if __debug__:
        # exhaustively verify that the decomposition is correct
        mask = ~((~0) << shift) # i.e., low-bit mask of shift bits
        for i in range(len(t)):
            assert t[i] == t2[(t1[i >> shift] << shift) + (i & mask)]
    return best

if __name__ == "__main__":
    maketables(1)<|MERGE_RESOLUTION|>--- conflicted
+++ resolved
@@ -37,11 +37,7 @@
 VERSION = "3.2"
 
 # The Unicode Database
-<<<<<<< HEAD
-UNIDATA_VERSION = "6.1.0"
-=======
 UNIDATA_VERSION = "6.2.0"
->>>>>>> 14c5f5b6
 UNICODE_DATA = "UnicodeData%s.txt"
 COMPOSITION_EXCLUSIONS = "CompositionExclusions%s.txt"
 EASTASIAN_WIDTH = "EastAsianWidth%s.txt"
