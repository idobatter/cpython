--- conflicted
+++ resolved
@@ -8,25 +8,18 @@
 struct _frame;
 
 /* Traceback interface */
-#ifndef Py_LIMITED_API
+
 typedef struct _traceback {
-    PyObject_HEAD
-    struct _traceback *tb_next;
-    struct _frame *tb_frame;
-    int tb_lasti;
-    int tb_lineno;
+	PyObject_HEAD
+	struct _traceback *tb_next;
+	struct _frame *tb_frame;
+	int tb_lasti;
+	int tb_lineno;
 } PyTracebackObject;
-#endif
 
 PyAPI_FUNC(int) PyTraceBack_Here(struct _frame *);
 PyAPI_FUNC(int) PyTraceBack_Print(PyObject *, PyObject *);
-<<<<<<< HEAD
-#ifndef Py_LIMITED_API
-PyAPI_FUNC(int) _Py_DisplaySourceLine(PyObject *, PyObject *, int, int);
-#endif
-=======
 PyAPI_FUNC(int) _Py_DisplaySourceLine(PyObject *, const char *, int, int);
->>>>>>> 4f5f3481
 
 /* Reveal traceback type so we can typecheck traceback objects */
 PyAPI_DATA(PyTypeObject) PyTraceBack_Type;
