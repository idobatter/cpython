--- conflicted
+++ resolved
@@ -37,20 +37,6 @@
 
 #ifndef Py_LIMITED_API
 PyAPI_FUNC(int) PyRun_SimpleStringFlags(const char *, PyCompilerFlags *);
-<<<<<<< HEAD
-PyAPI_FUNC(int) PyRun_SimpleFileExFlags(FILE *, const char *, int, PyCompilerFlags *);
-PyAPI_FUNC(int) PyRun_InteractiveOneFlags(FILE *, const char *, PyCompilerFlags *);
-PyAPI_FUNC(int) PyRun_InteractiveLoopFlags(FILE *, const char *, PyCompilerFlags *);
-
-PyAPI_FUNC(struct _mod *) PyParser_ASTFromString(const char *, const char *,
-                                                 int, PyCompilerFlags *flags,
-                                                 PyArena *);
-PyAPI_FUNC(struct _mod *) PyParser_ASTFromFile(FILE *, const char *,
-                                               const char*, int,
-                                               char *, char *,
-                                               PyCompilerFlags *, int *,
-                                               PyArena *);
-=======
 PyAPI_FUNC(int) PyRun_AnyFileFlags(FILE *, const char *, PyCompilerFlags *);
 PyAPI_FUNC(int) PyRun_AnyFileExFlags(
     FILE *fp,
@@ -90,33 +76,16 @@
 #endif
 
 #ifndef PyParser_SimpleParseString
->>>>>>> 175d89ef
 #define PyParser_SimpleParseString(S, B) \
     PyParser_SimpleParseStringFlags(S, B, 0)
 #define PyParser_SimpleParseFile(FP, S, B) \
     PyParser_SimpleParseFileFlags(FP, S, B, 0)
-<<<<<<< HEAD
-=======
-#endif
->>>>>>> 175d89ef
+#endif
 PyAPI_FUNC(struct _node *) PyParser_SimpleParseStringFlags(const char *, int,
                                                           int);
 PyAPI_FUNC(struct _node *) PyParser_SimpleParseFileFlags(FILE *, const char *,
                                                         int, int);
 
-<<<<<<< HEAD
-PyAPI_FUNC(PyObject *) PyRun_StringFlags(const char *, int, PyObject *,
-                                         PyObject *, PyCompilerFlags *);
-
-PyAPI_FUNC(PyObject *) PyRun_FileExFlags(FILE *, const char *, int,
-                                         PyObject *, PyObject *, int,
-                                         PyCompilerFlags *);
-
-#define Py_CompileString(str, p, s) Py_CompileStringFlags(str, p, s, NULL)
-PyAPI_FUNC(PyObject *) Py_CompileStringFlags(const char *, const char *, int,
-                                             PyCompilerFlags *);
-PyAPI_FUNC(struct symtable *) Py_SymtableString(const char *, const char *, int);
-=======
 #ifndef Py_LIMITED_API
 PyAPI_FUNC(PyObject *) PyRun_StringFlags(const char *, int, PyObject *,
                                          PyObject *, PyCompilerFlags *);
@@ -147,7 +116,6 @@
     const char *str,
     const char *filename,       /* decoded from the filesystem encoding */
     int start);
->>>>>>> 175d89ef
 
 PyAPI_FUNC(void) PyErr_Print(void);
 PyAPI_FUNC(void) PyErr_PrintEx(int);
@@ -192,10 +160,7 @@
     PyRun_FileExFlags(fp, p, s, g, l, c, NULL)
 #define PyRun_FileFlags(fp, p, s, g, l, flags) \
     PyRun_FileExFlags(fp, p, s, g, l, 0, flags)
-<<<<<<< HEAD
-=======
-#endif
->>>>>>> 175d89ef
+#endif
 
 /* In getpath.c */
 PyAPI_FUNC(wchar_t *) Py_GetProgramFullPath(void);
