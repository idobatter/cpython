
#ifndef Py_PYGETOPT_H
#define Py_PYGETOPT_H
#ifdef __cplusplus
extern "C" {
#endif

#ifndef Py_LIMITED_API
PyAPI_DATA(int) _PyOS_opterr;
PyAPI_DATA(int) _PyOS_optind;
PyAPI_DATA(wchar_t *) _PyOS_optarg;
#endif

<<<<<<< HEAD
PyAPI_FUNC(int) _PyOS_GetOpt(int argc, wchar_t **argv, wchar_t *optstring);
=======
PyAPI_FUNC(void) _PyOS_ResetGetOpt(void);
PyAPI_FUNC(int) _PyOS_GetOpt(int argc, char **argv, char *optstring);
>>>>>>> 4f5f3481

#ifdef __cplusplus
}
#endif
#endif /* !Py_PYGETOPT_H */<|MERGE_RESOLUTION|>--- conflicted
+++ resolved
@@ -5,18 +5,12 @@
 extern "C" {
 #endif
 
-#ifndef Py_LIMITED_API
 PyAPI_DATA(int) _PyOS_opterr;
 PyAPI_DATA(int) _PyOS_optind;
-PyAPI_DATA(wchar_t *) _PyOS_optarg;
-#endif
+PyAPI_DATA(char *) _PyOS_optarg;
 
-<<<<<<< HEAD
-PyAPI_FUNC(int) _PyOS_GetOpt(int argc, wchar_t **argv, wchar_t *optstring);
-=======
 PyAPI_FUNC(void) _PyOS_ResetGetOpt(void);
 PyAPI_FUNC(int) _PyOS_GetOpt(int argc, char **argv, char *optstring);
->>>>>>> 4f5f3481
 
 #ifdef __cplusplus
 }
