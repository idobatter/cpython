--- conflicted
+++ resolved
@@ -1,4 +1,3 @@
-#ifndef Py_LIMITED_API
 #ifndef Py_SYMTABLE_H
 #define Py_SYMTABLE_H
 
@@ -6,29 +5,12 @@
 extern "C" {
 #endif
 
-/* XXX(ncoghlan): This is a weird mix of public names and interpreter internal
- *                names.
- */
-
 typedef enum _block_type { FunctionBlock, ClassBlock, ModuleBlock }
     _Py_block_ty;
 
 struct _symtable_entry;
 
 struct symtable {
-<<<<<<< HEAD
-    const char *st_filename;        /* name of file being compiled,
-                                       decoded from the filesystem encoding */
-    struct _symtable_entry *st_cur; /* current symbol table entry */
-    struct _symtable_entry *st_top; /* symbol table entry for module */
-    PyObject *st_blocks;            /* dict: map AST node addresses
-                                     *       to symbol table entries */
-    PyObject *st_stack;             /* list: stack of namespace info */
-    PyObject *st_global;            /* borrowed ref to st_top->st_symbols */
-    int st_nblocks;                 /* number of blocks used */
-    PyObject *st_private;           /* name of current class or NULL */
-    PyFutureFeatures *st_future;    /* module's future features */
-=======
     const char *st_filename; /* name of file being compiled */
     struct _symtable_entry *st_cur; /* current symbol table entry */
     struct _symtable_entry *st_top; /* module entry */
@@ -38,24 +20,15 @@
     int st_nblocks;          /* number of blocks */
     PyObject *st_private;        /* name of current class or NULL */
     PyFutureFeatures *st_future; /* module's future features */
->>>>>>> 4f5f3481
 };
 
 typedef struct _symtable_entry {
     PyObject_HEAD
-<<<<<<< HEAD
-    PyObject *ste_id;        /* int: key in ste_table->st_blocks */
-    PyObject *ste_symbols;   /* dict: variable names to flags */
-    PyObject *ste_name;      /* string: name of current block */
-    PyObject *ste_varnames;  /* list of variable names */
-    PyObject *ste_children;  /* list of child blocks */
-=======
     PyObject *ste_id;        /* int: key in st_symbols */
     PyObject *ste_symbols;   /* dict: name to flags */
     PyObject *ste_name;      /* string: name of block */
     PyObject *ste_varnames;  /* list of variable names */
     PyObject *ste_children;  /* list of child ids */
->>>>>>> 4f5f3481
     _Py_block_ty ste_type;   /* module, class, or function */
     int ste_unoptimized;     /* false if namespace is optimized */
     int ste_nested;      /* true if block is nested */
@@ -68,13 +41,7 @@
     unsigned ste_returns_value : 1;  /* true if namespace uses return with
                                         an argument */
     int ste_lineno;          /* first line of block */
-<<<<<<< HEAD
-    int ste_col_offset;      /* offset of first line of block */
     int ste_opt_lineno;      /* lineno of last exec or import * */
-    int ste_opt_col_offset;  /* offset of last exec or import * */
-=======
-    int ste_opt_lineno;      /* lineno of last exec or import * */
->>>>>>> 4f5f3481
     int ste_tmpname;         /* counter for listcomp temp vars */
     struct symtable *ste_table;
 } PySTEntryObject;
@@ -85,15 +52,8 @@
 
 PyAPI_FUNC(int) PyST_GetScope(PySTEntryObject *, PyObject *);
 
-<<<<<<< HEAD
-PyAPI_FUNC(struct symtable *) PySymtable_Build(
-    mod_ty mod,
-    const char *filename,       /* decoded from the filesystem encoding */
-    PyFutureFeatures *future);
-=======
 PyAPI_FUNC(struct symtable *) PySymtable_Build(mod_ty, const char *,
                                               PyFutureFeatures *);
->>>>>>> 4f5f3481
 PyAPI_FUNC(PySTEntryObject *) PySymtable_Lookup(struct symtable *, void *);
 
 PyAPI_FUNC(void) PySymtable_Free(struct symtable *);
@@ -103,31 +63,19 @@
 #define DEF_GLOBAL 1           /* global stmt */
 #define DEF_LOCAL 2            /* assignment in code block */
 #define DEF_PARAM 2<<1         /* formal parameter */
-<<<<<<< HEAD
-#define DEF_NONLOCAL 2<<2      /* nonlocal stmt */
-#define USE 2<<3               /* name is used */
-#define DEF_FREE 2<<4          /* name used but not defined in nested block */
-#define DEF_FREE_CLASS 2<<5    /* free variable from class's method */
-#define DEF_IMPORT 2<<6        /* assignment occurred via import */
-=======
 #define USE 2<<2               /* name is used */
 #define DEF_FREE 2<<3         /* name used but not defined in nested block */
 #define DEF_FREE_CLASS 2<<4    /* free variable from class's method */
 #define DEF_IMPORT 2<<5        /* assignment occurred via import */
->>>>>>> 4f5f3481
 
 #define DEF_BOUND (DEF_LOCAL | DEF_PARAM | DEF_IMPORT)
 
 /* GLOBAL_EXPLICIT and GLOBAL_IMPLICIT are used internally by the symbol
    table.  GLOBAL is returned from PyST_GetScope() for either of them.
-<<<<<<< HEAD
-   It is stored in ste_symbols at bits 12-15.
-=======
    It is stored in ste_symbols at bits 12-14.
->>>>>>> 4f5f3481
 */
-#define SCOPE_OFFSET 11
-#define SCOPE_MASK (DEF_GLOBAL | DEF_LOCAL | DEF_PARAM | DEF_NONLOCAL)
+#define SCOPE_OFF 11
+#define SCOPE_MASK 7
 
 #define LOCAL 1
 #define GLOBAL_EXPLICIT 2
@@ -135,9 +83,11 @@
 #define FREE 4
 #define CELL 5
 
-/* The following two names are used for the ste_unoptimized bit field */
+/* The following three names are used for the ste_unoptimized bit field */
 #define OPT_IMPORT_STAR 1
-#define OPT_TOPLEVEL 2  /* top-level names, including eval and exec */
+#define OPT_EXEC 2
+#define OPT_BARE_EXEC 4
+#define OPT_TOPLEVEL 8  /* top-level names, including eval and exec */
 
 #define GENERATOR 1
 #define GENERATOR_EXPRESSION 2
@@ -145,5 +95,4 @@
 #ifdef __cplusplus
 }
 #endif
-#endif /* !Py_SYMTABLE_H */
-#endif /* Py_LIMITED_API */+#endif /* !Py_SYMTABLE_H */