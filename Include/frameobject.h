--- conflicted
+++ resolved
@@ -1,7 +1,6 @@
 
 /* Frame object interface */
 
-#ifndef Py_LIMITED_API
 #ifndef Py_FRAMEOBJECT_H
 #define Py_FRAMEOBJECT_H
 #ifdef __cplusplus
@@ -28,15 +27,6 @@
     PyObject **f_stacktop;
     PyObject *f_trace;		/* Trace function */
 
-<<<<<<< HEAD
-	/* In a generator, we need to be able to swap between the exception
-	   state inside the generator and the exception state of the calling
-	   frame (which shouldn't be impacted when the generator "yields"
-	   from an except handler).
-	   These three fields exist exactly for that, and are unused for
-	   non-generator frames. See the SAVE_EXC_STATE and SWAP_EXC_STATE
-	   macros in ceval.c for details of their use. */
-=======
     /* If an exception is raised in this frame, the next three are used to
      * record the exception info (if any) originally in the thread state.  See
      * comments before set_exc_info() -- it's not obvious.
@@ -44,7 +34,6 @@
      * Desired invariant:  all three are NULL, or all three are non-NULL.  That
      * one isn't currently true, but "should be".
      */
->>>>>>> 4f5f3481
     PyObject *f_exc_type, *f_exc_value, *f_exc_traceback;
 
     PyThreadState *f_tstate;
@@ -65,13 +54,9 @@
 
 PyAPI_DATA(PyTypeObject) PyFrame_Type;
 
-<<<<<<< HEAD
-#define PyFrame_Check(op) (Py_TYPE(op) == &PyFrame_Type)
-=======
 #define PyFrame_Check(op) ((op)->ob_type == &PyFrame_Type)
 #define PyFrame_IsRestricted(f) \
 	((f)->f_builtins != (f)->f_tstate->interp->builtins)
->>>>>>> 4f5f3481
 
 PyAPI_FUNC(PyFrameObject *) PyFrame_New(PyThreadState *, PyCodeObject *,
                                        PyObject *, PyObject *);
@@ -101,5 +86,4 @@
 #ifdef __cplusplus
 }
 #endif
-#endif /* !Py_FRAMEOBJECT_H */
-#endif /* Py_LIMITED_API */+#endif /* !Py_FRAMEOBJECT_H */