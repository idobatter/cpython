--- conflicted
+++ resolved
@@ -43,11 +43,8 @@
 #        define SIZEOF_SIZE_T           8
 #        define SIZEOF_TIME_T           8
 #        define SIZEOF_VOID_P           8
-<<<<<<< HEAD
-=======
 #        define SIZEOF_UINTPTR_T        8
 #        define SIZEOF_PTHREAD_T        8
->>>>>>> 175d89ef
 #    else
 #        ifdef __ppc__
 #           define SIZEOF__BOOL         4
@@ -59,11 +56,8 @@
 #        define SIZEOF_SIZE_T           4
 #        define SIZEOF_TIME_T           4
 #        define SIZEOF_VOID_P           4
-<<<<<<< HEAD
-=======
 #        define SIZEOF_UINTPTR_T        4
 #        define SIZEOF_PTHREAD_T        4
->>>>>>> 175d89ef
 #    endif
 
 #    if defined(__LP64__)
