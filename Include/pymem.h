--- conflicted
+++ resolved
@@ -90,17 +90,10 @@
  */
 
 #define PyMem_New(type, n) \
-<<<<<<< HEAD
-  ( ((n) > PY_SSIZE_T_MAX / sizeof(type)) ? NULL : \
-	( (type *) PyMem_Malloc((n) * sizeof(type)) ) )
-#define PyMem_NEW(type, n) \
-  ( ((n) > PY_SSIZE_T_MAX / sizeof(type)) ? NULL : \
-=======
   ( ((size_t)(n) > PY_SSIZE_T_MAX / sizeof(type)) ? NULL :	\
 	( (type *) PyMem_Malloc((n) * sizeof(type)) ) )
 #define PyMem_NEW(type, n) \
   ( ((size_t)(n) > PY_SSIZE_T_MAX / sizeof(type)) ? NULL :	\
->>>>>>> 8b5fca37
 	( (type *) PyMem_MALLOC((n) * sizeof(type)) ) )
 
 /*
@@ -110,17 +103,10 @@
  * caller's memory error handler to not lose track of it.
  */
 #define PyMem_Resize(p, type, n) \
-<<<<<<< HEAD
-  ( (p) = ((n) > PY_SSIZE_T_MAX / sizeof(type)) ? NULL : \
-	(type *) PyMem_Realloc((p), (n) * sizeof(type)) )
-#define PyMem_RESIZE(p, type, n) \
-  ( (p) = ((n) > PY_SSIZE_T_MAX / sizeof(type)) ? NULL : \
-=======
   ( (p) = ((size_t)(n) > PY_SSIZE_T_MAX / sizeof(type)) ? NULL :	\
 	(type *) PyMem_Realloc((p), (n) * sizeof(type)) )
 #define PyMem_RESIZE(p, type, n) \
   ( (p) = ((size_t)(n) > PY_SSIZE_T_MAX / sizeof(type)) ? NULL :	\
->>>>>>> 8b5fca37
 	(type *) PyMem_REALLOC((p), (n) * sizeof(type)) )
 
 /* PyMem{Del,DEL} are left over from ancient days, and shouldn't be used
