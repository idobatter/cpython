#ifndef Py_PYPORT_H
#define Py_PYPORT_H

#include "pyconfig.h" /* include for defines */

/* Some versions of HP-UX & Solaris need inttypes.h for int32_t,
   INT32_MAX, etc. */
#ifdef HAVE_INTTYPES_H
#include <inttypes.h>
#endif

#ifdef HAVE_STDINT_H
#include <stdint.h>
#endif

/**************************************************************************
Symbols and macros to supply platform-independent interfaces to basic
C language & library operations whose spellings vary across platforms.

Please try to make documentation here as clear as possible:  by definition,
the stuff here is trying to illuminate C's darkest corners.

Config #defines referenced here:

SIGNED_RIGHT_SHIFT_ZERO_FILLS
Meaning:  To be defined iff i>>j does not extend the sign bit when i is a
          signed integral type and i < 0.
Used in:  Py_ARITHMETIC_RIGHT_SHIFT

Py_DEBUG
Meaning:  Extra checks compiled in for debug mode.
Used in:  Py_SAFE_DOWNCAST

HAVE_UINTPTR_T
Meaning:  The C9X type uintptr_t is supported by the compiler
Used in:  Py_uintptr_t

HAVE_LONG_LONG
Meaning:  The compiler supports the C type "long long"
Used in:  PY_LONG_LONG

**************************************************************************/

/* typedefs for some C9X-defined synonyms for integral types.
 *
 * The names in Python are exactly the same as the C9X names, except with a
 * Py_ prefix.  Until C9X is universally implemented, this is the only way
 * to ensure that Python gets reliable names that don't conflict with names
 * in non-Python code that are playing their own tricks to define the C9X
 * names.
 *
 * NOTE: don't go nuts here!  Python has no use for *most* of the C9X
 * integral synonyms.  Only define the ones we actually need.
 */

#ifdef HAVE_LONG_LONG
#ifndef PY_LONG_LONG
#define PY_LONG_LONG long long
#if defined(LLONG_MAX)
/* If LLONG_MAX is defined in limits.h, use that. */
#define PY_LLONG_MIN LLONG_MIN
#define PY_LLONG_MAX LLONG_MAX
#define PY_ULLONG_MAX ULLONG_MAX
#elif defined(__LONG_LONG_MAX__)
<<<<<<< HEAD
/* Otherwise, if GCC has a builtin define, use that.  (Definition of
 * PY_LLONG_MIN assumes two's complement with no trap representation.) */
#define PY_LLONG_MAX __LONG_LONG_MAX__
#define PY_LLONG_MIN (-PY_LLONG_MAX - 1)
#define PY_ULLONG_MAX (PY_LLONG_MAX * Py_ULL(2) + 1)
#elif defined(SIZEOF_LONG_LONG)
/* Otherwise compute from SIZEOF_LONG_LONG, assuming two's complement, no
   padding bits, and no trap representation.  Note: PY_ULLONG_MAX was
   previously #defined as (~0ULL) here; but that'll give the wrong value in a
   preprocessor expression on systems where long long != intmax_t. */
#define PY_LLONG_MAX                                                    \
    (1 + 2 * ((Py_LL(1) << (CHAR_BIT * SIZEOF_LONG_LONG - 2)) - 1))
#define PY_LLONG_MIN (-PY_LLONG_MAX - 1)
#define PY_ULLONG_MAX (PY_LLONG_MAX * Py_ULL(2) + 1)
=======
/* Otherwise, if GCC has a builtin define, use that. */
#define PY_LLONG_MAX __LONG_LONG_MAX__
#define PY_LLONG_MIN (-PY_LLONG_MAX-1)
#define PY_ULLONG_MAX (__LONG_LONG_MAX__*2ULL + 1ULL)
#else
/* Otherwise, rely on two's complement. */
#define PY_ULLONG_MAX (~0ULL)
#define PY_LLONG_MAX  ((long long)(PY_ULLONG_MAX>>1))
#define PY_LLONG_MIN (-PY_LLONG_MAX-1)
>>>>>>> 4f5f3481
#endif /* LLONG_MAX */
#endif
#endif /* HAVE_LONG_LONG */

/* a build with 30-bit digits for Python long integers needs an exact-width
 * 32-bit unsigned integer type to store those digits.  (We could just use
 * type 'unsigned long', but that would be wasteful on a system where longs
 * are 64-bits.)  On Unix systems, the autoconf macro AC_TYPE_UINT32_T defines
 * uint32_t to be such a type unless stdint.h or inttypes.h defines uint32_t.
 * However, it doesn't set HAVE_UINT32_T, so we do that here.
 */
#if (defined UINT32_MAX || defined uint32_t)
#ifndef PY_UINT32_T
#define HAVE_UINT32_T 1
#define PY_UINT32_T uint32_t
#endif
#endif

/* Macros for a 64-bit unsigned integer type; used for type 'twodigits' in the
 * long integer implementation, when 30-bit digits are enabled.
 */
#if (defined UINT64_MAX || defined uint64_t)
#ifndef PY_UINT64_T
#define HAVE_UINT64_T 1
#define PY_UINT64_T uint64_t
#endif
#endif

/* Signed variants of the above */
#if (defined INT32_MAX || defined int32_t)
#ifndef PY_INT32_T
#define HAVE_INT32_T 1
#define PY_INT32_T int32_t
#endif
#endif
#if (defined INT64_MAX || defined int64_t)
#ifndef PY_INT64_T
#define HAVE_INT64_T 1
#define PY_INT64_T int64_t
#endif
#endif

/* If PYLONG_BITS_IN_DIGIT is not defined then we'll use 30-bit digits if all
   the necessary integer types are available, and we're on a 64-bit platform
   (as determined by SIZEOF_VOID_P); otherwise we use 15-bit digits. */

#ifndef PYLONG_BITS_IN_DIGIT
#if (defined HAVE_UINT64_T && defined HAVE_INT64_T && \
     defined HAVE_UINT32_T && defined HAVE_INT32_T && SIZEOF_VOID_P >= 8)
#define PYLONG_BITS_IN_DIGIT 30
#else
#define PYLONG_BITS_IN_DIGIT 15
#endif
#endif

<<<<<<< HEAD
/* Parameters used for the numeric hash implementation.  See notes for
   _PyHash_Double in Objects/object.c.  Numeric hashes are based on
   reduction modulo the prime 2**_PyHASH_BITS - 1. */

#if SIZEOF_VOID_P >= 8
#define _PyHASH_BITS 61
#else
#define _PyHASH_BITS 31
#endif
#define _PyHASH_MODULUS (((size_t)1 << _PyHASH_BITS) - 1)
#define _PyHASH_INF 314159
#define _PyHASH_NAN 0
#define _PyHASH_IMAG 1000003UL

=======
>>>>>>> 4f5f3481
/* uintptr_t is the C9X name for an unsigned integral type such that a
 * legitimate void* can be cast to uintptr_t and then back to void* again
 * without loss of information.  Similarly for intptr_t, wrt a signed
 * integral type.
 */
#ifdef HAVE_UINTPTR_T
typedef uintptr_t       Py_uintptr_t;
typedef intptr_t        Py_intptr_t;

#elif SIZEOF_VOID_P <= SIZEOF_INT
typedef unsigned int    Py_uintptr_t;
typedef int             Py_intptr_t;

#elif SIZEOF_VOID_P <= SIZEOF_LONG
typedef unsigned long   Py_uintptr_t;
typedef long            Py_intptr_t;

#elif defined(HAVE_LONG_LONG) && (SIZEOF_VOID_P <= SIZEOF_LONG_LONG)
typedef unsigned PY_LONG_LONG   Py_uintptr_t;
typedef PY_LONG_LONG            Py_intptr_t;

#else
#   error "Python needs a typedef for Py_uintptr_t in pyport.h."
#endif /* HAVE_UINTPTR_T */

/* Py_ssize_t is a signed integral type such that sizeof(Py_ssize_t) ==
 * sizeof(size_t).  C99 doesn't define such a thing directly (size_t is an
 * unsigned integral type).  See PEP 353 for details.
 */
#ifdef HAVE_SSIZE_T
typedef ssize_t         Py_ssize_t;
#elif SIZEOF_VOID_P == SIZEOF_SIZE_T
typedef Py_intptr_t     Py_ssize_t;
#else
#   error "Python needs a typedef for Py_ssize_t in pyport.h."
#endif

<<<<<<< HEAD
/* Py_hash_t is the same size as a pointer. */
typedef Py_ssize_t Py_hash_t;
/* Py_uhash_t is the unsigned equivalent needed to calculate numeric hash. */
typedef size_t Py_uhash_t;

=======
>>>>>>> 4f5f3481
/* Largest possible value of size_t.
   SIZE_MAX is part of C99, so it might be defined on some
   platforms. If it is not defined, (size_t)-1 is a portable
   definition for C89, due to the way signed->unsigned
   conversion is defined. */
#ifdef SIZE_MAX
#define PY_SIZE_MAX SIZE_MAX
#else
#define PY_SIZE_MAX ((size_t)-1)
#endif

/* Largest positive value of type Py_ssize_t. */
#define PY_SSIZE_T_MAX ((Py_ssize_t)(((size_t)-1)>>1))
/* Smallest negative value of type Py_ssize_t. */
#define PY_SSIZE_T_MIN (-PY_SSIZE_T_MAX-1)

#if SIZEOF_PID_T > SIZEOF_LONG
#   error "Python doesn't support sizeof(pid_t) > sizeof(long)"
#endif

/* PY_FORMAT_SIZE_T is a platform-specific modifier for use in a printf
 * format to convert an argument with the width of a size_t or Py_ssize_t.
 * C99 introduced "z" for this purpose, but not all platforms support that;
 * e.g., MS compilers use "I" instead.
 *
 * These "high level" Python format functions interpret "z" correctly on
 * all platforms (Python interprets the format string itself, and does whatever
 * the platform C requires to convert a size_t/Py_ssize_t argument):
 *
<<<<<<< HEAD
 *     PyBytes_FromFormat
 *     PyErr_Format
 *     PyBytes_FromFormatV
 *     PyUnicode_FromFormatV
=======
 *     PyString_FromFormat
 *     PyErr_Format
 *     PyString_FromFormatV
>>>>>>> 4f5f3481
 *
 * Lower-level uses require that you interpolate the correct format modifier
 * yourself (e.g., calling printf, fprintf, sprintf, PyOS_snprintf); for
 * example,
 *
 *     Py_ssize_t index;
 *     fprintf(stderr, "index %" PY_FORMAT_SIZE_T "d sucks\n", index);
 *
 * That will expand to %ld, or %Id, or to something else correct for a
 * Py_ssize_t on the platform.
 */
#ifndef PY_FORMAT_SIZE_T
#   if SIZEOF_SIZE_T == SIZEOF_INT && !defined(__APPLE__)
#       define PY_FORMAT_SIZE_T ""
#   elif SIZEOF_SIZE_T == SIZEOF_LONG
#       define PY_FORMAT_SIZE_T "l"
#   elif defined(MS_WINDOWS)
#       define PY_FORMAT_SIZE_T "I"
#   else
#       error "This platform's pyconfig.h needs to define PY_FORMAT_SIZE_T"
#   endif
#endif

/* PY_FORMAT_LONG_LONG is analogous to PY_FORMAT_SIZE_T above, but for
 * the long long type instead of the size_t type.  It's only available
 * when HAVE_LONG_LONG is defined. The "high level" Python format
 * functions listed above will interpret "lld" or "llu" correctly on
 * all platforms.
 */
#ifdef HAVE_LONG_LONG
#   ifndef PY_FORMAT_LONG_LONG
#       if defined(MS_WIN64) || defined(MS_WINDOWS)
#           define PY_FORMAT_LONG_LONG "I64"
#       else
#           error "This platform's pyconfig.h needs to define PY_FORMAT_LONG_LONG"
#       endif
#   endif
#endif

/* Py_LOCAL can be used instead of static to get the fastest possible calling
 * convention for functions that are local to a given module.
 *
 * Py_LOCAL_INLINE does the same thing, and also explicitly requests inlining,
 * for platforms that support that.
 *
 * If PY_LOCAL_AGGRESSIVE is defined before python.h is included, more
 * "aggressive" inlining/optimizaion is enabled for the entire module.  This
 * may lead to code bloat, and may slow things down for those reasons.  It may
 * also lead to errors, if the code relies on pointer aliasing.  Use with
 * care.
 *
 * NOTE: You can only use this for functions that are entirely local to a
 * module; functions that are exported via method tables, callbacks, etc,
 * should keep using static.
 */

<<<<<<< HEAD
=======
#undef USE_INLINE /* XXX - set via configure? */

>>>>>>> 4f5f3481
#if defined(_MSC_VER)
#if defined(PY_LOCAL_AGGRESSIVE)
/* enable more aggressive optimization for visual studio */
#pragma optimize("agtw", on)
#endif
/* ignore warnings if the compiler decides not to inline a function */
#pragma warning(disable: 4710)
/* fastest possible local call under MSVC */
#define Py_LOCAL(type) static type __fastcall
#define Py_LOCAL_INLINE(type) static __inline type __fastcall
#elif defined(USE_INLINE)
#define Py_LOCAL(type) static type
#define Py_LOCAL_INLINE(type) static inline type
#else
#define Py_LOCAL(type) static type
#define Py_LOCAL_INLINE(type) static type
#endif

/* Py_MEMCPY can be used instead of memcpy in cases where the copied blocks
 * are often very short.  While most platforms have highly optimized code for
 * large transfers, the setup costs for memcpy are often quite high.  MEMCPY
 * solves this by doing short copies "in line".
 */

#if defined(_MSC_VER)
#define Py_MEMCPY(target, source, length) do {                          \
        size_t i_, n_ = (length);                                       \
        char *t_ = (void*) (target);                                    \
        const char *s_ = (void*) (source);                              \
        if (n_ >= 16)                                                   \
            memcpy(t_, s_, n_);                                         \
        else                                                            \
            for (i_ = 0; i_ < n_; i_++)                                 \
                t_[i_] = s_[i_];                                        \
    } while (0)
#else
#define Py_MEMCPY memcpy
#endif

#include <stdlib.h>

#ifdef HAVE_IEEEFP_H
#include <ieeefp.h>  /* needed for 'finite' declaration on some platforms */
#endif

#include <math.h> /* Moved here from the math section, before extern "C" */

/********************************************
 * WRAPPER FOR <time.h> and/or <sys/time.h> *
 ********************************************/

#ifdef TIME_WITH_SYS_TIME
#include <sys/time.h>
#include <time.h>
#else /* !TIME_WITH_SYS_TIME */
#ifdef HAVE_SYS_TIME_H
#include <sys/time.h>
#else /* !HAVE_SYS_TIME_H */
#include <time.h>
#endif /* !HAVE_SYS_TIME_H */
#endif /* !TIME_WITH_SYS_TIME */


/******************************
 * WRAPPER FOR <sys/select.h> *
 ******************************/

/* NB caller must include <sys/types.h> */

#ifdef HAVE_SYS_SELECT_H
#include <sys/select.h>
#endif /* !HAVE_SYS_SELECT_H */

/*******************************
 * stat() and fstat() fiddling *
 *******************************/

/* We expect that stat and fstat exist on most systems.
 *  It's confirmed on Unix, Mac and Windows.
 *  If you don't have them, add
 *      #define DONT_HAVE_STAT
 * and/or
 *      #define DONT_HAVE_FSTAT
 * to your pyconfig.h. Python code beyond this should check HAVE_STAT and
 * HAVE_FSTAT instead.
 * Also
 *      #define HAVE_SYS_STAT_H
 * if <sys/stat.h> exists on your platform, and
 *      #define HAVE_STAT_H
 * if <stat.h> does.
 */
#ifndef DONT_HAVE_STAT
#define HAVE_STAT
#endif

#ifndef DONT_HAVE_FSTAT
#define HAVE_FSTAT
#endif

<<<<<<< HEAD
=======
#ifdef RISCOS
#include <sys/types.h>
#include "unixstuff.h"
#endif

>>>>>>> 4f5f3481
#ifdef HAVE_SYS_STAT_H
#if defined(PYOS_OS2) && defined(PYCC_GCC)
#include <sys/types.h>
#endif
#include <sys/stat.h>
#elif defined(HAVE_STAT_H)
#include <stat.h>
#endif

#if defined(PYCC_VACPP)
/* VisualAge C/C++ Failed to Define MountType Field in sys/stat.h */
#define S_IFMT (S_IFDIR|S_IFCHR|S_IFREG)
#endif

#ifndef S_ISREG
#define S_ISREG(x) (((x) & S_IFMT) == S_IFREG)
#endif

#ifndef S_ISDIR
#define S_ISDIR(x) (((x) & S_IFMT) == S_IFDIR)
#endif


#ifdef __cplusplus
/* Move this down here since some C++ #include's don't like to be included
   inside an extern "C" */
extern "C" {
#endif


/* Py_ARITHMETIC_RIGHT_SHIFT
 * C doesn't define whether a right-shift of a signed integer sign-extends
 * or zero-fills.  Here a macro to force sign extension:
 * Py_ARITHMETIC_RIGHT_SHIFT(TYPE, I, J)
 *    Return I >> J, forcing sign extension.  Arithmetically, return the
 *    floor of I/2**J.
 * Requirements:
 *    I should have signed integer type.  In the terminology of C99, this can
 *    be either one of the five standard signed integer types (signed char,
 *    short, int, long, long long) or an extended signed integer type.
 *    J is an integer >= 0 and strictly less than the number of bits in the
 *    type of I (because C doesn't define what happens for J outside that
 *    range either).
 *    TYPE used to specify the type of I, but is now ignored.  It's been left
 *    in for backwards compatibility with versions <= 2.6 or 3.0.
 * Caution:
 *    I may be evaluated more than once.
 */
#ifdef SIGNED_RIGHT_SHIFT_ZERO_FILLS
#define Py_ARITHMETIC_RIGHT_SHIFT(TYPE, I, J) \
    ((I) < 0 ? -1-((-1-(I)) >> (J)) : (I) >> (J))
#else
#define Py_ARITHMETIC_RIGHT_SHIFT(TYPE, I, J) ((I) >> (J))
#endif

/* Py_FORCE_EXPANSION(X)
 * "Simply" returns its argument.  However, macro expansions within the
 * argument are evaluated.  This unfortunate trickery is needed to get
 * token-pasting to work as desired in some cases.
 */
#define Py_FORCE_EXPANSION(X) X

/* Py_SAFE_DOWNCAST(VALUE, WIDE, NARROW)
 * Cast VALUE to type NARROW from type WIDE.  In Py_DEBUG mode, this
 * assert-fails if any information is lost.
 * Caution:
 *    VALUE may be evaluated more than once.
 */
#ifdef Py_DEBUG
#define Py_SAFE_DOWNCAST(VALUE, WIDE, NARROW) \
    (assert((WIDE)(NARROW)(VALUE) == (VALUE)), (NARROW)(VALUE))
#else
#define Py_SAFE_DOWNCAST(VALUE, WIDE, NARROW) (NARROW)(VALUE)
#endif

/* Py_SET_ERRNO_ON_MATH_ERROR(x)
 * If a libm function did not set errno, but it looks like the result
 * overflowed or not-a-number, set errno to ERANGE or EDOM.  Set errno
 * to 0 before calling a libm function, and invoke this macro after,
 * passing the function result.
 * Caution:
 *    This isn't reliable.  See Py_OVERFLOWED comments.
 *    X is evaluated more than once.
 */
#if defined(__FreeBSD__) || defined(__OpenBSD__) || (defined(__hpux) && defined(__ia64))
#define _Py_SET_EDOM_FOR_NAN(X) if (isnan(X)) errno = EDOM;
#else
#define _Py_SET_EDOM_FOR_NAN(X) ;
#endif
#define Py_SET_ERRNO_ON_MATH_ERROR(X) \
    do { \
        if (errno == 0) { \
            if ((X) == Py_HUGE_VAL || (X) == -Py_HUGE_VAL) \
                errno = ERANGE; \
            else _Py_SET_EDOM_FOR_NAN(X) \
        } \
    } while(0)

/* Py_SET_ERANGE_ON_OVERFLOW(x)
 * An alias of Py_SET_ERRNO_ON_MATH_ERROR for backward-compatibility.
 */
#define Py_SET_ERANGE_IF_OVERFLOW(X) Py_SET_ERRNO_ON_MATH_ERROR(X)

/* Py_ADJUST_ERANGE1(x)
 * Py_ADJUST_ERANGE2(x, y)
 * Set errno to 0 before calling a libm function, and invoke one of these
 * macros after, passing the function result(s) (Py_ADJUST_ERANGE2 is useful
 * for functions returning complex results).  This makes two kinds of
 * adjustments to errno:  (A) If it looks like the platform libm set
 * errno=ERANGE due to underflow, clear errno. (B) If it looks like the
 * platform libm overflowed but didn't set errno, force errno to ERANGE.  In
 * effect, we're trying to force a useful implementation of C89 errno
 * behavior.
 * Caution:
 *    This isn't reliable.  See Py_OVERFLOWED comments.
 *    X and Y may be evaluated more than once.
 */
#define Py_ADJUST_ERANGE1(X)                                            \
    do {                                                                \
        if (errno == 0) {                                               \
            if ((X) == Py_HUGE_VAL || (X) == -Py_HUGE_VAL)              \
                errno = ERANGE;                                         \
        }                                                               \
        else if (errno == ERANGE && (X) == 0.0)                         \
            errno = 0;                                                  \
    } while(0)

#define Py_ADJUST_ERANGE2(X, Y)                                         \
    do {                                                                \
        if ((X) == Py_HUGE_VAL || (X) == -Py_HUGE_VAL ||                \
            (Y) == Py_HUGE_VAL || (Y) == -Py_HUGE_VAL) {                \
                        if (errno == 0)                                 \
                                errno = ERANGE;                         \
        }                                                               \
        else if (errno == ERANGE)                                       \
            errno = 0;                                                  \
    } while(0)

/*  The functions _Py_dg_strtod and _Py_dg_dtoa in Python/dtoa.c (which are
 *  required to support the short float repr introduced in Python 3.1) require
 *  that the floating-point unit that's being used for arithmetic operations
 *  on C doubles is set to use 53-bit precision.  It also requires that the
 *  FPU rounding mode is round-half-to-even, but that's less often an issue.
 *
 *  If your FPU isn't already set to 53-bit precision/round-half-to-even, and
 *  you want to make use of _Py_dg_strtod and _Py_dg_dtoa, then you should
 *
 *     #define HAVE_PY_SET_53BIT_PRECISION 1
 *
 *  and also give appropriate definitions for the following three macros:
 *
 *    _PY_SET_53BIT_PRECISION_START : store original FPU settings, and
 *        set FPU to 53-bit precision/round-half-to-even
 *    _PY_SET_53BIT_PRECISION_END : restore original FPU settings
 *    _PY_SET_53BIT_PRECISION_HEADER : any variable declarations needed to
 *        use the two macros above.
 *
 * The macros are designed to be used within a single C function: see
 * Python/pystrtod.c for an example of their use.
 */

/* get and set x87 control word for gcc/x86 */
#ifdef HAVE_GCC_ASM_FOR_X87
#define HAVE_PY_SET_53BIT_PRECISION 1
/* _Py_get/set_387controlword functions are defined in Python/pymath.c */
#define _Py_SET_53BIT_PRECISION_HEADER                          \
    unsigned short old_387controlword, new_387controlword
#define _Py_SET_53BIT_PRECISION_START                                   \
    do {                                                                \
        old_387controlword = _Py_get_387controlword();                  \
        new_387controlword = (old_387controlword & ~0x0f00) | 0x0200; \
        if (new_387controlword != old_387controlword)                   \
            _Py_set_387controlword(new_387controlword);                 \
    } while (0)
#define _Py_SET_53BIT_PRECISION_END                             \
    if (new_387controlword != old_387controlword)               \
        _Py_set_387controlword(old_387controlword)
#endif

<<<<<<< HEAD
=======
/* get and set x87 control word for VisualStudio/x86 */
#if defined(_MSC_VER) && !defined(_WIN64) /* x87 not supported in 64-bit */
#define HAVE_PY_SET_53BIT_PRECISION 1
#define _Py_SET_53BIT_PRECISION_HEADER \
    unsigned int old_387controlword, new_387controlword, out_387controlword
/* We use the __control87_2 function to set only the x87 control word.
   The SSE control word is unaffected. */
#define _Py_SET_53BIT_PRECISION_START                                   \
    do {                                                                \
        __control87_2(0, 0, &old_387controlword, NULL);                 \
        new_387controlword =                                            \
          (old_387controlword & ~(_MCW_PC | _MCW_RC)) | (_PC_53 | _RC_NEAR); \
        if (new_387controlword != old_387controlword)                   \
            __control87_2(new_387controlword, _MCW_PC | _MCW_RC,        \
                          &out_387controlword, NULL);                   \
    } while (0)
#define _Py_SET_53BIT_PRECISION_END                                     \
    do {                                                                \
        if (new_387controlword != old_387controlword)                   \
            __control87_2(old_387controlword, _MCW_PC | _MCW_RC,        \
                          &out_387controlword, NULL);                   \
    } while (0)
#endif

>>>>>>> 4f5f3481
/* default definitions are empty */
#ifndef HAVE_PY_SET_53BIT_PRECISION
#define _Py_SET_53BIT_PRECISION_HEADER
#define _Py_SET_53BIT_PRECISION_START
#define _Py_SET_53BIT_PRECISION_END
#endif

/* If we can't guarantee 53-bit precision, don't use the code
   in Python/dtoa.c, but fall back to standard code.  This
   means that repr of a float will be long (17 sig digits).

   Realistically, there are two things that could go wrong:

   (1) doubles aren't IEEE 754 doubles, or
   (2) we're on x86 with the rounding precision set to 64-bits
       (extended precision), and we don't know how to change
       the rounding precision.
 */

#if !defined(DOUBLE_IS_LITTLE_ENDIAN_IEEE754) && \
    !defined(DOUBLE_IS_BIG_ENDIAN_IEEE754) && \
    !defined(DOUBLE_IS_ARM_MIXED_ENDIAN_IEEE754)
#define PY_NO_SHORT_FLOAT_REPR
#endif

/* double rounding is symptomatic of use of extended precision on x86.  If
   we're seeing double rounding, and we don't have any mechanism available for
   changing the FPU rounding precision, then don't use Python/dtoa.c. */
#if defined(X87_DOUBLE_ROUNDING) && !defined(HAVE_PY_SET_53BIT_PRECISION)
#define PY_NO_SHORT_FLOAT_REPR
#endif
<<<<<<< HEAD

=======
>>>>>>> 4f5f3481

/* Py_DEPRECATED(version)
 * Declare a variable, type, or function deprecated.
 * Usage:
 *    extern int old_var Py_DEPRECATED(2.3);
 *    typedef int T1 Py_DEPRECATED(2.4);
 *    extern int x() Py_DEPRECATED(2.5);
 */
#if defined(__GNUC__) && ((__GNUC__ >= 4) || \
              (__GNUC__ == 3) && (__GNUC_MINOR__ >= 1))
#define Py_DEPRECATED(VERSION_UNUSED) __attribute__((__deprecated__))
#else
#define Py_DEPRECATED(VERSION_UNUSED)
#endif

/**************************************************************************
Prototypes that are missing from the standard include files on some systems
(and possibly only some versions of such systems.)

Please be conservative with adding new ones, document them and enclose them
in platform-specific #ifdefs.
**************************************************************************/

#ifdef SOLARIS
/* Unchecked */
extern int gethostname(char *, int);
#endif

#ifdef HAVE__GETPTY
#include <sys/types.h>          /* we need to import mode_t */
extern char * _getpty(int *, int, mode_t, int);
#endif

/* On QNX 6, struct termio must be declared by including sys/termio.h
   if TCGETA, TCSETA, TCSETAW, or TCSETAF are used.  sys/termio.h must
   be included before termios.h or it will generate an error. */
#ifdef HAVE_SYS_TERMIO_H
#include <sys/termio.h>
#endif

#if defined(HAVE_OPENPTY) || defined(HAVE_FORKPTY)
#if !defined(HAVE_PTY_H) && !defined(HAVE_LIBUTIL_H) && !defined(HAVE_UTIL_H)
/* BSDI does not supply a prototype for the 'openpty' and 'forkpty'
   functions, even though they are included in libutil. */
#include <termios.h>
extern int openpty(int *, int *, char *, struct termios *, struct winsize *);
extern pid_t forkpty(int *, char *, struct termios *, struct winsize *);
#endif /* !defined(HAVE_PTY_H) && !defined(HAVE_LIBUTIL_H) */
#endif /* defined(HAVE_OPENPTY) || defined(HAVE_FORKPTY) */


<<<<<<< HEAD
=======
/* These are pulled from various places. It isn't obvious on what platforms
   they are necessary, nor what the exact prototype should look like (which
   is likely to vary between platforms!) If you find you need one of these
   declarations, please move them to a platform-specific block and include
   proper prototypes. */
#if 0

/* From Modules/resource.c */
extern int getrusage();
extern int getpagesize();

/* From Python/sysmodule.c and Modules/posixmodule.c */
extern int fclose(FILE *);

/* From Modules/posixmodule.c */
extern int fdatasync(int);
#endif /* 0 */


>>>>>>> 4f5f3481
/* On 4.4BSD-descendants, ctype functions serves the whole range of
 * wchar_t character set rather than single byte code points only.
 * This characteristic can break some operations of string object
 * including str.upper() and str.split() on UTF-8 locales.  This
 * workaround was provided by Tim Robbins of FreeBSD project.
 */

#ifdef __FreeBSD__
#include <osreldate.h>
#if __FreeBSD_version > 500039
# define _PY_PORT_CTYPE_UTF8_ISSUE
#endif
#endif


#if defined(__APPLE__)
# define _PY_PORT_CTYPE_UTF8_ISSUE
#endif

#ifdef _PY_PORT_CTYPE_UTF8_ISSUE
#include <ctype.h>
#include <wctype.h>
#undef isalnum
#define isalnum(c) iswalnum(btowc(c))
#undef isalpha
#define isalpha(c) iswalpha(btowc(c))
#undef islower
#define islower(c) iswlower(btowc(c))
#undef isspace
#define isspace(c) iswspace(btowc(c))
#undef isupper
#define isupper(c) iswupper(btowc(c))
#undef tolower
#define tolower(c) towlower(btowc(c))
#undef toupper
#define toupper(c) towupper(btowc(c))
#endif


/* Declarations for symbol visibility.

  PyAPI_FUNC(type): Declares a public Python API function and return type
  PyAPI_DATA(type): Declares public Python data and its type
  PyMODINIT_FUNC:   A Python module init function.  If these functions are
                    inside the Python core, they are private to the core.
                    If in an extension module, it may be declared with
                    external linkage depending on the platform.

  As a number of platforms support/require "__declspec(dllimport/dllexport)",
  we support a HAVE_DECLSPEC_DLL macro to save duplication.
*/

/*
  All windows ports, except cygwin, are handled in PC/pyconfig.h.

  Cygwin is the only other autoconf platform requiring special
  linkage handling and it uses __declspec().
*/
<<<<<<< HEAD
#if defined(__CYGWIN__)
=======
#if defined(__CYGWIN__) || defined(__BEOS__)
>>>>>>> 4f5f3481
#       define HAVE_DECLSPEC_DLL
#endif

/* only get special linkage if built as shared or platform is Cygwin */
#if defined(Py_ENABLE_SHARED) || defined(__CYGWIN__)
#       if defined(HAVE_DECLSPEC_DLL)
#               ifdef Py_BUILD_CORE
#                       define PyAPI_FUNC(RTYPE) __declspec(dllexport) RTYPE
#                       define PyAPI_DATA(RTYPE) extern __declspec(dllexport) RTYPE
        /* module init functions inside the core need no external linkage */
<<<<<<< HEAD
        /* except for Cygwin to handle embedding */
#                       if defined(__CYGWIN__)
#                               define PyMODINIT_FUNC __declspec(dllexport) PyObject*
#                       else /* __CYGWIN__ */
#                               define PyMODINIT_FUNC PyObject*
=======
        /* except for Cygwin to handle embedding (FIXME: BeOS too?) */
#                       if defined(__CYGWIN__)
#                               define PyMODINIT_FUNC __declspec(dllexport) void
#                       else /* __CYGWIN__ */
#                               define PyMODINIT_FUNC void
>>>>>>> 4f5f3481
#                       endif /* __CYGWIN__ */
#               else /* Py_BUILD_CORE */
        /* Building an extension module, or an embedded situation */
        /* public Python functions and data are imported */
        /* Under Cygwin, auto-import functions to prevent compilation */
        /* failures similar to those described at the bottom of 4.1: */
        /* http://docs.python.org/extending/windows.html#a-cookbook-approach */
#                       if !defined(__CYGWIN__)
#                               define PyAPI_FUNC(RTYPE) __declspec(dllimport) RTYPE
#                       endif /* !__CYGWIN__ */
#                       define PyAPI_DATA(RTYPE) extern __declspec(dllimport) RTYPE
        /* module init functions outside the core must be exported */
#                       if defined(__cplusplus)
<<<<<<< HEAD
#                               define PyMODINIT_FUNC extern "C" __declspec(dllexport) PyObject*
#                       else /* __cplusplus */
#                               define PyMODINIT_FUNC __declspec(dllexport) PyObject*
=======
#                               define PyMODINIT_FUNC extern "C" __declspec(dllexport) void
#                       else /* __cplusplus */
#                               define PyMODINIT_FUNC __declspec(dllexport) void
>>>>>>> 4f5f3481
#                       endif /* __cplusplus */
#               endif /* Py_BUILD_CORE */
#       endif /* HAVE_DECLSPEC */
#endif /* Py_ENABLE_SHARED */

/* If no external linkage macros defined by now, create defaults */
#ifndef PyAPI_FUNC
#       define PyAPI_FUNC(RTYPE) RTYPE
#endif
#ifndef PyAPI_DATA
#       define PyAPI_DATA(RTYPE) extern RTYPE
#endif
#ifndef PyMODINIT_FUNC
#       if defined(__cplusplus)
<<<<<<< HEAD
#               define PyMODINIT_FUNC extern "C" PyObject*
#       else /* __cplusplus */
#               define PyMODINIT_FUNC PyObject*
#       endif /* __cplusplus */
#endif

=======
#               define PyMODINIT_FUNC extern "C" void
#       else /* __cplusplus */
#               define PyMODINIT_FUNC void
#       endif /* __cplusplus */
#endif

/* Deprecated DL_IMPORT and DL_EXPORT macros */
#if defined(Py_ENABLE_SHARED) && defined (HAVE_DECLSPEC_DLL)
#       if defined(Py_BUILD_CORE)
#               define DL_IMPORT(RTYPE) __declspec(dllexport) RTYPE
#               define DL_EXPORT(RTYPE) __declspec(dllexport) RTYPE
#       else
#               define DL_IMPORT(RTYPE) __declspec(dllimport) RTYPE
#               define DL_EXPORT(RTYPE) __declspec(dllexport) RTYPE
#       endif
#endif
#ifndef DL_EXPORT
#       define DL_EXPORT(RTYPE) RTYPE
#endif
#ifndef DL_IMPORT
#       define DL_IMPORT(RTYPE) RTYPE
#endif
/* End of deprecated DL_* macros */

/* If the fd manipulation macros aren't defined,
   here is a set that should do the job */

#if 0 /* disabled and probably obsolete */

#ifndef FD_SETSIZE
#define FD_SETSIZE      256
#endif

#ifndef FD_SET

typedef long fd_mask;

#define NFDBITS (sizeof(fd_mask) * NBBY)        /* bits per mask */
#ifndef howmany
#define howmany(x, y)   (((x)+((y)-1))/(y))
#endif /* howmany */

typedef struct fd_set {
    fd_mask     fds_bits[howmany(FD_SETSIZE, NFDBITS)];
} fd_set;

#define FD_SET(n, p)    ((p)->fds_bits[(n)/NFDBITS] |= (1 << ((n) % NFDBITS)))
#define FD_CLR(n, p)    ((p)->fds_bits[(n)/NFDBITS] &= ~(1 << ((n) % NFDBITS)))
#define FD_ISSET(n, p)  ((p)->fds_bits[(n)/NFDBITS] & (1 << ((n) % NFDBITS)))
#define FD_ZERO(p)      memset((char *)(p), '\0', sizeof(*(p)))

#endif /* FD_SET */

#endif /* fd manipulation macros */


>>>>>>> 4f5f3481
/* limits.h constants that may be missing */

#ifndef INT_MAX
#define INT_MAX 2147483647
#endif

#ifndef LONG_MAX
#if SIZEOF_LONG == 4
#define LONG_MAX 0X7FFFFFFFL
#elif SIZEOF_LONG == 8
#define LONG_MAX 0X7FFFFFFFFFFFFFFFL
#else
#error "could not set LONG_MAX in pyport.h"
#endif
#endif

#ifndef LONG_MIN
#define LONG_MIN (-LONG_MAX-1)
#endif

#ifndef LONG_BIT
#define LONG_BIT (8 * SIZEOF_LONG)
#endif

#if LONG_BIT != 8 * SIZEOF_LONG
/* 04-Oct-2000 LONG_BIT is apparently (mis)defined as 64 on some recent
 * 32-bit platforms using gcc.  We try to catch that here at compile-time
 * rather than waiting for integer multiplication to trigger bogus
 * overflows.
 */
#error "LONG_BIT definition appears wrong for platform (bad gcc/glibc config?)."
#endif

#ifdef __cplusplus
}
#endif

/*
 * Hide GCC attributes from compilers that don't support them.
 */
#if (!defined(__GNUC__) || __GNUC__ < 2 || \
     (__GNUC__ == 2 && __GNUC_MINOR__ < 7) )
#define Py_GCC_ATTRIBUTE(x)
#else
#define Py_GCC_ATTRIBUTE(x) __attribute__(x)
#endif

/*
 * Add PyArg_ParseTuple format where available.
 */
#ifdef HAVE_ATTRIBUTE_FORMAT_PARSETUPLE
#define Py_FORMAT_PARSETUPLE(func,p1,p2) __attribute__((format(func,p1,p2)))
#else
#define Py_FORMAT_PARSETUPLE(func,p1,p2)
#endif

/*
 * Specify alignment on compilers that support it.
 */
#if defined(__GNUC__) && __GNUC__ >= 3
#define Py_ALIGNED(x) __attribute__((aligned(x)))
#else
#define Py_ALIGNED(x)
#endif

/* Eliminate end-of-loop code not reached warnings from SunPro C
 * when using do{...}while(0) macros
 */
#ifdef __SUNPRO_C
#pragma error_messages (off,E_END_OF_LOOP_CODE_NOT_REACHED)
#endif

/*
 * Older Microsoft compilers don't support the C99 long long literal suffixes,
 * so these will be defined in PC/pyconfig.h for those compilers.
 */
#ifndef Py_LL
#define Py_LL(x) x##LL
#endif

#ifndef Py_ULL
#define Py_ULL(x) Py_LL(x##U)
#endif

<<<<<<< HEAD
#ifdef VA_LIST_IS_ARRAY
#define Py_VA_COPY(x, y) Py_MEMCPY((x), (y), sizeof(va_list))
#else
#ifdef __va_copy
#define Py_VA_COPY __va_copy
#else
#define Py_VA_COPY(x, y) (x) = (y)
#endif
#endif

=======
>>>>>>> 4f5f3481
#endif /* Py_PYPORT_H */<|MERGE_RESOLUTION|>--- conflicted
+++ resolved
@@ -40,6 +40,17 @@
 Used in:  PY_LONG_LONG
 
 **************************************************************************/
+
+
+/* For backward compatibility only. Obsolete, do not use. */
+#ifdef HAVE_PROTOTYPES
+#define Py_PROTO(x) x
+#else
+#define Py_PROTO(x) ()
+#endif
+#ifndef Py_FPROTO
+#define Py_FPROTO(x) Py_PROTO(x)
+#endif
 
 /* typedefs for some C9X-defined synonyms for integral types.
  *
@@ -62,22 +73,6 @@
 #define PY_LLONG_MAX LLONG_MAX
 #define PY_ULLONG_MAX ULLONG_MAX
 #elif defined(__LONG_LONG_MAX__)
-<<<<<<< HEAD
-/* Otherwise, if GCC has a builtin define, use that.  (Definition of
- * PY_LLONG_MIN assumes two's complement with no trap representation.) */
-#define PY_LLONG_MAX __LONG_LONG_MAX__
-#define PY_LLONG_MIN (-PY_LLONG_MAX - 1)
-#define PY_ULLONG_MAX (PY_LLONG_MAX * Py_ULL(2) + 1)
-#elif defined(SIZEOF_LONG_LONG)
-/* Otherwise compute from SIZEOF_LONG_LONG, assuming two's complement, no
-   padding bits, and no trap representation.  Note: PY_ULLONG_MAX was
-   previously #defined as (~0ULL) here; but that'll give the wrong value in a
-   preprocessor expression on systems where long long != intmax_t. */
-#define PY_LLONG_MAX                                                    \
-    (1 + 2 * ((Py_LL(1) << (CHAR_BIT * SIZEOF_LONG_LONG - 2)) - 1))
-#define PY_LLONG_MIN (-PY_LLONG_MAX - 1)
-#define PY_ULLONG_MAX (PY_LLONG_MAX * Py_ULL(2) + 1)
-=======
 /* Otherwise, if GCC has a builtin define, use that. */
 #define PY_LLONG_MAX __LONG_LONG_MAX__
 #define PY_LLONG_MIN (-PY_LLONG_MAX-1)
@@ -87,7 +82,6 @@
 #define PY_ULLONG_MAX (~0ULL)
 #define PY_LLONG_MAX  ((long long)(PY_ULLONG_MAX>>1))
 #define PY_LLONG_MIN (-PY_LLONG_MAX-1)
->>>>>>> 4f5f3481
 #endif /* LLONG_MAX */
 #endif
 #endif /* HAVE_LONG_LONG */
@@ -143,23 +137,6 @@
 #endif
 #endif
 
-<<<<<<< HEAD
-/* Parameters used for the numeric hash implementation.  See notes for
-   _PyHash_Double in Objects/object.c.  Numeric hashes are based on
-   reduction modulo the prime 2**_PyHASH_BITS - 1. */
-
-#if SIZEOF_VOID_P >= 8
-#define _PyHASH_BITS 61
-#else
-#define _PyHASH_BITS 31
-#endif
-#define _PyHASH_MODULUS (((size_t)1 << _PyHASH_BITS) - 1)
-#define _PyHASH_INF 314159
-#define _PyHASH_NAN 0
-#define _PyHASH_IMAG 1000003UL
-
-=======
->>>>>>> 4f5f3481
 /* uintptr_t is the C9X name for an unsigned integral type such that a
  * legitimate void* can be cast to uintptr_t and then back to void* again
  * without loss of information.  Similarly for intptr_t, wrt a signed
@@ -197,14 +174,6 @@
 #   error "Python needs a typedef for Py_ssize_t in pyport.h."
 #endif
 
-<<<<<<< HEAD
-/* Py_hash_t is the same size as a pointer. */
-typedef Py_ssize_t Py_hash_t;
-/* Py_uhash_t is the unsigned equivalent needed to calculate numeric hash. */
-typedef size_t Py_uhash_t;
-
-=======
->>>>>>> 4f5f3481
 /* Largest possible value of size_t.
    SIZE_MAX is part of C99, so it might be defined on some
    platforms. If it is not defined, (size_t)-1 is a portable
@@ -234,16 +203,9 @@
  * all platforms (Python interprets the format string itself, and does whatever
  * the platform C requires to convert a size_t/Py_ssize_t argument):
  *
-<<<<<<< HEAD
- *     PyBytes_FromFormat
- *     PyErr_Format
- *     PyBytes_FromFormatV
- *     PyUnicode_FromFormatV
-=======
  *     PyString_FromFormat
  *     PyErr_Format
  *     PyString_FromFormatV
->>>>>>> 4f5f3481
  *
  * Lower-level uses require that you interpolate the correct format modifier
  * yourself (e.g., calling printf, fprintf, sprintf, PyOS_snprintf); for
@@ -300,11 +262,8 @@
  * should keep using static.
  */
 
-<<<<<<< HEAD
-=======
 #undef USE_INLINE /* XXX - set via configure? */
 
->>>>>>> 4f5f3481
 #if defined(_MSC_VER)
 #if defined(PY_LOCAL_AGGRESSIVE)
 /* enable more aggressive optimization for visual studio */
@@ -375,7 +334,9 @@
 /* NB caller must include <sys/types.h> */
 
 #ifdef HAVE_SYS_SELECT_H
+
 #include <sys/select.h>
+
 #endif /* !HAVE_SYS_SELECT_H */
 
 /*******************************
@@ -404,14 +365,11 @@
 #define HAVE_FSTAT
 #endif
 
-<<<<<<< HEAD
-=======
 #ifdef RISCOS
 #include <sys/types.h>
 #include "unixstuff.h"
 #endif
 
->>>>>>> 4f5f3481
 #ifdef HAVE_SYS_STAT_H
 #if defined(PYOS_OS2) && defined(PYCC_GCC)
 #include <sys/types.h>
@@ -591,8 +549,6 @@
         _Py_set_387controlword(old_387controlword)
 #endif
 
-<<<<<<< HEAD
-=======
 /* get and set x87 control word for VisualStudio/x86 */
 #if defined(_MSC_VER) && !defined(_WIN64) /* x87 not supported in 64-bit */
 #define HAVE_PY_SET_53BIT_PRECISION 1
@@ -617,7 +573,6 @@
     } while (0)
 #endif
 
->>>>>>> 4f5f3481
 /* default definitions are empty */
 #ifndef HAVE_PY_SET_53BIT_PRECISION
 #define _Py_SET_53BIT_PRECISION_HEADER
@@ -649,10 +604,6 @@
 #if defined(X87_DOUBLE_ROUNDING) && !defined(HAVE_PY_SET_53BIT_PRECISION)
 #define PY_NO_SHORT_FLOAT_REPR
 #endif
-<<<<<<< HEAD
-
-=======
->>>>>>> 4f5f3481
 
 /* Py_DEPRECATED(version)
  * Declare a variable, type, or function deprecated.
@@ -679,6 +630,12 @@
 #ifdef SOLARIS
 /* Unchecked */
 extern int gethostname(char *, int);
+#endif
+
+#ifdef __BEOS__
+/* Unchecked */
+/* It's in the libs, but not the headers... - [cjh] */
+int shutdown( int, int );
 #endif
 
 #ifdef HAVE__GETPTY
@@ -704,8 +661,6 @@
 #endif /* defined(HAVE_OPENPTY) || defined(HAVE_FORKPTY) */
 
 
-<<<<<<< HEAD
-=======
 /* These are pulled from various places. It isn't obvious on what platforms
    they are necessary, nor what the exact prototype should look like (which
    is likely to vary between platforms!) If you find you need one of these
@@ -725,7 +680,6 @@
 #endif /* 0 */
 
 
->>>>>>> 4f5f3481
 /* On 4.4BSD-descendants, ctype functions serves the whole range of
  * wchar_t character set rather than single byte code points only.
  * This characteristic can break some operations of string object
@@ -781,14 +735,10 @@
 /*
   All windows ports, except cygwin, are handled in PC/pyconfig.h.
 
-  Cygwin is the only other autoconf platform requiring special
-  linkage handling and it uses __declspec().
+  BeOS and cygwin are the only other autoconf platform requiring special
+  linkage handling and both of these use __declspec().
 */
-<<<<<<< HEAD
-#if defined(__CYGWIN__)
-=======
 #if defined(__CYGWIN__) || defined(__BEOS__)
->>>>>>> 4f5f3481
 #       define HAVE_DECLSPEC_DLL
 #endif
 
@@ -799,19 +749,11 @@
 #                       define PyAPI_FUNC(RTYPE) __declspec(dllexport) RTYPE
 #                       define PyAPI_DATA(RTYPE) extern __declspec(dllexport) RTYPE
         /* module init functions inside the core need no external linkage */
-<<<<<<< HEAD
-        /* except for Cygwin to handle embedding */
-#                       if defined(__CYGWIN__)
-#                               define PyMODINIT_FUNC __declspec(dllexport) PyObject*
-#                       else /* __CYGWIN__ */
-#                               define PyMODINIT_FUNC PyObject*
-=======
         /* except for Cygwin to handle embedding (FIXME: BeOS too?) */
 #                       if defined(__CYGWIN__)
 #                               define PyMODINIT_FUNC __declspec(dllexport) void
 #                       else /* __CYGWIN__ */
 #                               define PyMODINIT_FUNC void
->>>>>>> 4f5f3481
 #                       endif /* __CYGWIN__ */
 #               else /* Py_BUILD_CORE */
         /* Building an extension module, or an embedded situation */
@@ -825,15 +767,9 @@
 #                       define PyAPI_DATA(RTYPE) extern __declspec(dllimport) RTYPE
         /* module init functions outside the core must be exported */
 #                       if defined(__cplusplus)
-<<<<<<< HEAD
-#                               define PyMODINIT_FUNC extern "C" __declspec(dllexport) PyObject*
-#                       else /* __cplusplus */
-#                               define PyMODINIT_FUNC __declspec(dllexport) PyObject*
-=======
 #                               define PyMODINIT_FUNC extern "C" __declspec(dllexport) void
 #                       else /* __cplusplus */
 #                               define PyMODINIT_FUNC __declspec(dllexport) void
->>>>>>> 4f5f3481
 #                       endif /* __cplusplus */
 #               endif /* Py_BUILD_CORE */
 #       endif /* HAVE_DECLSPEC */
@@ -848,14 +784,6 @@
 #endif
 #ifndef PyMODINIT_FUNC
 #       if defined(__cplusplus)
-<<<<<<< HEAD
-#               define PyMODINIT_FUNC extern "C" PyObject*
-#       else /* __cplusplus */
-#               define PyMODINIT_FUNC PyObject*
-#       endif /* __cplusplus */
-#endif
-
-=======
 #               define PyMODINIT_FUNC extern "C" void
 #       else /* __cplusplus */
 #               define PyMODINIT_FUNC void
@@ -912,7 +840,6 @@
 #endif /* fd manipulation macros */
 
 
->>>>>>> 4f5f3481
 /* limits.h constants that may be missing */
 
 #ifndef INT_MAX
@@ -954,7 +881,8 @@
  * Hide GCC attributes from compilers that don't support them.
  */
 #if (!defined(__GNUC__) || __GNUC__ < 2 || \
-     (__GNUC__ == 2 && __GNUC_MINOR__ < 7) )
+     (__GNUC__ == 2 && __GNUC_MINOR__ < 7) ) && \
+    !defined(RISCOS)
 #define Py_GCC_ATTRIBUTE(x)
 #else
 #define Py_GCC_ATTRIBUTE(x) __attribute__(x)
@@ -997,17 +925,4 @@
 #define Py_ULL(x) Py_LL(x##U)
 #endif
 
-<<<<<<< HEAD
-#ifdef VA_LIST_IS_ARRAY
-#define Py_VA_COPY(x, y) Py_MEMCPY((x), (y), sizeof(va_list))
-#else
-#ifdef __va_copy
-#define Py_VA_COPY __va_copy
-#else
-#define Py_VA_COPY(x, y) (x) = (y)
-#endif
-#endif
-
-=======
->>>>>>> 4f5f3481
 #endif /* Py_PYPORT_H */