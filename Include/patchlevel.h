--- conflicted
+++ resolved
@@ -17,22 +17,13 @@
 /* Version parsed out into numeric values */
 /*--start constants--*/
 #define PY_MAJOR_VERSION	3
-<<<<<<< HEAD
-#define PY_MINOR_VERSION	2
-#define PY_MICRO_VERSION	5
-=======
 #define PY_MINOR_VERSION	3
 #define PY_MICRO_VERSION	2
->>>>>>> 59c2a549
 #define PY_RELEASE_LEVEL	PY_RELEASE_LEVEL_FINAL
 #define PY_RELEASE_SERIAL	0
 
 /* Version as a string */
-<<<<<<< HEAD
-#define PY_VERSION      	"3.2.5"
-=======
 #define PY_VERSION      	"3.3.2+"
->>>>>>> 59c2a549
 /*--end constants--*/
 
 /* Version as a single 4-byte hex number, e.g. 0x010502B2 == 1.5.2b2.
