
/* Newfangled version identification scheme.

   This scheme was added in Python 1.5.2b2; before that time, only PATCHLEVEL
   was available.  To test for presence of the scheme, test for
   defined(PY_MAJOR_VERSION).

   When the major or minor version changes, the VERSION variable in
   configure.in must also be changed.

   There is also (independent) API version information in modsupport.h.
*/

/* Values for PY_RELEASE_LEVEL */
#define PY_RELEASE_LEVEL_ALPHA	0xA
#define PY_RELEASE_LEVEL_BETA	0xB
#define PY_RELEASE_LEVEL_GAMMA	0xC     /* For release candidates */
#define PY_RELEASE_LEVEL_FINAL	0xF	/* Serial should be 0 here */
					/* Higher for patch releases */

/* Version parsed out into numeric values */
/*--start constants--*/
#define PY_MAJOR_VERSION	2
<<<<<<< HEAD
#define PY_MINOR_VERSION	5
#define PY_MICRO_VERSION	6
#define PY_RELEASE_LEVEL	PY_RELEASE_LEVEL_ALPHA
#define PY_RELEASE_SERIAL	0

/* Version as a string */
#define PY_VERSION		"2.5.5+"
=======
#define PY_MINOR_VERSION	6
#define PY_MICRO_VERSION	6
#define PY_RELEASE_LEVEL	PY_RELEASE_LEVEL_FINAL
#define PY_RELEASE_SERIAL	0

/* Version as a string */
#define PY_VERSION      	"2.6.6+"
/*--end constants--*/
>>>>>>> 8b5fca37

/* Subversion Revision number of this file (not of the repository) */
#define PY_PATCHLEVEL_REVISION  "$Revision$"

/* Version as a single 4-byte hex number, e.g. 0x010502B2 == 1.5.2b2.
   Use this for numeric comparisons, e.g. #if PY_VERSION_HEX >= ... */
#define PY_VERSION_HEX ((PY_MAJOR_VERSION << 24) | \
			(PY_MINOR_VERSION << 16) | \
			(PY_MICRO_VERSION <<  8) | \
			(PY_RELEASE_LEVEL <<  4) | \
			(PY_RELEASE_SERIAL << 0))<|MERGE_RESOLUTION|>--- conflicted
+++ resolved
@@ -21,15 +21,6 @@
 /* Version parsed out into numeric values */
 /*--start constants--*/
 #define PY_MAJOR_VERSION	2
-<<<<<<< HEAD
-#define PY_MINOR_VERSION	5
-#define PY_MICRO_VERSION	6
-#define PY_RELEASE_LEVEL	PY_RELEASE_LEVEL_ALPHA
-#define PY_RELEASE_SERIAL	0
-
-/* Version as a string */
-#define PY_VERSION		"2.5.5+"
-=======
 #define PY_MINOR_VERSION	6
 #define PY_MICRO_VERSION	6
 #define PY_RELEASE_LEVEL	PY_RELEASE_LEVEL_FINAL
@@ -38,7 +29,6 @@
 /* Version as a string */
 #define PY_VERSION      	"2.6.6+"
 /*--end constants--*/
->>>>>>> 8b5fca37
 
 /* Subversion Revision number of this file (not of the repository) */
 #define PY_PATCHLEVEL_REVISION  "$Revision$"
