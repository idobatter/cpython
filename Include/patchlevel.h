--- conflicted
+++ resolved
@@ -17,15 +17,6 @@
 /* Version parsed out into numeric values */
 /*--start constants--*/
 #define PY_MAJOR_VERSION	3
-<<<<<<< HEAD
-#define PY_MINOR_VERSION	3
-#define PY_MICRO_VERSION	0
-#define PY_RELEASE_LEVEL	PY_RELEASE_LEVEL_FINAL
-#define PY_RELEASE_SERIAL	0
-
-/* Version as a string */
-#define PY_VERSION      	"3.3.0+"
-=======
 #define PY_MINOR_VERSION	4
 #define PY_MICRO_VERSION	0
 #define PY_RELEASE_LEVEL	PY_RELEASE_LEVEL_ALPHA
@@ -33,7 +24,6 @@
 
 /* Version as a string */
 #define PY_VERSION      	"3.4.0a0"
->>>>>>> 75011ecc
 /*--end constants--*/
 
 /* Version as a single 4-byte hex number, e.g. 0x010502B2 == 1.5.2b2.
