--- conflicted
+++ resolved
@@ -12,11 +12,7 @@
 The proper order to build subprojects:
 
 1) pythoncore (this builds the main Python DLL and library files,
-<<<<<<< HEAD
-               python32.{dll, lib} in Release mode)
-=======
                python33.{dll, lib} in Release mode)
->>>>>>> 6aecfd6f
 
 2) python (this builds the main Python executable,
            python.exe in Release mode)
@@ -27,11 +23,7 @@
    to the subsystems they implement; see SUBPROJECTS below)
 
 When using the Debug setting, the output files have a _d added to
-<<<<<<< HEAD
-their name:  python32_d.dll, python_d.exe, pyexpat_d.pyd, and so on.
-=======
 their name:  python33_d.dll, python_d.exe, pyexpat_d.pyd, and so on.
->>>>>>> 6aecfd6f
 
 SUBPROJECTS
 -----------
