Quick Start Guide
-----------------

1.  Install Microsoft Visual C++ 2010 SP1, any edition.
2.  Install Subversion, and make sure 'svn.exe' is on your PATH.
3.  Run "build.bat -e" to build Python in 32-bit Release configuration.
4.  (Optional, but recommended) Run the test suite with "rt.bat -q".


Building Python using Microsoft Visual C++
------------------------------------------

This directory is used to build CPython for Microsoft Windows NT version
5.1 or higher (Windows XP, Windows Server 2003, or later) on 32 and 64
bit platforms.  Using this directory requires an installation of
Microsoft Visual C++ 2010 (MSVC 10.0) of any edition.  The specific
requirements are as follows:

Visual C++ 2010 Express Edition
    Required for building 32-bit Debug and Release configuration builds.
    The Python build solution pcbuild.sln makes use of Solution Folders,
    which this edition does not support.  Any time pcbuild.sln is opened
    or reloaded by Visual C++, a warning about Solution Folders will be
    displayed which can be safely dismissed with no impact on your
    ability to build Python.
Visual Studio 2010 Professional Edition
    Required for building 64-bit Debug and Release configuration builds
Visual Studio 2010 Premium Edition
    Required for building Release configuration builds that make use of
    Profile Guided Optimization (PGO), on either platform.

Installing Service Pack 1 for Visual Studio 2010 is highly recommended
to avoid LNK1123 errors.

All you need to do to build is open the solution "pcbuild.sln" in Visual
Studio, select the desired combination of configuration and platform,
then build with "Build Solution" or the F7 keyboard shortcut.  You can
also build from the command line using the "build.bat" script in this
directory; see below for details.  The solution is configured to build
the projects in the correct order.

The solution currently supports two platforms.  The Win32 platform is
used to build standard x86-compatible 32-bit binaries, output into this
directory.  The x64 platform is used for building 64-bit AMD64 (aka
x86_64 or EM64T) binaries, output into the amd64 sub-directory which
will be created if it doesn't already exist.  The Itanium (IA-64)
platform is no longer supported.  See the "Building for AMD64" section
below for more information about 64-bit builds.

Four configuration options are supported by the solution:
Debug
    Used to build Python with extra debugging capabilities, equivalent
    to using ./configure --with-pydebug on UNIX.  All binaries built
    using this configuration have "_d" added to their name:
    python35_d.dll, python_d.exe, parser_d.pyd, and so on.  Both the
    build and rt (run test) batch files in this directory accept a -d
    option for debug builds.  If you are building Python to help with
    development of CPython, you will most likely use this configuration.
PGInstrument, PGUpdate
    Used to build Python in Release configuration using PGO, which
    requires Premium Edition of Visual Studio.  See the "Profile
    Guided Optimization" section below for more information.  Build
    output from each of these configurations lands in its own
    sub-directory of this directory.  The official Python releases are
    built using these configurations.
Release
    Used to build Python as it is meant to be used in production
    settings, though without PGO.


Building Python using the build.bat script
----------------------------------------------

In this directory you can find build.bat, a script designed to make
building Python on Windows simpler.  The only absolute requirement for
using this script is for the VS100COMNTOOLS environment variable to be
properly set, which should be done by Microsoft Visual C++ 2010
installation.

By default, build.bat will build Python in Release configuration for
the 32-bit Win32 platform.  It accepts several arguments to change
this behavior:

   -c <configuration>  Set the configuration (see above)
   -d                  Shortcut for "-c Debug"
   -p <platform>       Set the platform to build for ("Win32" or "x64")
   -r                  Rebuild instead of just building
   -e                  Use get_externals.bat to fetch external sources

Up to 9 MSBuild switches can also be passed, though they must be passed
after specifying any of the above switches.  For example, use:

   build.bat -e -d /m

to do a concurrent debug build with externals fetched as needed.  If
the MSBuild switch requires an equal sign ("="), the entire switch must
be quoted:

   build.bat -e -d "/p:externalsDir=P:\cpython-externals"

There may also be other situations where quotes are necessary.


Legacy support
--------------

You can find build directories for older versions of Visual Studio and
Visual C++ in the PC directory. The legacy build directories are no
longer actively maintained and may not work out of the box.

Currently, the only legacy build directory is PC\VS9.0, for Visual
Studio 2008 (9.0).


C Runtime
---------

Visual Studio 2010 uses version 10 of the C runtime (MSVCRT10).  The
executables no longer use the "Side by Side" assemblies used in previous
versions of the compiler.  This simplifies distribution of applications.

The run time libraries are available under the VC/Redist folder of your
Visual Studio distribution. For more info, see the Readme in the
VC/Redist folder.


Sub-Projects
------------

The CPython project is split up into several smaller sub-projects which
are managed by the pcbuild.sln solution file.  Each sub-project is
represented by a .vcxproj and a .vcxproj.filters file starting with the
name of the sub-project.  These sub-projects fall into a few general
categories:

The following sub-projects represent the bare minimum required to build
a functioning CPython interpreter.  If nothing else builds but these,
you'll have a very limited but usable python.exe:
pythoncore
    .dll and .lib
python
    .exe
kill_python
    kill_python.exe, a small program designed to kill any instances of
    python(_d).exe that are running and live in the build output
    directory; this is meant to avoid build issues due to locked files
make_buildinfo, make_versioninfo
    helpers to provide necessary information to the build process

These sub-projects provide extra executables that are useful for running
CPython in different ways:
pythonw
    pythonw.exe, a variant of python.exe that doesn't open a Command
    Prompt window
pylauncher
    py.exe, the Python Launcher for Windows, see
        http://docs.python.org/3/using/windows.html#launcher
pywlauncher
    pyw.exe, a variant of py.exe that doesn't open a Command Prompt
    window
_testembed
    _testembed.exe, a small program that embeds Python for testing
    purposes, used by test_capi.py

These are miscellaneous sub-projects that don't really fit the other
categories.  By default, these projects do not build in Debug
configuration:
_freeze_importlib
    _freeze_importlib.exe, used to regenerate Python\importlib.h after
    changes have been made to Lib\importlib\_bootstrap.py
bdist_wininst
    ..\Lib\distutils\command\wininst-10.0[-amd64].exe, the base
    executable used by the distutils bdist_wininst command
python3dll
    python3.dll, the PEP 384 Stable ABI dll
xxlimited
    builds an example module that makes use of the PEP 384 Stable ABI,
    see Modules\xxlimited.c

The following sub-projects are for individual modules of the standard
library which are implemented in C; each one builds a DLL (renamed to
.pyd) of the same name as the project:
_ctypes
_ctypes_test
_decimal
_elementtree
_hashlib
_msi
_multiprocessing
_overlapped
_socket
_testcapi
_testbuffer
_testimportmultiple
pyexpat
select
unicodedata
winsound

The following Python-controlled sub-projects wrap external projects.
Note that these external libraries are not necessary for a working
interpreter, but they do implement several major features.  See the
"Getting External Sources" section below for additional information
about getting the source for building these libraries.  The sub-projects
are:
_bz2
    Python wrapper for version 1.0.6 of the libbzip2 compression library
    Homepage:
        http://www.bzip.org/
_lzma
    Python wrapper for the liblzma compression library, using pre-built
    binaries of XZ Utils version 5.0.5
    Homepage:
        http://tukaani.org/xz/
_ssl
    Python wrapper for version 1.0.1j of the OpenSSL secure sockets
    library, which is built by ssl.vcxproj
    Homepage:
        http://www.openssl.org/

    Building OpenSSL requires nasm.exe (the Netwide Assembler), version
    2.10 or newer from
        http://www.nasm.us/
    to be somewhere on your PATH.  More recent versions of OpenSSL may
    need a later version of NASM. If OpenSSL's self tests don't pass,
    you should first try to update NASM and do a full rebuild of
    OpenSSL.  get_externals.py also downloads a snapshot of NASM, and the
    ssl sub-project includes that version of nasm.exe on PATH.

    The ssl sub-project expects your OpenSSL sources to have already
    been configured and be ready to build.  If you get your sources
    from svn.python.org as suggested in the "Getting External Sources"
    section below, the OpenSSL source will already be ready to go.  If
    you want to build a different version, you will need to run

       PCbuild\prepare_ssl.py path\to\openssl-source-dir

    That script will prepare your OpenSSL sources in the same way that
    those available on svn.python.org have been prepared.  Note that
    Perl must be installed and available on your PATH to configure
    OpenSSL.  ActivePerl is recommended and is available from
        http://www.activestate.com/activeperl/

    The ssl sub-project does not have the ability to clean the OpenSSL
    build; if you need to rebuild, you'll have to clean it by hand.
_sqlite3
    Wraps SQLite 3.8.3.1, which is itself built by sqlite3.vcxproj
    Homepage:
        http://www.sqlite.org/
_tkinter
    Wraps version 8.6.1 of the Tk windowing system.
    Homepage:
        http://www.tcl.tk/

<<<<<<< HEAD
    Tkinter's dependencies are built by the tcl.vcxproj and tk.vcxproj
    projects.  The tix.vcxproj project also builds the Tix extended
    widget set for use with Tkinter.

    Those three projects install their respective components in a
    directory alongside the source directories called "tcltk" on
    Win32 and "tcltk64" on x64.  They also copy the Tcl and Tk DLLs
    into the current output directory, which should ensure that Tkinter
    is able to load Tcl/Tk without having to change your PATH.

    The tcl, tk, and tix sub-projects do not have the ability to clean
    their builds; if you need to rebuild, you'll have to clean them by
    hand.
=======
    Unlike the other external libraries listed above, Tk must be built
    separately before the _tkinter module can be built. This means that
    a pre-built Tcl/Tk installation is expected in ..\externals\tcltk
    (tcltk64 for 64-bit) relative to this directory.  See "Getting
    External Sources" below for the easiest method to ensure Tcl/Tk is
    built.
>>>>>>> 1cf47976


Getting External Sources
------------------------

The last category of sub-projects listed above wrap external projects
Python doesn't control, and as such a little more work is required in
order to download the relevant source files for each project before they
can be built.  However, a simple script is provided to make this as
painless as possible, called "get_externals.bat" and located in this
directory.  This script extracts all the external sub-projects from
    http://svn.python.org/projects/external
<<<<<<< HEAD
via Subversion (so you'll need svn.exe on your PATH) and places them
in ..\.. (relative to this directory).

It is also possible to download sources from each project's homepage,
though you may have to change folder names or pass the names to MSBuild
as the values of certain properties in order for the build solution to
find them.  This is an advanced topic and not necessarily fully
supported.
=======
via Subversion (so you'll need an svn.exe on your PATH) and places them
in ..\externals (relative to this directory).

It is also possible to download sources from each project's homepage,
though you may have to change the names of some folders in order to make
things work.  For instance, if you were to download a version 5.0.7 of
XZ Utils, you would need to extract the archive into ..\externals\xz-5.0.5
anyway, since that is where the solution is set to look for xz.  The
same is true for all other external projects.

The external(-amd64).bat scripts will also build a debug build of
Tcl/Tk, but there aren't any equivalent batch files for building release
versions of Tcl/Tk currently available.  If you need to build a release
version of Tcl/Tk, just take a look at the relevant external(-amd64).bat
file and find the two nmake lines, then call each one without the
'DEBUG=1' parameter, i.e.:

The external-amd64.bat file contains this for tcl:
    nmake -f makefile.vc DEBUG=1 MACHINE=AMD64 INSTALLDIR=..\..\tcltk64 clean all install

So for a release build, you'd call it as:
    nmake -f makefile.vc MACHINE=AMD64 INSTALLDIR=..\..\tcltk64 clean all install

Note that the above command is called from within ..\externals\tcl-8.6.1.0\win
(relative to this directory); don't forget to build Tk as well as Tcl!

This will be cleaned up in the future; http://bugs.python.org/issue15968
tracks adding a new tcltk.vcxproj file that will build Tcl/Tk and Tix
the same way the other external projects listed above are built.
>>>>>>> 1cf47976


Building for AMD64
------------------

The build process for AMD64 / x64 is very similar to standard builds,
you just have to set x64 as platform. In addition, the HOST_PYTHON
environment variable must point to a Python interpreter (at least 2.4),
to support cross-compilation from Win32.  Note that Visual Studio
requires Professional Edition or better in order to build 64-bit
binaries.


Profile Guided Optimization
---------------------------

The solution has two configurations for PGO. The PGInstrument
configuration must be built first. The PGInstrument binaries are linked
against a profiling library and contain extra debug information. The
PGUpdate configuration takes the profiling data and generates optimized
binaries.

The build_pgo.bat script automates the creation of optimized binaries.
It creates the PGI files, runs the unit test suite or PyBench with the
PGI python, and finally creates the optimized files.

See
    http://msdn.microsoft.com/en-us/library/e7k32f4k(VS.100).aspx
for more on this topic.


Static library
--------------

The solution has no configuration for static libraries. However it is
easy to build a static library instead of a DLL. You simply have to set
the "Configuration Type" to "Static Library (.lib)" and alter the
preprocessor macro "Py_ENABLE_SHARED" to "Py_NO_ENABLE_SHARED". You may
also have to change the "Runtime Library" from "Multi-threaded DLL
(/MD)" to "Multi-threaded (/MT)".


Visual Studio properties
------------------------

The PCbuild solution makes heavy use of Visual Studio property files
(*.props). The properties can be viewed and altered in the Property
Manager (View -> Other Windows -> Property Manager).

The property files used are (+-- = "also imports"):
 * debug (debug macro: _DEBUG)
 * pginstrument (PGO)
 * pgupdate (PGO)
    +-- pginstrument
 * pyd (python extension, release build)
    +-- release
    +-- pyproject
 * pyd_d (python extension, debug build)
    +-- debug
    +-- pyproject
 * pyproject (base settings for all projects, user macros like PyDllName)
 * release (release macro: NDEBUG)
 * sqlite3 (used only by sqlite3.vcxproj)
 * tcltk (used by _tkinter, tcl, tk and tix projects)
 * x64 (AMD64 / x64 platform specific settings)

The pyproject property file defines _WIN32 and x64 defines _WIN64 and
_M_X64 although the macros are set by the compiler, too. The GUI doesn't
always know about the macros and confuse the user with false
information.


Your Own Extension DLLs
-----------------------

If you want to create your own extension module DLL (.pyd), there's an
example with easy-to-follow instructions in ..\PC\example\; read the
file readme.txt there first.<|MERGE_RESOLUTION|>--- conflicted
+++ resolved
@@ -252,7 +252,6 @@
     Homepage:
         http://www.tcl.tk/
 
-<<<<<<< HEAD
     Tkinter's dependencies are built by the tcl.vcxproj and tk.vcxproj
     projects.  The tix.vcxproj project also builds the Tix extended
     widget set for use with Tkinter.
@@ -266,14 +265,6 @@
     The tcl, tk, and tix sub-projects do not have the ability to clean
     their builds; if you need to rebuild, you'll have to clean them by
     hand.
-=======
-    Unlike the other external libraries listed above, Tk must be built
-    separately before the _tkinter module can be built. This means that
-    a pre-built Tcl/Tk installation is expected in ..\externals\tcltk
-    (tcltk64 for 64-bit) relative to this directory.  See "Getting
-    External Sources" below for the easiest method to ensure Tcl/Tk is
-    built.
->>>>>>> 1cf47976
 
 
 Getting External Sources
@@ -286,46 +277,14 @@
 painless as possible, called "get_externals.bat" and located in this
 directory.  This script extracts all the external sub-projects from
     http://svn.python.org/projects/external
-<<<<<<< HEAD
 via Subversion (so you'll need svn.exe on your PATH) and places them
-in ..\.. (relative to this directory).
+in ..\externals (relative to this directory).
 
 It is also possible to download sources from each project's homepage,
 though you may have to change folder names or pass the names to MSBuild
 as the values of certain properties in order for the build solution to
 find them.  This is an advanced topic and not necessarily fully
 supported.
-=======
-via Subversion (so you'll need an svn.exe on your PATH) and places them
-in ..\externals (relative to this directory).
-
-It is also possible to download sources from each project's homepage,
-though you may have to change the names of some folders in order to make
-things work.  For instance, if you were to download a version 5.0.7 of
-XZ Utils, you would need to extract the archive into ..\externals\xz-5.0.5
-anyway, since that is where the solution is set to look for xz.  The
-same is true for all other external projects.
-
-The external(-amd64).bat scripts will also build a debug build of
-Tcl/Tk, but there aren't any equivalent batch files for building release
-versions of Tcl/Tk currently available.  If you need to build a release
-version of Tcl/Tk, just take a look at the relevant external(-amd64).bat
-file and find the two nmake lines, then call each one without the
-'DEBUG=1' parameter, i.e.:
-
-The external-amd64.bat file contains this for tcl:
-    nmake -f makefile.vc DEBUG=1 MACHINE=AMD64 INSTALLDIR=..\..\tcltk64 clean all install
-
-So for a release build, you'd call it as:
-    nmake -f makefile.vc MACHINE=AMD64 INSTALLDIR=..\..\tcltk64 clean all install
-
-Note that the above command is called from within ..\externals\tcl-8.6.1.0\win
-(relative to this directory); don't forget to build Tk as well as Tcl!
-
-This will be cleaned up in the future; http://bugs.python.org/issue15968
-tracks adding a new tcltk.vcxproj file that will build Tcl/Tk and Tix
-the same way the other external projects listed above are built.
->>>>>>> 1cf47976
 
 
 Building for AMD64
