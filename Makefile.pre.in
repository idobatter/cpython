# Top-level Makefile for Python
#
# As distributed, this file is called Makefile.pre.in; it is processed
# into the real Makefile by running the script ./configure, which
# replaces things like @spam@ with values appropriate for your system.
# This means that if you edit Makefile, your changes get lost the next
# time you run the configure script.  Ideally, you can do:
#
#	./configure
#	make
#	make test
#	make install
#
# If you have a previous version of Python installed that you don't
# want to overwrite, you can use "make altinstall" instead of "make
# install".  Refer to the "Installing" section in the README file for
# additional details.
#
# See also the section "Build instructions" in the README file.

# === Variables set by makesetup ===

MODOBJS=        _MODOBJS_
MODLIBS=        _MODLIBS_

# === Variables set by configure
VERSION=	@VERSION@
srcdir=		@srcdir@
VPATH=		@srcdir@

CC=		@CC@
CXX=		@CXX@
MAINCC=		@MAINCC@
LINKCC=		@LINKCC@
AR=		@AR@
RANLIB=		@RANLIB@
READELF=	@READELF@
SOABI=		@SOABI@
LDVERSION=	@LDVERSION@
HGVERSION=	@HGVERSION@
HGTAG=		@HGTAG@
HGBRANCH=	@HGBRANCH@

GNULD=		@GNULD@

# Shell used by make (some versions default to the login shell, which is bad)
SHELL=		/bin/sh

# Use this to make a link between python$(VERSION) and python in $(BINDIR)
LN=		@LN@

# Portable install script (configure doesn't always guess right)
INSTALL=	@INSTALL@
INSTALL_PROGRAM=@INSTALL_PROGRAM@
INSTALL_SCRIPT= @INSTALL_SCRIPT@
INSTALL_DATA=	@INSTALL_DATA@
# Shared libraries must be installed with executable mode on some systems;
# rather than figuring out exactly which, we always give them executable mode.
# Also, making them read-only seems to be a good idea...
INSTALL_SHARED= ${INSTALL} -m 555

MKDIR_P=	@MKDIR_P@

MAKESETUP=      $(srcdir)/Modules/makesetup

# Compiler options
OPT=		@OPT@
BASECFLAGS=	@BASECFLAGS@
CONFIGURE_CFLAGS=	@CFLAGS@
CONFIGURE_CPPFLAGS=	@CPPFLAGS@
CONFIGURE_LDFLAGS=	@LDFLAGS@
# Avoid assigning CFLAGS, LDFLAGS, etc. so users can use them on the
# command line to append to these values without stomping the pre-set
# values.
PY_CFLAGS=	$(BASECFLAGS) $(OPT) $(CONFIGURE_CFLAGS) $(CFLAGS) $(EXTRA_CFLAGS)
# Both CPPFLAGS and LDFLAGS need to contain the shell's value for setup.py to
# be able to build extension modules using the directories specified in the
# environment variables
PY_CPPFLAGS=	-I. -I$(srcdir)/Include $(CONFIGURE_CPPFLAGS) $(CPPFLAGS)
PY_LDFLAGS=	$(CONFIGURE_LDFLAGS) $(LDFLAGS)
NO_AS_NEEDED=	@NO_AS_NEEDED@
LDLAST=		@LDLAST@
SGI_ABI=	@SGI_ABI@
CCSHARED=	@CCSHARED@
LINKFORSHARED=	@LINKFORSHARED@
ARFLAGS=	@ARFLAGS@
# Extra C flags added for building the interpreter object files.
CFLAGSFORSHARED=@CFLAGSFORSHARED@
# C flags used for building the interpreter object files
PY_CORE_CFLAGS=	$(PY_CFLAGS) $(PY_CPPFLAGS) $(CFLAGSFORSHARED) -DPy_BUILD_CORE


# Machine-dependent subdirectories
MACHDEP=	@MACHDEP@

# Install prefix for architecture-independent files
prefix=		@prefix@

# Install prefix for architecture-dependent files
exec_prefix=	@exec_prefix@

# Install prefix for data files
datarootdir=    @datarootdir@

# Expanded directories
BINDIR=		@bindir@
LIBDIR=		@libdir@
MANDIR=		@mandir@
INCLUDEDIR=	@includedir@
CONFINCLUDEDIR=	$(exec_prefix)/include
SCRIPTDIR=	$(prefix)/lib
ABIFLAGS=	@ABIFLAGS@

# Detailed destination directories
BINLIBDEST=	$(LIBDIR)/python$(VERSION)
LIBDEST=	$(SCRIPTDIR)/python$(VERSION)
INCLUDEPY=	$(INCLUDEDIR)/python$(LDVERSION)
CONFINCLUDEPY=	$(CONFINCLUDEDIR)/python$(LDVERSION)

# Symbols used for using shared libraries
SO=		@SO@
LDSHARED=	@LDSHARED@ $(PY_LDFLAGS)
BLDSHARED=	@BLDSHARED@ $(PY_LDFLAGS)
LDCXXSHARED=	@LDCXXSHARED@
DESTSHARED=	$(BINLIBDEST)/lib-dynload

# Executable suffix (.exe on Windows and Mac OS X)
EXE=		@EXEEXT@
BUILDEXE=	@BUILDEXEEXT@

# Short name and location for Mac OS X Python framework
UNIVERSALSDK=@UNIVERSALSDK@
PYTHONFRAMEWORK=	@PYTHONFRAMEWORK@
PYTHONFRAMEWORKDIR=	@PYTHONFRAMEWORKDIR@
PYTHONFRAMEWORKPREFIX=	@PYTHONFRAMEWORKPREFIX@
PYTHONFRAMEWORKINSTALLDIR= @PYTHONFRAMEWORKINSTALLDIR@
# Deployment target selected during configure, to be checked
# by distutils. The export statement is needed to ensure that the
# deployment target is active during build.
MACOSX_DEPLOYMENT_TARGET=@CONFIGURE_MACOSX_DEPLOYMENT_TARGET@
@EXPORT_MACOSX_DEPLOYMENT_TARGET@export MACOSX_DEPLOYMENT_TARGET

# Options to enable prebinding (for fast startup prior to Mac OS X 10.3)
OTHER_LIBTOOL_OPT=@OTHER_LIBTOOL_OPT@

# Environment to run shared python without installed libraries
RUNSHARED=       @RUNSHARED@

# Modes for directories, executables and data files created by the
# install process.  Default to user-only-writable for all file types.
DIRMODE=	755
EXEMODE=	755
FILEMODE=	644

# configure script arguments
CONFIG_ARGS=	@CONFIG_ARGS@


# Subdirectories with code
SRCDIRS= 	@SRCDIRS@

# Other subdirectories
SUBDIRSTOO=	Include Lib Misc

# Files and directories to be distributed
CONFIGFILES=	configure configure.ac acconfig.h pyconfig.h.in Makefile.pre.in
DISTFILES=	README ChangeLog $(CONFIGFILES)
DISTDIRS=	$(SUBDIRS) $(SUBDIRSTOO) Ext-dummy
DIST=		$(DISTFILES) $(DISTDIRS)


LIBRARY=	@LIBRARY@
LDLIBRARY=      @LDLIBRARY@
BLDLIBRARY=     @BLDLIBRARY@
PY3LIBRARY=     @PY3LIBRARY@
DLLLIBRARY=	@DLLLIBRARY@
LDLIBRARYDIR=   @LDLIBRARYDIR@
INSTSONAME=	@INSTSONAME@


LIBS=		@LIBS@
LIBM=		@LIBM@
LIBC=		@LIBC@
SYSLIBS=	$(LIBM) $(LIBC)
SHLIBS=		@SHLIBS@

THREADOBJ=	@THREADOBJ@
DLINCLDIR=	@DLINCLDIR@
DYNLOADFILE=	@DYNLOADFILE@
MACHDEP_OBJS=	@MACHDEP_OBJS@
LIBOBJDIR=	Python/
LIBOBJS=	@LIBOBJS@

PYTHON=		python$(EXE)
BUILDPYTHON=	python$(BUILDEXE)

PYTHON_FOR_BUILD=@PYTHON_FOR_BUILD@
_PYTHON_HOST_PLATFORM=@_PYTHON_HOST_PLATFORM@
HOST_GNU_TYPE=  @host@

# The task to run while instrument when building the profile-opt target
PROFILE_TASK=	$(srcdir)/Tools/pybench/pybench.py -n 2 --with-gc --with-syscheck
#PROFILE_TASK=	$(srcdir)/Lib/test/regrtest.py

# === Definitions added by makesetup ===


##########################################################################
# Modules
MODULE_OBJS=	\
		Modules/config.o \
		Modules/getpath.o \
		Modules/main.o \
		Modules/gcmodule.o

# Used of signalmodule.o is not available
SIGNAL_OBJS=	@SIGNAL_OBJS@

IO_H=		Modules/_io/_iomodule.h

IO_OBJS=	\
		Modules/_io/_iomodule.o \
		Modules/_io/iobase.o \
		Modules/_io/fileio.o \
		Modules/_io/bufferedio.o \
		Modules/_io/textio.o \
		Modules/_io/bytesio.o \
		Modules/_io/stringio.o

##########################################################################
# Grammar
GRAMMAR_H=	$(srcdir)/Include/graminit.h
GRAMMAR_C=	$(srcdir)/Python/graminit.c
GRAMMAR_INPUT=	$(srcdir)/Grammar/Grammar


LIBFFI_INCLUDEDIR=	@LIBFFI_INCLUDEDIR@

##########################################################################
# Parser
PGEN=		Parser/pgen$(EXE)

PSRCS=		\
		Parser/acceler.c \
		Parser/grammar1.c \
		Parser/listnode.c \
		Parser/node.c \
		Parser/parser.c \
		Parser/bitset.c \
		Parser/metagrammar.c \
		Parser/firstsets.c \
		Parser/grammar.c \
		Parser/pgen.c

POBJS=		\
		Parser/acceler.o \
		Parser/grammar1.o \
		Parser/listnode.o \
		Parser/node.o \
		Parser/parser.o \
		Parser/bitset.o \
		Parser/metagrammar.o \
		Parser/firstsets.o \
		Parser/grammar.o \
		Parser/pgen.o

PARSER_OBJS=	$(POBJS) Parser/myreadline.o Parser/parsetok.o Parser/tokenizer.o

PGSRCS=		\
		Objects/obmalloc.c \
		Python/dynamic_annotations.c \
		Python/mysnprintf.c \
		Python/pyctype.c \
		Parser/tokenizer_pgen.c \
		Parser/printgrammar.c \
		Parser/parsetok_pgen.c \
		Parser/pgenmain.c

PGOBJS=		\
		Objects/obmalloc.o \
		Python/dynamic_annotations.o \
		Python/mysnprintf.o \
		Python/pyctype.o \
		Parser/tokenizer_pgen.o \
		Parser/printgrammar.o \
		Parser/parsetok_pgen.o \
		Parser/pgenmain.o

PARSER_HEADERS= \
		$(srcdir)/Parser/parser.h \
		$(srcdir)/Include/parsetok.h \
		$(srcdir)/Parser/tokenizer.h

PGENSRCS=	$(PSRCS) $(PGSRCS)
PGENOBJS=	$(POBJS) $(PGOBJS)

##########################################################################
# AST
AST_H_DIR=	$(srcdir)/Include
AST_H=		$(AST_H_DIR)/Python-ast.h
AST_C_DIR=	$(srcdir)/Python
AST_C=		$(AST_C_DIR)/Python-ast.c
AST_ASDL=	$(srcdir)/Parser/Python.asdl

ASDLGEN_FILES=	$(srcdir)/Parser/asdl.py $(srcdir)/Parser/asdl_c.py
# XXX Note that a build now requires Python exist before the build starts
ASDLGEN=	@DISABLE_ASDLGEN@ $(srcdir)/Parser/asdl_c.py

##########################################################################
# Python

OPCODETARGETS_H= \
		$(srcdir)/Python/opcode_targets.h

OPCODETARGETGEN= \
		$(srcdir)/Python/makeopcodetargets.py

OPCODETARGETGEN_FILES= \
		$(OPCODETARGETGEN) $(srcdir)/Lib/opcode.py

PYTHON_OBJS=	\
		Python/_warnings.o \
		Python/Python-ast.o \
		Python/asdl.o \
		Python/ast.o \
		Python/bltinmodule.o \
		Python/ceval.o \
		Python/compile.o \
		Python/codecs.o \
		Python/dynamic_annotations.o \
		Python/errors.o \
		Python/frozenmain.o \
		Python/future.o \
		Python/getargs.o \
		Python/getcompiler.o \
		Python/getcopyright.o \
		Python/getplatform.o \
		Python/getversion.o \
		Python/graminit.o \
		Python/import.o \
		Python/importdl.o \
		Python/marshal.o \
		Python/modsupport.o \
		Python/mystrtoul.o \
		Python/mysnprintf.o \
		Python/peephole.o \
		Python/pyarena.o \
		Python/pyctype.o \
		Python/pyfpe.o \
		Python/pymath.o \
		Python/pystate.o \
		Python/pythonrun.o \
		Python/pytime.o \
		Python/random.o \
		Python/structmember.o \
		Python/symtable.o \
		Python/sysmodule.o \
		Python/traceback.o \
		Python/getopt.o \
		Python/pystrcmp.o \
		Python/pystrtod.o \
		Python/dtoa.o \
		Python/formatter_unicode.o \
		Python/fileutils.o \
		Python/$(DYNLOADFILE) \
		$(LIBOBJS) \
		$(MACHDEP_OBJS) \
		$(THREADOBJ)


##########################################################################
# Objects
OBJECT_OBJS=	\
		Objects/abstract.o \
		Objects/accu.o \
		Objects/boolobject.o \
		Objects/bytes_methods.o \
		Objects/bytearrayobject.o \
		Objects/bytesobject.o \
		Objects/cellobject.o \
		Objects/classobject.o \
		Objects/codeobject.o \
		Objects/complexobject.o \
		Objects/descrobject.o \
		Objects/enumobject.o \
		Objects/exceptions.o \
		Objects/genobject.o \
		Objects/fileobject.o \
		Objects/floatobject.o \
		Objects/frameobject.o \
		Objects/funcobject.o \
		Objects/iterobject.o \
		Objects/listobject.o \
		Objects/longobject.o \
		Objects/dictobject.o \
		Objects/memoryobject.o \
		Objects/methodobject.o \
		Objects/moduleobject.o \
		Objects/namespaceobject.o \
		Objects/object.o \
		Objects/obmalloc.o \
		Objects/capsule.o \
		Objects/rangeobject.o \
		Objects/setobject.o \
		Objects/sliceobject.o \
		Objects/structseq.o \
		Objects/tupleobject.o \
		Objects/typeobject.o \
		Objects/unicodeobject.o \
		Objects/unicodectype.o \
		Objects/weakrefobject.o

SYSCONFIGDATA=$(srcdir)/Lib/_sysconfigdata.py

##########################################################################
# objects that get linked into the Python library
LIBRARY_OBJS_OMIT_FROZEN=	\
		Modules/getbuildinfo.o \
		$(PARSER_OBJS) \
		$(OBJECT_OBJS) \
		$(PYTHON_OBJS) \
		$(MODULE_OBJS) \
		$(SIGNAL_OBJS) \
		$(MODOBJS)

LIBRARY_OBJS=	\
		$(LIBRARY_OBJS_OMIT_FROZEN) \
		Python/frozen.o

#########################################################################
# Rules

# Default target
all:		build_all
build_all:	$(BUILDPYTHON) $(SYSCONFIGDATA) oldsharedmods sharedmods gdbhooks Modules/_testembed

# Compile a binary with gcc profile guided optimization.
profile-opt:
	@echo "Building with support for profile generation:"
	$(MAKE) clean
	$(MAKE) build_all_generate_profile
	@echo "Running benchmark to generate profile data:"
	$(MAKE) profile-removal
	$(MAKE) run_profile_task
	@echo "Rebuilding with profile guided optimizations:"
	$(MAKE) clean
	$(MAKE) build_all_use_profile

build_all_generate_profile:
	$(MAKE) all CFLAGS="$(CFLAGS) -fprofile-generate" LIBS="$(LIBS) -lgcov"

run_profile_task:
	: # FIXME: can't run for a cross build
	$(RUNSHARED) ./$(BUILDPYTHON) $(PROFILE_TASK)

build_all_use_profile:
	$(MAKE) all CFLAGS="$(CFLAGS) -fprofile-use -fprofile-correction"

coverage:
	@echo "Building with support for coverage checking:"
	$(MAKE) clean
	$(MAKE) all CFLAGS="$(CFLAGS) -O0 -pg -fprofile-arcs -ftest-coverage" LIBS="$(LIBS) -lgcov"


# Build the interpreter
$(BUILDPYTHON):	Modules/python.o $(LIBRARY) $(LDLIBRARY) $(PY3LIBRARY)
	$(LINKCC) $(PY_LDFLAGS) $(LINKFORSHARED) -o $@ Modules/python.o $(BLDLIBRARY) $(LIBS) $(MODLIBS) $(SYSLIBS) $(LDLAST)

platform: $(BUILDPYTHON) $(SYSCONFIGDATA)
	$(RUNSHARED) $(PYTHON_FOR_BUILD) -c 'import sys ; from sysconfig import get_platform ; print(get_platform()+"-"+sys.version[0:3])' >platform

# Generate the sysconfig build-time data
$(SYSCONFIGDATA): $(BUILDPYTHON)
	$(RUNSHARED) $(PYTHON_FOR_BUILD) -S -m sysconfig --generate-posix-vars

# Build the shared modules
<<<<<<< HEAD
sharedmods: $(BUILDPYTHON)
        if which getopt >/dev/null; then \
	  mflags=`getopt s $$MAKEFLAGS 2>/dev/null | sed 's/ --.*/ /'`; \
	else \
	  mflags=" $$MAKEFLAGS "; \
	fi; \
	case $$mflags in "* -s *") quiet=-q; esac; \
	$(RUNSHARED) CC='$(CC)' LDSHARED='$(BLDSHARED)' OPT='$(OPT)' \
		./$(BUILDPYTHON) -E $(srcdir)/setup.py $$quiet build
=======
sharedmods: $(BUILDPYTHON) $(SYSCONFIGDATA)
	case $$MAKEFLAGS in *s*) quiet=-q; esac; \
	$(RUNSHARED) CC='$(CC)' LDSHARED='$(BLDSHARED)' OPT='$(OPT)' \
		$(PYTHON_FOR_BUILD) $(srcdir)/setup.py $$quiet build
>>>>>>> 44b3e60f

# Build static library
# avoid long command lines, same as LIBRARY_OBJS
$(LIBRARY): $(LIBRARY_OBJS)
	-rm -f $@
	$(AR) $(ARFLAGS) $@ Modules/getbuildinfo.o
	$(AR) $(ARFLAGS) $@ $(PARSER_OBJS)
	$(AR) $(ARFLAGS) $@ $(OBJECT_OBJS)
	$(AR) $(ARFLAGS) $@ $(PYTHON_OBJS) Python/frozen.o
	$(AR) $(ARFLAGS) $@ $(MODULE_OBJS) $(SIGNAL_OBJS)
	$(AR) $(ARFLAGS) $@ $(MODOBJS)
	$(RANLIB) $@

libpython$(LDVERSION).so: $(LIBRARY_OBJS)
	if test $(INSTSONAME) != $(LDLIBRARY); then \
		$(BLDSHARED) -Wl,-h$(INSTSONAME) -o $(INSTSONAME) $(LIBRARY_OBJS) $(MODLIBS) $(SHLIBS) $(LIBC) $(LIBM) $(LDLAST); \
		$(LN) -f $(INSTSONAME) $@; \
	else \
		$(BLDSHARED) -o $@ $(LIBRARY_OBJS) $(MODLIBS) $(SHLIBS) $(LIBC) $(LIBM) $(LDLAST); \
	fi

libpython3.so:	libpython$(LDVERSION).so
	$(BLDSHARED) $(NO_AS_NEEDED) -o $@ -Wl,-h$@ $^

libpython$(LDVERSION).dylib: $(LIBRARY_OBJS)
	 $(CC) -dynamiclib -Wl,-single_module $(PY_LDFLAGS) -undefined dynamic_lookup -Wl,-install_name,$(prefix)/lib/libpython$(LDVERSION).dylib -Wl,-compatibility_version,$(VERSION) -Wl,-current_version,$(VERSION) -o $@ $(LIBRARY_OBJS) $(SHLIBS) $(LIBC) $(LIBM) $(LDLAST); \


libpython$(VERSION).sl: $(LIBRARY_OBJS)
	$(LDSHARED) -o $@ $(LIBRARY_OBJS) $(MODLIBS) $(SHLIBS) $(LIBC) $(LIBM) $(LDLAST)

# Copy up the gdb python hooks into a position where they can be automatically
# loaded by gdb during Lib/test/test_gdb.py
#
# Distributors are likely to want to install this somewhere else e.g. relative
# to the stripped DWARF data for the shared library.
gdbhooks: $(BUILDPYTHON)-gdb.py

SRC_GDB_HOOKS=$(srcdir)/Tools/gdb/libpython.py
$(BUILDPYTHON)-gdb.py: $(SRC_GDB_HOOKS)
	$(INSTALL_DATA) $(SRC_GDB_HOOKS) $(BUILDPYTHON)-gdb.py

# This rule is here for OPENSTEP/Rhapsody/MacOSX. It builds a temporary
# minimal framework (not including the Lib directory and such) in the current
# directory.
RESSRCDIR=Mac/Resources/framework
$(PYTHONFRAMEWORKDIR)/Versions/$(VERSION)/$(PYTHONFRAMEWORK): \
		$(LIBRARY) \
		$(RESSRCDIR)/Info.plist
	$(INSTALL) -d -m $(DIRMODE) $(PYTHONFRAMEWORKDIR)/Versions/$(VERSION)
	$(CC) -o $(LDLIBRARY) $(PY_LDFLAGS) -dynamiclib \
		-all_load $(LIBRARY) -Wl,-single_module \
		-install_name $(DESTDIR)$(PYTHONFRAMEWORKINSTALLDIR)/Versions/$(VERSION)/$(PYTHONFRAMEWORK) \
		-compatibility_version $(VERSION) \
		-current_version $(VERSION) \
		-framework CoreFoundation $(LIBS);
	$(INSTALL) -d -m $(DIRMODE)  \
		$(PYTHONFRAMEWORKDIR)/Versions/$(VERSION)/Resources/English.lproj
	$(INSTALL_DATA) $(RESSRCDIR)/Info.plist \
		$(PYTHONFRAMEWORKDIR)/Versions/$(VERSION)/Resources/Info.plist
	$(LN) -fsn $(VERSION) $(PYTHONFRAMEWORKDIR)/Versions/Current
	$(LN) -fsn Versions/Current/$(PYTHONFRAMEWORK) $(PYTHONFRAMEWORKDIR)/$(PYTHONFRAMEWORK)
	$(LN) -fsn Versions/Current/Resources $(PYTHONFRAMEWORKDIR)/Resources

# This rule builds the Cygwin Python DLL and import library if configured
# for a shared core library; otherwise, this rule is a noop.
$(DLLLIBRARY) libpython$(VERSION).dll.a: $(LIBRARY_OBJS)
	if test -n "$(DLLLIBRARY)"; then \
		$(LDSHARED) -Wl,--out-implib=$@ -o $(DLLLIBRARY) $^ \
			$(LIBS) $(MODLIBS) $(SYSLIBS) $(LDLAST); \
	else true; \
	fi


oldsharedmods: $(SHAREDMODS)


Makefile Modules/config.c: Makefile.pre \
				$(srcdir)/Modules/config.c.in \
				$(MAKESETUP) \
				Modules/Setup.config \
				Modules/Setup \
				Modules/Setup.local
	$(SHELL) $(MAKESETUP) -c $(srcdir)/Modules/config.c.in \
				-s Modules \
				Modules/Setup.config \
				Modules/Setup.local \
				Modules/Setup
	@mv config.c Modules
	@echo "The Makefile was updated, you may need to re-run make."


Modules/Setup: $(srcdir)/Modules/Setup.dist
	@if test -f Modules/Setup; then \
		echo "-----------------------------------------------"; \
		echo "Modules/Setup.dist is newer than Modules/Setup;"; \
		echo "check to make sure you have all the updates you"; \
		echo "need in your Modules/Setup file."; \
		echo "Usually, copying Modules/Setup.dist to Modules/Setup will work."; \
		echo "-----------------------------------------------"; \
	fi

Modules/_testembed: Modules/_testembed.o $(LIBRARY) $(LDLIBRARY) $(PY3LIBRARY)
	$(LINKCC) $(PY_LDFLAGS) $(LINKFORSHARED) -o $@ Modules/_testembed.o $(BLDLIBRARY) $(LIBS) $(MODLIBS) $(SYSLIBS) $(LDLAST)

############################################################################
# Importlib

Modules/_freeze_importlib: Modules/_freeze_importlib.o $(LIBRARY_OBJS_OMIT_FROZEN)
	$(LINKCC) $(PY_LDFLAGS) -o $@ Modules/_freeze_importlib.o $(LIBRARY_OBJS_OMIT_FROZEN) $(LIBS) $(MODLIBS) $(SYSLIBS) $(LDLAST)

Python/importlib.h: $(srcdir)/Lib/importlib/_bootstrap.py Modules/_freeze_importlib.c
	$(MAKE) Modules/_freeze_importlib
	./Modules/_freeze_importlib \
		$(srcdir)/Lib/importlib/_bootstrap.py Python/importlib.h


############################################################################
# Special rules for object files

Modules/getbuildinfo.o: $(PARSER_OBJS) \
		$(OBJECT_OBJS) \
		$(PYTHON_OBJS) \
		$(MODULE_OBJS) \
		$(SIGNAL_OBJS) \
		$(MODOBJS) \
		$(srcdir)/Modules/getbuildinfo.c
	$(CC) -c $(PY_CORE_CFLAGS) \
	      -DHGVERSION="\"`LC_ALL=C $(HGVERSION)`\"" \
	      -DHGTAG="\"`LC_ALL=C $(HGTAG)`\"" \
	      -DHGBRANCH="\"`LC_ALL=C $(HGBRANCH)`\"" \
	      -o $@ $(srcdir)/Modules/getbuildinfo.c

Modules/getpath.o: $(srcdir)/Modules/getpath.c Makefile
	$(CC) -c $(PY_CORE_CFLAGS) -DPYTHONPATH='"$(PYTHONPATH)"' \
		-DPREFIX='"$(prefix)"' \
		-DEXEC_PREFIX='"$(exec_prefix)"' \
		-DVERSION='"$(VERSION)"' \
		-DVPATH='"$(VPATH)"' \
		-o $@ $(srcdir)/Modules/getpath.c

Modules/python.o: $(srcdir)/Modules/python.c
	$(MAINCC) -c $(PY_CORE_CFLAGS) -o $@ $(srcdir)/Modules/python.c

Modules/_testembed.o: $(srcdir)/Modules/_testembed.c
	$(MAINCC) -c $(PY_CORE_CFLAGS) -o $@ $(srcdir)/Modules/_testembed.c

Python/dynload_shlib.o: $(srcdir)/Python/dynload_shlib.c Makefile
	$(CC) -c $(PY_CORE_CFLAGS) \
		-DSOABI='"$(SOABI)"' \
		-o $@ $(srcdir)/Python/dynload_shlib.c

Python/sysmodule.o: $(srcdir)/Python/sysmodule.c Makefile
	$(CC) -c $(PY_CORE_CFLAGS) \
		-DABIFLAGS='"$(ABIFLAGS)"' \
		-o $@ $(srcdir)/Python/sysmodule.c

$(IO_OBJS): $(IO_H)

$(GRAMMAR_H): $(GRAMMAR_INPUT) $(PGENSRCS)
		@$(MKDIR_P) Include
		$(MAKE) $(PGEN)
		$(PGEN) $(GRAMMAR_INPUT) $(GRAMMAR_H) $(GRAMMAR_C)
$(GRAMMAR_C): $(GRAMMAR_H) $(GRAMMAR_INPUT) $(PGENSRCS)
		$(MAKE) $(GRAMMAR_H)
		touch $(GRAMMAR_C)

$(PGEN):	$(PGENOBJS)
		$(CC) $(OPT) $(PY_LDFLAGS) $(PGENOBJS) $(LIBS) -o $(PGEN)

Parser/grammar.o:	$(srcdir)/Parser/grammar.c \
				$(srcdir)/Include/token.h \
				$(srcdir)/Include/grammar.h
Parser/metagrammar.o:	$(srcdir)/Parser/metagrammar.c

Parser/tokenizer_pgen.o:	$(srcdir)/Parser/tokenizer.c
Parser/parsetok_pgen.o:	$(srcdir)/Parser/parsetok.c
Parser/printgrammar.o: $(srcdir)/Parser/printgrammar.c

Parser/pgenmain.o:	$(srcdir)/Include/parsetok.h

$(AST_H): $(AST_ASDL) $(ASDLGEN_FILES)
	$(ASDLGEN) -h $(AST_H_DIR) $(AST_ASDL)

$(AST_C): $(AST_H) $(AST_ASDL) $(ASDLGEN_FILES)
	$(ASDLGEN) -c $(AST_C_DIR) $(AST_ASDL)

Python/compile.o Python/symtable.o Python/ast.o: $(GRAMMAR_H) $(AST_H)

Python/getplatform.o: $(srcdir)/Python/getplatform.c
		$(CC) -c $(PY_CORE_CFLAGS) -DPLATFORM='"$(MACHDEP)"' -o $@ $(srcdir)/Python/getplatform.c

Python/importdl.o: $(srcdir)/Python/importdl.c
		$(CC) -c $(PY_CORE_CFLAGS) -I$(DLINCLDIR) -o $@ $(srcdir)/Python/importdl.c

Objects/unicodectype.o:	$(srcdir)/Objects/unicodectype.c \
				$(srcdir)/Objects/unicodetype_db.h

BYTESTR_DEPS = \
		$(srcdir)/Include/bytes_methods.h \
		$(srcdir)/Objects/stringlib/count.h \
		$(srcdir)/Objects/stringlib/ctype.h \
		$(srcdir)/Objects/stringlib/eq.h \
		$(srcdir)/Objects/stringlib/fastsearch.h \
		$(srcdir)/Objects/stringlib/find.h \
		$(srcdir)/Objects/stringlib/find_max_char.h \
		$(srcdir)/Objects/stringlib/partition.h \
		$(srcdir)/Objects/stringlib/split.h \
		$(srcdir)/Objects/stringlib/stringdefs.h \
		$(srcdir)/Objects/stringlib/transmogrify.h \
		$(srcdir)/Objects/stringlib/unicodedefs.h \
		$(srcdir)/Objects/stringlib/localeutil.h \
		$(srcdir)/Objects/stringlib/undef.h

UNICODE_DEPS = $(BYTESTR_DEPS) \
		$(srcdir)/Objects/stringlib/asciilib.h \
		$(srcdir)/Objects/stringlib/codecs.h \
		$(srcdir)/Objects/stringlib/ucs1lib.h \
		$(srcdir)/Objects/stringlib/ucs2lib.h \
		$(srcdir)/Objects/stringlib/ucs4lib.h \
		$(srcdir)/Objects/stringlib/unicode_format.h \
		$(srcdir)/Objects/stringlib/unicodedefs.h

Objects/bytesobject.o: $(srcdir)/Objects/bytesobject.c $(BYTESTR_DEPS)

Objects/bytearrayobject.o: $(srcdir)/Objects/bytearrayobject.c $(BYTESTR_DEPS)

Objects/unicodeobject.o: $(srcdir)/Objects/unicodeobject.c $(UNICODE_DEPS)

Objects/dictobject.o: $(srcdir)/Objects/stringlib/eq.h
Objects/setobject.o: $(srcdir)/Objects/stringlib/eq.h

$(OPCODETARGETS_H): $(OPCODETARGETGEN_FILES)
	$(OPCODETARGETGEN) $(OPCODETARGETS_H)

Python/ceval.o: $(OPCODETARGETS_H) $(srcdir)/Python/ceval_gil.h

Python/formatter_unicode.o: $(srcdir)/Python/formatter_unicode.c \
				$(BYTESTR_DEPS)

Python/frozen.o: $(srcdir)/Python/importlib.h

Objects/typeobject.o: $(srcdir)/Objects/typeslots.inc
$(srcdir)/Objects/typeslots.inc: $(srcdir)/Include/typeslots.h $(srcdir)/Objects/typeslots.py
	$(PYTHON) $(srcdir)/Objects/typeslots.py < $(srcdir)/Include/typeslots.h > $(srcdir)/Objects/typeslots.inc

############################################################################
# Header files

PYTHON_HEADERS= \
		$(srcdir)/Include/Python.h \
		$(srcdir)/Include/abstract.h \
		$(srcdir)/Include/accu.h \
		$(srcdir)/Include/asdl.h \
		$(srcdir)/Include/ast.h \
		$(srcdir)/Include/bltinmodule.h \
		$(srcdir)/Include/bitset.h \
		$(srcdir)/Include/boolobject.h \
		$(srcdir)/Include/bytes_methods.h \
		$(srcdir)/Include/bytearrayobject.h \
		$(srcdir)/Include/bytesobject.h \
		$(srcdir)/Include/cellobject.h \
		$(srcdir)/Include/ceval.h \
		$(srcdir)/Include/classobject.h \
		$(srcdir)/Include/code.h \
		$(srcdir)/Include/codecs.h \
		$(srcdir)/Include/compile.h \
		$(srcdir)/Include/complexobject.h \
		$(srcdir)/Include/descrobject.h \
		$(srcdir)/Include/dictobject.h \
		$(srcdir)/Include/dtoa.h \
		$(srcdir)/Include/dynamic_annotations.h \
		$(srcdir)/Include/enumobject.h \
		$(srcdir)/Include/errcode.h \
		$(srcdir)/Include/eval.h \
		$(srcdir)/Include/fileobject.h \
		$(srcdir)/Include/fileutils.h \
		$(srcdir)/Include/floatobject.h \
		$(srcdir)/Include/frameobject.h \
		$(srcdir)/Include/funcobject.h \
		$(srcdir)/Include/genobject.h \
		$(srcdir)/Include/import.h \
		$(srcdir)/Include/intrcheck.h \
		$(srcdir)/Include/iterobject.h \
		$(srcdir)/Include/listobject.h \
		$(srcdir)/Include/longintrepr.h \
		$(srcdir)/Include/longobject.h \
		$(srcdir)/Include/marshal.h \
		$(srcdir)/Include/memoryobject.h \
		$(srcdir)/Include/metagrammar.h \
		$(srcdir)/Include/methodobject.h \
		$(srcdir)/Include/modsupport.h \
		$(srcdir)/Include/moduleobject.h \
		$(srcdir)/Include/namespaceobject.h \
		$(srcdir)/Include/node.h \
		$(srcdir)/Include/object.h \
		$(srcdir)/Include/objimpl.h \
		$(srcdir)/Include/opcode.h \
		$(srcdir)/Include/osdefs.h \
		$(srcdir)/Include/patchlevel.h \
		$(srcdir)/Include/pgen.h \
		$(srcdir)/Include/pgenheaders.h \
		$(srcdir)/Include/pyarena.h \
		$(srcdir)/Include/pyatomic.h \
		$(srcdir)/Include/pycapsule.h \
		$(srcdir)/Include/pyctype.h \
		$(srcdir)/Include/pydebug.h \
		$(srcdir)/Include/pyerrors.h \
		$(srcdir)/Include/pyfpe.h \
		$(srcdir)/Include/pymath.h \
		$(srcdir)/Include/pygetopt.h \
		$(srcdir)/Include/pymacro.h \
		$(srcdir)/Include/pymem.h \
		$(srcdir)/Include/pyport.h \
		$(srcdir)/Include/pystate.h \
		$(srcdir)/Include/pystrcmp.h \
		$(srcdir)/Include/pystrtod.h \
		$(srcdir)/Include/pythonrun.h \
		$(srcdir)/Include/pythread.h \
		$(srcdir)/Include/pytime.h \
		$(srcdir)/Include/rangeobject.h \
		$(srcdir)/Include/setobject.h \
		$(srcdir)/Include/sliceobject.h \
		$(srcdir)/Include/structmember.h \
		$(srcdir)/Include/structseq.h \
		$(srcdir)/Include/symtable.h \
		$(srcdir)/Include/sysmodule.h \
		$(srcdir)/Include/traceback.h \
		$(srcdir)/Include/tupleobject.h \
		$(srcdir)/Include/ucnhash.h \
		$(srcdir)/Include/unicodeobject.h \
		$(srcdir)/Include/warnings.h \
		$(srcdir)/Include/weakrefobject.h \
		pyconfig.h \
		$(PARSER_HEADERS)

$(LIBRARY_OBJS) $(MODOBJS) Modules/python.o: $(PYTHON_HEADERS)


######################################################################

TESTOPTS=	$(EXTRATESTOPTS)
TESTPYTHON=	$(RUNSHARED) ./$(BUILDPYTHON) $(TESTPYTHONOPTS)
TESTRUNNER=	$(TESTPYTHON) $(srcdir)/Tools/scripts/run_tests.py
TESTTIMEOUT=	3600

# Run a basic set of regression tests.
# This excludes some tests that are particularly resource-intensive.
test:		all platform
		$(TESTRUNNER) $(TESTOPTS)

# Run the full test suite twice - once without .pyc files, and once with.
# In the past, we've had problems where bugs in the marshalling or
# elsewhere caused bytecode read from .pyc files to behave differently
# than bytecode generated directly from a .py source file.  Sometimes
# the bytecode read from a .pyc file had the bug, sometimes the directly
# generated bytecode.  This is sometimes a very shy bug needing a lot of
# sample data.
testall:	all platform
		-find $(srcdir)/Lib -name '*.py[co]' -print | xargs rm -f
		$(TESTPYTHON) -E $(srcdir)/Lib/compileall.py
		-find $(srcdir)/Lib -name '*.py[co]' -print | xargs rm -f
		-$(TESTRUNNER) -u all $(TESTOPTS)
		$(TESTRUNNER) -u all $(TESTOPTS)

# Run the test suite for both architectures in a Universal build on OSX.
# Must be run on an Intel box.
testuniversal:	all platform
		if [ `arch` != 'i386' ];then \
			echo "This can only be used on OSX/i386" ;\
			exit 1 ;\
		fi
		$(TESTRUNNER) -u all $(TESTOPTS)
		$(RUNSHARED) /usr/libexec/oah/translate \
			./$(BUILDPYTHON) -E -m test -j 0 -u all $(TESTOPTS)

# Like testall, but with only one pass and without multiple processes.
# Run an optional script to include information about the build environment.
buildbottest:	all platform
		-@if which pybuildbot.identify >/dev/null 2>&1; then \
			pybuildbot.identify "CC='$(CC)'" "CXX='$(CXX)'"; \
		fi
		$(TESTRUNNER) -j 1 -u all -W --timeout=$(TESTTIMEOUT) $(TESTOPTS)

QUICKTESTOPTS=	$(TESTOPTS) -x test_subprocess test_io test_lib2to3 \
		test_multibytecodec test_urllib2_localnet test_itertools \
		test_multiprocessing test_mailbox test_socket test_poll \
		test_select test_zipfile test_concurrent_futures
quicktest:	all platform
		$(TESTRUNNER) $(QUICKTESTOPTS)


install: altinstall bininstall

altinstall:	@FRAMEWORKALTINSTALLFIRST@ altbininstall libinstall inclinstall libainstall \
                sharedinstall oldsharedinstall maninstall @FRAMEWORKALTINSTALLLAST@

# Install shared libraries enabled by Setup
DESTDIRS=	$(exec_prefix) $(LIBDIR) $(BINLIBDEST) $(DESTSHARED)

oldsharedinstall: $(DESTSHARED) $(SHAREDMODS)
		@for i in X $(SHAREDMODS); do \
		  if test $$i != X; then \
		    echo $(INSTALL_SHARED) $$i $(DESTSHARED)/`basename $$i`; \
		    $(INSTALL_SHARED) $$i $(DESTDIR)$(DESTSHARED)/`basename $$i`; \
		  fi; \
		done

$(DESTSHARED):
		@for i in $(DESTDIRS); \
		do \
			if test ! -d $(DESTDIR)$$i; then \
				echo "Creating directory $$i"; \
				$(INSTALL) -d -m $(DIRMODE) $(DESTDIR)$$i; \
			else    true; \
			fi; \
		done

# Install the interpreter with $(VERSION) affixed
# This goes into $(exec_prefix)
altbininstall: $(BUILDPYTHON)
	@for i in $(BINDIR) $(LIBDIR); \
	do \
		if test ! -d $(DESTDIR)$$i; then \
			echo "Creating directory $$i"; \
			$(INSTALL) -d -m $(DIRMODE) $(DESTDIR)$$i; \
		else	true; \
		fi; \
	done
	$(INSTALL_PROGRAM) $(BUILDPYTHON) $(DESTDIR)$(BINDIR)/python$(LDVERSION)$(EXE)
	-if test "$(VERSION)" != "$(LDVERSION)"; then \
		if test -f $(DESTDIR)$(BINDIR)/python$(VERSION)$(EXE) -o -h $(DESTDIR)$(BINDIR)/python$(VERSION)$(EXE); \
		then rm -f $(DESTDIR)$(BINDIR)/python$(VERSION)$(EXE); \
		fi; \
		(cd $(DESTDIR)$(BINDIR); $(LN) python$(LDVERSION)$(EXE) python$(VERSION)$(EXE)); \
	fi
	if test -f $(LDLIBRARY); then \
		if test -n "$(DLLLIBRARY)" ; then \
			$(INSTALL_SHARED) $(DLLLIBRARY) $(DESTDIR)$(BINDIR); \
		else \
			$(INSTALL_SHARED) $(LDLIBRARY) $(DESTDIR)$(LIBDIR)/$(INSTSONAME); \
			if test $(LDLIBRARY) != $(INSTSONAME); then \
				(cd $(DESTDIR)$(LIBDIR); $(LN) -sf $(INSTSONAME) $(LDLIBRARY)) \
			fi \
		fi; \
		if test -n "$(PY3LIBRARY)"; then \
			$(INSTALL_SHARED) $(PY3LIBRARY) $(DESTDIR)$(LIBDIR)/$(PY3LIBRARY); \
		fi; \
	else	true; \
	fi

bininstall: altbininstall
	-if test -f $(DESTDIR)$(BINDIR)/python3$(EXE) -o -h $(DESTDIR)$(BINDIR)/python3$(EXE); \
	then rm -f $(DESTDIR)$(BINDIR)/python3$(EXE); \
	else true; \
	fi
	(cd $(DESTDIR)$(BINDIR); $(LN) -s python$(VERSION)$(EXE) python3$(EXE))
	-if test "$(VERSION)" != "$(LDVERSION)"; then \
		rm -f $(DESTDIR)$(BINDIR)/python$(VERSION)-config; \
		(cd $(DESTDIR)$(BINDIR); $(LN) -s python$(LDVERSION)-config python$(VERSION)-config); \
		rm -f $(DESTDIR)$(LIBPC)/python-$(LDVERSION).pc; \
		(cd $(DESTDIR)$(LIBPC); $(LN) -s python-$(VERSION).pc python-$(LDVERSION).pc); \
	fi
	-rm -f $(DESTDIR)$(BINDIR)/python3-config
	(cd $(DESTDIR)$(BINDIR); $(LN) -s python$(VERSION)-config python3-config)
	-rm -f $(DESTDIR)$(LIBPC)/python3.pc
	(cd $(DESTDIR)$(LIBPC); $(LN) -s python-$(VERSION).pc python3.pc)
	-rm -f $(DESTDIR)$(BINDIR)/idle3
	(cd $(DESTDIR)$(BINDIR); $(LN) -s idle$(VERSION) idle3)
	-rm -f $(DESTDIR)$(BINDIR)/pydoc3
	(cd $(DESTDIR)$(BINDIR); $(LN) -s pydoc$(VERSION) pydoc3)
	-rm -f $(DESTDIR)$(BINDIR)/2to3
	(cd $(DESTDIR)$(BINDIR); $(LN) -s 2to3-$(VERSION) 2to3)
	-rm -f $(DESTDIR)$(BINDIR)/pyvenv
	(cd $(DESTDIR)$(BINDIR); $(LN) -s pyvenv-$(VERSION) pyvenv)

# Install the manual page
maninstall:
	@for i in $(MANDIR) $(MANDIR)/man1; \
	do \
		if test ! -d $(DESTDIR)$$i; then \
			echo "Creating directory $$i"; \
			$(INSTALL) -d -m $(DIRMODE) $(DESTDIR)$$i; \
		else	true; \
		fi; \
	done
	$(INSTALL_DATA) $(srcdir)/Misc/python.man \
		$(DESTDIR)$(MANDIR)/man1/python$(VERSION).1

# Install the library
PLATDIR=	plat-$(MACHDEP)
EXTRAPLATDIR= @EXTRAPLATDIR@
MACHDEPS=	$(PLATDIR) $(EXTRAPLATDIR)
XMLLIBSUBDIRS=  xml xml/dom xml/etree xml/parsers xml/sax
LIBSUBDIRS=	tkinter tkinter/test tkinter/test/test_tkinter \
		tkinter/test/test_ttk site-packages test \
		test/capath test/data \
		test/cjkencodings test/decimaltestdata test/xmltestdata \
		test/subprocessdata test/sndhdrdata \
		test/tracedmodules test/encoded_modules \
		test/namespace_pkgs \
		test/namespace_pkgs/both_portions \
		test/namespace_pkgs/both_portions/foo \
		test/namespace_pkgs/not_a_namespace_pkg \
		test/namespace_pkgs/not_a_namespace_pkg/foo \
		test/namespace_pkgs/portion1 \
		test/namespace_pkgs/portion1/foo \
		test/namespace_pkgs/portion2 \
		test/namespace_pkgs/portion2/foo \
		test/namespace_pkgs/project1 \
		test/namespace_pkgs/project1/parent \
		test/namespace_pkgs/project1/parent/child \
		test/namespace_pkgs/project2 \
		test/namespace_pkgs/project2/parent \
		test/namespace_pkgs/project2/parent/child \
		test/namespace_pkgs/project3 \
		test/namespace_pkgs/project3/parent \
		test/namespace_pkgs/project3/parent/child \
                test/namespace_pkgs/module_and_namespace_package \
                test/namespace_pkgs/module_and_namespace_package/a_test \
		collections concurrent concurrent/futures encodings \
		email email/mime test/test_email test/test_email/data \
		html json test/json_tests http dbm xmlrpc \
		sqlite3 sqlite3/test \
		logging csv wsgiref urllib \
		lib2to3 lib2to3/fixes lib2to3/pgen2 lib2to3/tests \
		lib2to3/tests/data lib2to3/tests/data/fixers \
		lib2to3/tests/data/fixers/myfixes \
		ctypes ctypes/test ctypes/macholib idlelib idlelib/Icons \
		distutils distutils/command distutils/tests $(XMLLIBSUBDIRS) \
		importlib test/test_importlib test/test_importlib/builtin \
		test/test_importlib/extension test/test_importlib/frozen \
		test/test_importlib/import_ test/test_importlib/source \
		turtledemo \
		multiprocessing multiprocessing/dummy \
		unittest unittest/test unittest/test/testmock \
		venv venv/scripts venv/scripts/posix \
		curses pydoc_data $(MACHDEPS)
libinstall:	build_all $(srcdir)/Lib/$(PLATDIR) $(srcdir)/Modules/xxmodule.c
	-PYTHONPATH=$(DESTDIR)$(LIBDEST) $(RUNSHARED) \
		$(PYTHON_FOR_BUILD) -Wi -c "import lib2to3.pygram, lib2to3.patcomp;lib2to3.patcomp.PatternCompiler()"
	@for i in $(SCRIPTDIR) $(LIBDEST); \
	do \
		if test ! -d $(DESTDIR)$$i; then \
			echo "Creating directory $$i"; \
			$(INSTALL) -d -m $(DIRMODE) $(DESTDIR)$$i; \
		else	true; \
		fi; \
	done
	@for d in $(LIBSUBDIRS); \
	do \
		a=$(srcdir)/Lib/$$d; \
		if test ! -d $$a; then continue; else true; fi; \
		b=$(LIBDEST)/$$d; \
		if test ! -d $(DESTDIR)$$b; then \
			echo "Creating directory $$b"; \
			$(INSTALL) -d -m $(DIRMODE) $(DESTDIR)$$b; \
		else	true; \
		fi; \
	done
	@for i in $(srcdir)/Lib/*.py ; \
	do \
		if test -x $$i; then \
			$(INSTALL_SCRIPT) $$i $(DESTDIR)$(LIBDEST); \
			echo $(INSTALL_SCRIPT) $$i $(LIBDEST); \
		else \
			$(INSTALL_DATA) $$i $(DESTDIR)$(LIBDEST); \
			echo $(INSTALL_DATA) $$i $(LIBDEST); \
		fi; \
	done
	@for d in $(LIBSUBDIRS); \
	do \
		a=$(srcdir)/Lib/$$d; \
		if test ! -d $$a; then continue; else true; fi; \
		if test `ls $$a | wc -l` -lt 1; then continue; fi; \
		b=$(LIBDEST)/$$d; \
		for i in $$a/*; \
		do \
			case $$i in \
			*CVS) ;; \
			*.py[co]) ;; \
			*.orig) ;; \
			*~) ;; \
			*) \
				if test -d $$i; then continue; fi; \
				if test -x $$i; then \
				    echo $(INSTALL_SCRIPT) $$i $$b; \
				    $(INSTALL_SCRIPT) $$i $(DESTDIR)$$b; \
				else \
				    echo $(INSTALL_DATA) $$i $$b; \
				    $(INSTALL_DATA) $$i $(DESTDIR)$$b; \
				fi;; \
			esac; \
		done; \
	done
	$(INSTALL_DATA) $(srcdir)/LICENSE $(DESTDIR)$(LIBDEST)/LICENSE.txt
	if test -d $(DESTDIR)$(LIBDEST)/distutils/tests; then \
		$(INSTALL_DATA) $(srcdir)/Modules/xxmodule.c \
			$(DESTDIR)$(LIBDEST)/distutils/tests ; \
	fi
	-PYTHONPATH=$(DESTDIR)$(LIBDEST)  $(RUNSHARED) \
		$(PYTHON_FOR_BUILD) -Wi $(DESTDIR)$(LIBDEST)/compileall.py \
		-d $(LIBDEST) -f \
		-x 'bad_coding|badsyntax|site-packages|lib2to3/tests/data' \
		$(DESTDIR)$(LIBDEST)
	-PYTHONPATH=$(DESTDIR)$(LIBDEST) $(RUNSHARED) \
		$(PYTHON_FOR_BUILD) -Wi -O $(DESTDIR)$(LIBDEST)/compileall.py \
		-d $(LIBDEST) -f \
		-x 'bad_coding|badsyntax|site-packages|lib2to3/tests/data' \
		$(DESTDIR)$(LIBDEST)
	-PYTHONPATH=$(DESTDIR)$(LIBDEST)  $(RUNSHARED) \
		$(PYTHON_FOR_BUILD) -Wi $(DESTDIR)$(LIBDEST)/compileall.py \
		-d $(LIBDEST)/site-packages -f \
		-x badsyntax $(DESTDIR)$(LIBDEST)/site-packages
	-PYTHONPATH=$(DESTDIR)$(LIBDEST) $(RUNSHARED) \
		$(PYTHON_FOR_BUILD) -Wi -O $(DESTDIR)$(LIBDEST)/compileall.py \
		-d $(LIBDEST)/site-packages -f \
		-x badsyntax $(DESTDIR)$(LIBDEST)/site-packages

# Create the PLATDIR source directory, if one wasn't distributed..
$(srcdir)/Lib/$(PLATDIR):
	mkdir $(srcdir)/Lib/$(PLATDIR)
	cp $(srcdir)/Lib/plat-generic/regen $(srcdir)/Lib/$(PLATDIR)/regen
	export PATH; PATH="`pwd`:$$PATH"; \
	export PYTHONPATH; PYTHONPATH="`pwd`/Lib"; \
	export DYLD_FRAMEWORK_PATH; DYLD_FRAMEWORK_PATH="`pwd`"; \
	export EXE; EXE="$(BUILDEXE)"; \
	cd $(srcdir)/Lib/$(PLATDIR); $(RUNSHARED) ./regen

python-config: $(srcdir)/Misc/python-config.in
	# Substitution happens here, as the completely-expanded BINDIR
	# is not available in configure
	sed -e "s,@EXENAME@,$(BINDIR)/python$(LDVERSION)$(EXE)," < $(srcdir)/Misc/python-config.in >python-config

# Install the include files
INCLDIRSTOMAKE=$(INCLUDEDIR) $(CONFINCLUDEDIR) $(INCLUDEPY) $(CONFINCLUDEPY)
inclinstall:
	@for i in $(INCLDIRSTOMAKE); \
	do \
		if test ! -d $(DESTDIR)$$i; then \
			echo "Creating directory $$i"; \
			$(INSTALL) -d -m $(DIRMODE) $(DESTDIR)$$i; \
		else	true; \
		fi; \
	done
	@for i in $(srcdir)/Include/*.h; \
	do \
		echo $(INSTALL_DATA) $$i $(INCLUDEPY); \
		$(INSTALL_DATA) $$i $(DESTDIR)$(INCLUDEPY); \
	done
	$(INSTALL_DATA) pyconfig.h $(DESTDIR)$(CONFINCLUDEPY)/pyconfig.h

# Install the library and miscellaneous stuff needed for extending/embedding
# This goes into $(exec_prefix)
LIBPL=		$(LIBDEST)/config-$(LDVERSION)

# pkgconfig directory
LIBPC=		$(LIBDIR)/pkgconfig

libainstall:	all python-config
	@for i in $(LIBDIR) $(LIBPL) $(LIBPC); \
	do \
		if test ! -d $(DESTDIR)$$i; then \
			echo "Creating directory $$i"; \
			$(INSTALL) -d -m $(DIRMODE) $(DESTDIR)$$i; \
		else	true; \
		fi; \
	done
	@if test -d $(LIBRARY); then :; else \
		if test "$(PYTHONFRAMEWORKDIR)" = no-framework; then \
			if test "$(SO)" = .dll; then \
				$(INSTALL_DATA) $(LDLIBRARY) $(DESTDIR)$(LIBPL) ; \
			else \
				$(INSTALL_DATA) $(LIBRARY) $(DESTDIR)$(LIBPL)/$(LIBRARY) ; \
				$(RANLIB) $(DESTDIR)$(LIBPL)/$(LIBRARY) ; \
			fi; \
		else \
			echo Skip install of $(LIBRARY) - use make frameworkinstall; \
		fi; \
	fi
	$(INSTALL_DATA) Modules/config.c $(DESTDIR)$(LIBPL)/config.c
	$(INSTALL_DATA) Modules/python.o $(DESTDIR)$(LIBPL)/python.o
	$(INSTALL_DATA) $(srcdir)/Modules/config.c.in $(DESTDIR)$(LIBPL)/config.c.in
	$(INSTALL_DATA) Makefile $(DESTDIR)$(LIBPL)/Makefile
	$(INSTALL_DATA) Modules/Setup $(DESTDIR)$(LIBPL)/Setup
	$(INSTALL_DATA) Modules/Setup.local $(DESTDIR)$(LIBPL)/Setup.local
	$(INSTALL_DATA) Modules/Setup.config $(DESTDIR)$(LIBPL)/Setup.config
	$(INSTALL_DATA) Misc/python.pc $(DESTDIR)$(LIBPC)/python-$(VERSION).pc
	$(INSTALL_SCRIPT) $(srcdir)/Modules/makesetup $(DESTDIR)$(LIBPL)/makesetup
	$(INSTALL_SCRIPT) $(srcdir)/install-sh $(DESTDIR)$(LIBPL)/install-sh
	$(INSTALL_SCRIPT) python-config $(DESTDIR)$(BINDIR)/python$(LDVERSION)-config
	rm python-config
	@if [ -s Modules/python.exp -a \
		"`echo $(MACHDEP) | sed 's/^\(...\).*/\1/'`" = "aix" ]; then \
		echo; echo "Installing support files for building shared extension modules on AIX:"; \
		$(INSTALL_DATA) Modules/python.exp		\
				$(DESTDIR)$(LIBPL)/python.exp;		\
		echo; echo "$(LIBPL)/python.exp";		\
		$(INSTALL_SCRIPT) $(srcdir)/Modules/makexp_aix	\
				$(DESTDIR)$(LIBPL)/makexp_aix;		\
		echo "$(LIBPL)/makexp_aix";			\
		$(INSTALL_SCRIPT) $(srcdir)/Modules/ld_so_aix	\
				$(DESTDIR)$(LIBPL)/ld_so_aix;		\
		echo "$(LIBPL)/ld_so_aix";			\
		echo; echo "See Misc/AIX-NOTES for details.";	\
	else true; \
	fi

# Install the dynamically loadable modules
# This goes into $(exec_prefix)
sharedinstall: sharedmods
	$(RUNSHARED) $(PYTHON_FOR_BUILD) $(srcdir)/setup.py install \
	   	--prefix=$(prefix) \
		--install-scripts=$(BINDIR) \
		--install-platlib=$(DESTSHARED) \
		--root=$(DESTDIR)/

# Here are a couple of targets for MacOSX again, to install a full
# framework-based Python. frameworkinstall installs everything, the
# subtargets install specific parts. Much of the actual work is offloaded to
# the Makefile in Mac
#
#
# This target is here for backward compatiblity, previous versions of Python
# hadn't integrated framework installation in the normal install process.
frameworkinstall: install

# On install, we re-make the framework
# structure in the install location, /Library/Frameworks/ or the argument to
# --enable-framework. If --enable-framework has been specified then we have
# automatically set prefix to the location deep down in the framework, so we
# only have to cater for the structural bits of the framework.

frameworkinstallframework: frameworkinstallstructure install frameworkinstallmaclib

frameworkinstallstructure:	$(LDLIBRARY)
	@if test "$(PYTHONFRAMEWORKDIR)" = no-framework; then \
		echo Not configured with --enable-framework; \
		exit 1; \
	else true; \
	fi
	@for i in $(prefix)/Resources/English.lproj $(prefix)/lib; do\
		if test ! -d $(DESTDIR)$$i; then \
			echo "Creating directory $(DESTDIR)$$i"; \
			$(INSTALL) -d -m $(DIRMODE) $(DESTDIR)$$i; \
		else	true; \
		fi; \
	done
	$(LN) -fsn include/python$(LDVERSION) $(DESTDIR)$(prefix)/Headers
	sed 's/%VERSION%/'"`$(RUNSHARED) ./$(BUILDPYTHON) -c 'import platform; print(platform.python_version())'`"'/g' < $(RESSRCDIR)/Info.plist > $(DESTDIR)$(prefix)/Resources/Info.plist
	$(LN) -fsn $(VERSION) $(DESTDIR)$(PYTHONFRAMEWORKINSTALLDIR)/Versions/Current
	$(LN) -fsn Versions/Current/$(PYTHONFRAMEWORK) $(DESTDIR)$(PYTHONFRAMEWORKINSTALLDIR)/$(PYTHONFRAMEWORK)
	$(LN) -fsn Versions/Current/Headers $(DESTDIR)$(PYTHONFRAMEWORKINSTALLDIR)/Headers
	$(LN) -fsn Versions/Current/Resources $(DESTDIR)$(PYTHONFRAMEWORKINSTALLDIR)/Resources
	$(INSTALL_SHARED) $(LDLIBRARY) $(DESTDIR)$(PYTHONFRAMEWORKPREFIX)/$(LDLIBRARY)

# This installs Mac/Lib into the framework
# Install a number of symlinks to keep software that expects a normal unix
# install (which includes python-config) happy.
frameworkinstallmaclib:
	ln -fs "../../../$(PYTHONFRAMEWORK)" "$(DESTDIR)$(prefix)/lib/python$(VERSION)/config-$(LDVERSION)/libpython$(LDVERSION).a"
	ln -fs "../../../$(PYTHONFRAMEWORK)" "$(DESTDIR)$(prefix)/lib/python$(VERSION)/config-$(LDVERSION)/libpython$(LDVERSION).dylib"
	ln -fs "../../../$(PYTHONFRAMEWORK)" "$(DESTDIR)$(prefix)/lib/python$(VERSION)/config-$(LDVERSION)/libpython$(VERSION).a"
	ln -fs "../../../$(PYTHONFRAMEWORK)" "$(DESTDIR)$(prefix)/lib/python$(VERSION)/config-$(LDVERSION)/libpython$(VERSION).dylib"
	ln -fs "../$(PYTHONFRAMEWORK)" "$(DESTDIR)$(prefix)/lib/libpython$(LDVERSION).dylib"
	ln -fs "../$(PYTHONFRAMEWORK)" "$(DESTDIR)$(prefix)/lib/libpython$(VERSION).dylib"

# This installs the IDE, the Launcher and other apps into /Applications
frameworkinstallapps:
	cd Mac && $(MAKE) installapps DESTDIR="$(DESTDIR)"

# This install the unix python and pythonw tools in /usr/local/bin
frameworkinstallunixtools:
	cd Mac && $(MAKE) installunixtools DESTDIR="$(DESTDIR)"

frameworkaltinstallunixtools:
	cd Mac && $(MAKE) altinstallunixtools DESTDIR="$(DESTDIR)"

# This installs the Tools into the applications directory.
# It is not part of a normal frameworkinstall
frameworkinstallextras:
	cd Mac && $(MAKE) installextras DESTDIR="$(DESTDIR)"

# This installs a few of the useful scripts in Tools/scripts
scriptsinstall:
	SRCDIR=$(srcdir) $(RUNSHARED) \
	$(PYTHON_FOR_BUILD) $(srcdir)/Tools/scripts/setup.py install \
	--prefix=$(prefix) \
	--install-scripts=$(BINDIR) \
	--root=$(DESTDIR)/

# Build the toplevel Makefile
Makefile.pre: $(srcdir)/Makefile.pre.in config.status
	CONFIG_FILES=Makefile.pre CONFIG_HEADERS= $(SHELL) config.status
	$(MAKE) -f Makefile.pre Makefile

# Run the configure script.
config.status:	$(srcdir)/configure
	$(SHELL) $(srcdir)/configure $(CONFIG_ARGS)

.PRECIOUS: config.status $(BUILDPYTHON) Makefile Makefile.pre

# Some make's put the object file in the current directory
.c.o:
	$(CC) -c $(PY_CORE_CFLAGS) -o $@ $<

# Run reindent on the library
reindent:
	./$(BUILDPYTHON) $(srcdir)/Tools/scripts/reindent.py -r $(srcdir)/Lib

# Rerun configure with the same options as it was run last time,
# provided the config.status script exists
recheck:
	$(SHELL) config.status --recheck
	$(SHELL) config.status

# Rebuild the configure script from configure.ac; also rebuild pyconfig.h.in
autoconf:
	(cd $(srcdir); autoconf -Wall)
	(cd $(srcdir); autoheader -Wall)

# Create a tags file for vi
tags::
	cd $(srcdir); \
	ctags -w -t Include/*.h; \
	for i in $(SRCDIRS); do ctags -w -t -a $$i/*.[ch]; \
	done; \
	sort -o tags tags

# Create a tags file for GNU Emacs
TAGS::
	cd $(srcdir); \
	etags Include/*.h; \
	for i in $(SRCDIRS); do etags -a $$i/*.[ch]; done

# Touch generated files
touch:
	hg --config extensions.touch=Tools/hg/hgtouch.py touch -v

# Sanitation targets -- clean leaves libraries, executables and tags
# files, which clobber removes as well
pycremoval:
	-find $(srcdir) -depth -name '__pycache__' -exec rm -rf {} ';'
	-find $(srcdir) -name '*.py[co]' -exec rm -f {} ';'

rmtestturds:
	-rm -f *BAD *GOOD *SKIPPED
	-rm -rf OUT
	-rm -f *.TXT
	-rm -f *.txt
	-rm -f gb-18030-2000.xml

docclean:
	-rm -rf Doc/build
	-rm -rf Doc/tools/sphinx Doc/tools/pygments Doc/tools/docutils

clean: pycremoval
	find . -name '*.[oa]' -exec rm -f {} ';'
	find . -name '*.s[ol]' -exec rm -f {} ';'
	find . -name '*.so.[0-9]*.[0-9]*' -exec rm -f {} ';'
	find build -name 'fficonfig.h' -exec rm -f {} ';' || true
	find build -name 'fficonfig.py' -exec rm -f {} ';' || true
	-rm -f $(srcdir)/Lib/lib2to3/*Grammar*.pickle
	-rm -f $(SYSCONFIGDATA)
	-rm -f Modules/_testembed Modules/_freeze_importlib

profile-removal:
	find . -name '*.gc??' -exec rm -f {} ';'

clobber: clean profile-removal
	-rm -f $(BUILDPYTHON) $(PGEN) $(LIBRARY) $(LDLIBRARY) $(DLLLIBRARY) \
		tags TAGS \
		config.cache config.log pyconfig.h Modules/config.c
	-rm -rf build platform
	-rm -rf $(PYTHONFRAMEWORKDIR)

# Make things extra clean, before making a distribution:
# remove all generated files, even Makefile[.pre]
# Keep configure and Python-ast.[ch], it's possible they can't be generated
distclean: clobber
	for file in Lib/test/data/* ; do \
	    if test "$$file" != "Lib/test/data/README"; then rm "$$file"; fi; \
	done
	-rm -f core Makefile Makefile.pre config.status \
		Modules/Setup Modules/Setup.local Modules/Setup.config \
		Modules/ld_so_aix Modules/python.exp Misc/python.pc
	-rm -f python*-gdb.py
	-rm -f pybuilddir.txt
	find $(srcdir) '(' -name '*.fdc' -o -name '*~' \
			   -o -name '[@,#]*' -o -name '*.old' \
			   -o -name '*.orig' -o -name '*.rej' \
			   -o -name '*.bak' ')' \
			   -exec rm -f {} ';'

# Check for smelly exported symbols (not starting with Py/_Py)
smelly: all
	nm -p $(LIBRARY) | \
		sed -n "/ [TDB] /s/.* //p" | grep -v "^_*Py" | sort -u; \

# Find files with funny names
funny:
	find $(SUBDIRS) $(SUBDIRSTOO) \
		-type d \
		-o -name '*.[chs]' \
		-o -name '*.py' \
		-o -name '*.pyw' \
		-o -name '*.dat' \
		-o -name '*.el' \
		-o -name '*.fd' \
		-o -name '*.in' \
		-o -name '*.gif' \
		-o -name '*.txt' \
		-o -name '*.xml' \
		-o -name '*.xbm' \
		-o -name '*.xpm' \
		-o -name '*.uue' \
		-o -name '*.decTest' \
		-o -name '*.tmCommand' \
		-o -name '*.tmSnippet' \
		-o -name 'Setup' \
		-o -name 'Setup.*' \
		-o -name regen \
		-o -name README \
		-o -name NEWS \
		-o -name HISTORY \
		-o -name Makefile \
		-o -name ChangeLog \
		-o -name .hgignore \
		-o -name .bzrignore \
		-o -name MANIFEST \
		-o -print

# Perform some verification checks on any modified files.
patchcheck:
	$(RUNSHARED) ./$(BUILDPYTHON) $(srcdir)/Tools/scripts/patchcheck.py

# Dependencies

Python/thread.o: @THREADHEADERS@

# Declare targets that aren't real files
.PHONY: all build_all sharedmods oldsharedmods test quicktest
.PHONY: install altinstall oldsharedinstall bininstall altbininstall
.PHONY: maninstall libinstall inclinstall libainstall sharedinstall
.PHONY: frameworkinstall frameworkinstallframework frameworkinstallstructure
.PHONY: frameworkinstallmaclib frameworkinstallapps frameworkinstallunixtools
.PHONY: frameworkaltinstallunixtools recheck autoconf clean clobber distclean
.PHONY: smelly funny patchcheck touch
.PHONY: gdbhooks

# IF YOU PUT ANYTHING HERE IT WILL GO AWAY
# Local Variables:
# mode: makefile
# End:<|MERGE_RESOLUTION|>--- conflicted
+++ resolved
@@ -474,8 +474,7 @@
 	$(RUNSHARED) $(PYTHON_FOR_BUILD) -S -m sysconfig --generate-posix-vars
 
 # Build the shared modules
-<<<<<<< HEAD
-sharedmods: $(BUILDPYTHON)
+sharedmods: $(BUILDPYTHON) $(SYSCONFIGDATA)
         if which getopt >/dev/null; then \
 	  mflags=`getopt s $$MAKEFLAGS 2>/dev/null | sed 's/ --.*/ /'`; \
 	else \
@@ -483,13 +482,7 @@
 	fi; \
 	case $$mflags in "* -s *") quiet=-q; esac; \
 	$(RUNSHARED) CC='$(CC)' LDSHARED='$(BLDSHARED)' OPT='$(OPT)' \
-		./$(BUILDPYTHON) -E $(srcdir)/setup.py $$quiet build
-=======
-sharedmods: $(BUILDPYTHON) $(SYSCONFIGDATA)
-	case $$MAKEFLAGS in *s*) quiet=-q; esac; \
-	$(RUNSHARED) CC='$(CC)' LDSHARED='$(BLDSHARED)' OPT='$(OPT)' \
 		$(PYTHON_FOR_BUILD) $(srcdir)/setup.py $$quiet build
->>>>>>> 44b3e60f
 
 # Build static library
 # avoid long command lines, same as LIBRARY_OBJS
