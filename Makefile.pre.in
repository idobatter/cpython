# Top-level Makefile for Python
#
# As distributed, this file is called Makefile.pre.in; it is processed
# into the real Makefile by running the script ./configure, which
# replaces things like @spam@ with values appropriate for your system.
# This means that if you edit Makefile, your changes get lost the next
# time you run the configure script.  Ideally, you can do:
#
#	./configure
#	make
#	make test
#	make install
#
# If you have a previous version of Python installed that you don't
# want to overwrite, you can use "make altinstall" instead of "make
# install".  Refer to the "Installing" section in the README file for
# additional details.
#
# See also the section "Build instructions" in the README file.

# === Variables set by makesetup ===

MODOBJS=        _MODOBJS_
MODLIBS=        _MODLIBS_

# === Variables set by configure
VERSION=	@VERSION@
srcdir=		@srcdir@
VPATH=		@srcdir@

CC=		@CC@
CXX=		@CXX@
MAINCC=		@MAINCC@
LINKCC=		@LINKCC@
AR=		@AR@
RANLIB=		@RANLIB@
<<<<<<< HEAD
SVNVERSION=	@SVNVERSION@
=======
>>>>>>> 75dec455
SOABI=		@SOABI@
LDVERSION=	@LDVERSION@
HGVERSION=	@HGVERSION@
HGTAG=		@HGTAG@
HGBRANCH=	@HGBRANCH@

GNULD=		@GNULD@

# Shell used by make (some versions default to the login shell, which is bad)
SHELL=		/bin/sh

# Use this to make a link between python$(VERSION) and python in $(BINDIR)
LN=		@LN@

# Portable install script (configure doesn't always guess right)
INSTALL=	@INSTALL@
INSTALL_PROGRAM=@INSTALL_PROGRAM@
INSTALL_SCRIPT= @INSTALL_SCRIPT@
INSTALL_DATA=	@INSTALL_DATA@
# Shared libraries must be installed with executable mode on some systems;
# rather than figuring out exactly which, we always give them executable mode.
# Also, making them read-only seems to be a good idea...
INSTALL_SHARED= ${INSTALL} -m 555

MAKESETUP=      $(srcdir)/Modules/makesetup

# Compiler options
OPT=		@OPT@
BASECFLAGS=	@BASECFLAGS@
CONFIGURE_CFLAGS=	@CFLAGS@
CONFIGURE_CPPFLAGS=	@CPPFLAGS@
CONFIGURE_LDFLAGS=	@LDFLAGS@
# Avoid assigning CFLAGS, LDFLAGS, etc. so users can use them on the
# command line to append to these values without stomping the pre-set
# values.
PY_CFLAGS=	$(BASECFLAGS) $(OPT) $(CONFIGURE_CFLAGS) $(CFLAGS) $(EXTRA_CFLAGS)
# Both CPPFLAGS and LDFLAGS need to contain the shell's value for setup.py to
# be able to build extension modules using the directories specified in the
# environment variables
PY_CPPFLAGS=	-I. -IInclude -I$(srcdir)/Include $(CONFIGURE_CPPFLAGS) $(CPPFLAGS)
PY_LDFLAGS=	$(CONFIGURE_LDFLAGS) $(LDFLAGS)
LDLAST=		@LDLAST@
SGI_ABI=	@SGI_ABI@
CCSHARED=	@CCSHARED@
LINKFORSHARED=	@LINKFORSHARED@
ARFLAGS=	@ARFLAGS@
# Extra C flags added for building the interpreter object files.
CFLAGSFORSHARED=@CFLAGSFORSHARED@
# C flags used for building the interpreter object files
PY_CORE_CFLAGS=	$(PY_CFLAGS) $(PY_CPPFLAGS) $(CFLAGSFORSHARED) -DPy_BUILD_CORE


# Machine-dependent subdirectories
MACHDEP=	@MACHDEP@

# Install prefix for architecture-independent files
prefix=		@prefix@

# Install prefix for architecture-dependent files
exec_prefix=	@exec_prefix@

# Install prefix for data files
datarootdir=    @datarootdir@

# Expanded directories
BINDIR=		@bindir@
LIBDIR=		@libdir@
MANDIR=		@mandir@
INCLUDEDIR=	@includedir@
CONFINCLUDEDIR=	$(exec_prefix)/include
SCRIPTDIR=	$(prefix)/lib
ABIFLAGS=	@ABIFLAGS@

# Detailed destination directories
BINLIBDEST=	$(LIBDIR)/python$(VERSION)
LIBDEST=	$(SCRIPTDIR)/python$(VERSION)
INCLUDEPY=	$(INCLUDEDIR)/python$(LDVERSION)
CONFINCLUDEPY=	$(CONFINCLUDEDIR)/python$(LDVERSION)

# Symbols used for using shared libraries
SO=		@SO@
LDSHARED=	@LDSHARED@ $(PY_LDFLAGS)
BLDSHARED=	@BLDSHARED@ $(PY_LDFLAGS)
LDCXXSHARED=	@LDCXXSHARED@
DESTSHARED=	$(BINLIBDEST)/lib-dynload

# Executable suffix (.exe on Windows and Mac OS X)
EXE=		@EXEEXT@
BUILDEXE=	@BUILDEXEEXT@

# Short name and location for Mac OS X Python framework
UNIVERSALSDK=@UNIVERSALSDK@
PYTHONFRAMEWORK=	@PYTHONFRAMEWORK@
PYTHONFRAMEWORKDIR=	@PYTHONFRAMEWORKDIR@
PYTHONFRAMEWORKPREFIX=	@PYTHONFRAMEWORKPREFIX@
PYTHONFRAMEWORKINSTALLDIR= @PYTHONFRAMEWORKINSTALLDIR@
# Deployment target selected during configure, to be checked
# by distutils. The export statement is needed to ensure that the
# deployment target is active during build.
MACOSX_DEPLOYMENT_TARGET=@CONFIGURE_MACOSX_DEPLOYMENT_TARGET@
@EXPORT_MACOSX_DEPLOYMENT_TARGET@export MACOSX_DEPLOYMENT_TARGET

# Options to enable prebinding (for fast startup prior to Mac OS X 10.3)
OTHER_LIBTOOL_OPT=@OTHER_LIBTOOL_OPT@

# Environment to run shared python without installed libraries
RUNSHARED=       @RUNSHARED@

# Modes for directories, executables and data files created by the
# install process.  Default to user-only-writable for all file types.
DIRMODE=	755
EXEMODE=	755
FILEMODE=	644

# configure script arguments
CONFIG_ARGS=	@CONFIG_ARGS@


# Subdirectories with code
SRCDIRS= 	@SRCDIRS@

# Other subdirectories
SUBDIRSTOO=	Include Lib Misc

# Files and directories to be distributed
CONFIGFILES=	configure configure.in acconfig.h pyconfig.h.in Makefile.pre.in
DISTFILES=	README ChangeLog $(CONFIGFILES)
DISTDIRS=	$(SUBDIRS) $(SUBDIRSTOO) Ext-dummy
DIST=		$(DISTFILES) $(DISTDIRS)


LIBRARY=	@LIBRARY@
LDLIBRARY=      @LDLIBRARY@
BLDLIBRARY=     @BLDLIBRARY@
PY3LIBRARY=     @PY3LIBRARY@
DLLLIBRARY=	@DLLLIBRARY@
LDLIBRARYDIR=   @LDLIBRARYDIR@
INSTSONAME=	@INSTSONAME@


LIBS=		@LIBS@
LIBM=		@LIBM@
LIBC=		@LIBC@
SYSLIBS=	$(LIBM) $(LIBC)
SHLIBS=		@SHLIBS@

THREADOBJ=	@THREADOBJ@
DLINCLDIR=	@DLINCLDIR@
DYNLOADFILE=	@DYNLOADFILE@
MACHDEP_OBJS=	@MACHDEP_OBJS@
LIBOBJDIR=	Python/
LIBOBJS=	@LIBOBJS@

PYTHON=		python$(EXE)
BUILDPYTHON=	python$(BUILDEXE)

# The task to run while instrument when building the profile-opt target
PROFILE_TASK=	$(srcdir)/Tools/pybench/pybench.py -n 2 --with-gc --with-syscheck
#PROFILE_TASK=	$(srcdir)/Lib/test/regrtest.py

# === Definitions added by makesetup ===


##########################################################################
# Modules
MODULE_OBJS=	\
		Modules/config.o \
		Modules/getpath.o \
		Modules/main.o \
		Modules/gcmodule.o

# Used of signalmodule.o is not available
SIGNAL_OBJS=	@SIGNAL_OBJS@

IO_H=		Modules/_io/_iomodule.h

IO_OBJS=	\
		Modules/_io/_iomodule.o \
		Modules/_io/iobase.o \
		Modules/_io/fileio.o \
		Modules/_io/bufferedio.o \
		Modules/_io/textio.o \
		Modules/_io/bytesio.o \
		Modules/_io/stringio.o

##########################################################################
# Grammar
GRAMMAR_H=	$(srcdir)/Include/graminit.h
GRAMMAR_C=	$(srcdir)/Python/graminit.c
GRAMMAR_INPUT=	$(srcdir)/Grammar/Grammar


LIBFFI_INCLUDEDIR=	@LIBFFI_INCLUDEDIR@

##########################################################################
# Parser
PGEN=		Parser/pgen$(EXE)

POBJS=		\
		Parser/acceler.o \
		Parser/grammar1.o \
		Parser/listnode.o \
		Parser/node.o \
		Parser/parser.o \
		Parser/bitset.o \
		Parser/metagrammar.o \
		Parser/firstsets.o \
		Parser/grammar.o \
		Parser/pgen.o

PARSER_OBJS=	$(POBJS) Parser/myreadline.o Parser/parsetok.o Parser/tokenizer.o

PGOBJS=		\
		Objects/obmalloc.o \
		Python/dynamic_annotations.o \
		Python/mysnprintf.o \
		Python/pyctype.o \
		Parser/tokenizer_pgen.o \
		Parser/printgrammar.o \
		Parser/parsetok_pgen.o \
		Parser/pgenmain.o

PARSER_HEADERS= \
		Parser/parser.h \
		Include/parsetok.h \
		Parser/tokenizer.h

PGENOBJS=	$(PGENMAIN) $(POBJS) $(PGOBJS)

##########################################################################
# AST
AST_H_DIR=	$(srcdir)/Include
AST_H=		$(AST_H_DIR)/Python-ast.h
AST_C_DIR=	$(srcdir)/Python
AST_C=		$(AST_C_DIR)/Python-ast.c
AST_ASDL=	$(srcdir)/Parser/Python.asdl

ASDLGEN_FILES=	$(srcdir)/Parser/asdl.py $(srcdir)/Parser/asdl_c.py
# XXX Note that a build now requires Python exist before the build starts
ASDLGEN=	$(srcdir)/Parser/asdl_c.py

##########################################################################
# Python

OPCODETARGETS_H= \
		$(srcdir)/Python/opcode_targets.h

OPCODETARGETGEN= \
		$(srcdir)/Python/makeopcodetargets.py

OPCODETARGETGEN_FILES= \
		$(OPCODETARGETGEN) $(srcdir)/Lib/opcode.py

PYTHON_OBJS=	\
		Python/_warnings.o \
		Python/Python-ast.o \
		Python/asdl.o \
		Python/ast.o \
		Python/bltinmodule.o \
		Python/ceval.o \
		Python/compile.o \
		Python/codecs.o \
		Python/dynamic_annotations.o \
		Python/errors.o \
		Python/frozen.o \
		Python/frozenmain.o \
		Python/future.o \
		Python/getargs.o \
		Python/getcompiler.o \
		Python/getcopyright.o \
		Python/getplatform.o \
		Python/getversion.o \
		Python/graminit.o \
		Python/import.o \
		Python/importdl.o \
		Python/marshal.o \
		Python/modsupport.o \
		Python/mystrtoul.o \
		Python/mysnprintf.o \
		Python/peephole.o \
		Python/pyarena.o \
		Python/pyctype.o \
		Python/pyfpe.o \
		Python/pymath.o \
		Python/pystate.o \
		Python/pythonrun.o \
		Python/pytime.o \
		Python/structmember.o \
		Python/symtable.o \
		Python/sysmodule.o \
		Python/traceback.o \
		Python/getopt.o \
		Python/pystrcmp.o \
		Python/pystrtod.o \
		Python/dtoa.o \
		Python/formatter_unicode.o \
		Python/fileutils.o \
		Python/$(DYNLOADFILE) \
		$(LIBOBJS) \
		$(MACHDEP_OBJS) \
		$(THREADOBJ)


##########################################################################
# Objects
OBJECT_OBJS=	\
		Objects/abstract.o \
		Objects/boolobject.o \
		Objects/bytes_methods.o \
		Objects/bytearrayobject.o \
		Objects/bytesobject.o \
		Objects/cellobject.o \
		Objects/classobject.o \
		Objects/codeobject.o \
		Objects/complexobject.o \
		Objects/descrobject.o \
		Objects/enumobject.o \
		Objects/exceptions.o \
		Objects/genobject.o \
		Objects/fileobject.o \
		Objects/floatobject.o \
		Objects/frameobject.o \
		Objects/funcobject.o \
		Objects/iterobject.o \
		Objects/listobject.o \
		Objects/longobject.o \
		Objects/dictobject.o \
		Objects/memoryobject.o \
		Objects/methodobject.o \
		Objects/moduleobject.o \
		Objects/object.o \
		Objects/obmalloc.o \
		Objects/capsule.o \
		Objects/rangeobject.o \
                Objects/setobject.o \
		Objects/sliceobject.o \
		Objects/structseq.o \
		Objects/tupleobject.o \
		Objects/typeobject.o \
		Objects/unicodeobject.o \
		Objects/unicodectype.o \
		Objects/weakrefobject.o


##########################################################################
# objects that get linked into the Python library
LIBRARY_OBJS=	\
		Modules/getbuildinfo.o \
		$(PARSER_OBJS) \
		$(OBJECT_OBJS) \
		$(PYTHON_OBJS) \
		$(MODULE_OBJS) \
		$(SIGNAL_OBJS) \
		$(MODOBJS)

#########################################################################
# Rules

# Default target
all:		build_all
build_all:	$(BUILDPYTHON) oldsharedmods sharedmods gdbhooks Modules/_testembed

# Compile a binary with gcc profile guided optimization.
profile-opt:
	@echo "Building with support for profile generation:"
	$(MAKE) clean
	$(MAKE) build_all_generate_profile
	@echo "Running benchmark to generate profile data:"
	$(MAKE) profile-removal
	$(MAKE) run_profile_task
	@echo "Rebuilding with profile guided optimizations:"
	$(MAKE) clean
	$(MAKE) build_all_use_profile

build_all_generate_profile:
	$(MAKE) all CFLAGS="$(CFLAGS) -fprofile-generate" LIBS="$(LIBS) -lgcov"

run_profile_task:
	./$(BUILDPYTHON) $(PROFILE_TASK)

build_all_use_profile:
	$(MAKE) all CFLAGS="$(CFLAGS) -fprofile-use"

coverage:
	@echo "Building with support for coverage checking:"
	$(MAKE) clean
	$(MAKE) all CFLAGS="$(CFLAGS) -O0 -pg -fprofile-arcs -ftest-coverage" LIBS="$(LIBS) -lgcov"


# Build the interpreter
$(BUILDPYTHON):	Modules/python.o $(LIBRARY) $(LDLIBRARY) $(PY3LIBRARY)
	$(LINKCC) $(PY_LDFLAGS) $(LINKFORSHARED) -o $@ Modules/python.o $(BLDLIBRARY) $(LIBS) $(MODLIBS) $(SYSLIBS) $(LDLAST)

platform: $(BUILDPYTHON)
	$(RUNSHARED) ./$(BUILDPYTHON) -E -c 'import sys ; from sysconfig import get_platform ; print(get_platform()+"-"+sys.version[0:3])' >platform


# Build the shared modules
sharedmods: $(BUILDPYTHON)
	@case $$MAKEFLAGS in \
	*s*) $(RUNSHARED) CC='$(CC)' LDSHARED='$(BLDSHARED)' OPT='$(OPT)' ./$(BUILDPYTHON) -E $(srcdir)/setup.py -q build;; \
	*) $(RUNSHARED) CC='$(CC)' LDSHARED='$(BLDSHARED)' OPT='$(OPT)' ./$(BUILDPYTHON) -E $(srcdir)/setup.py build;; \
	esac

# Build static library
# avoid long command lines, same as LIBRARY_OBJS
$(LIBRARY): $(LIBRARY_OBJS)
	-rm -f $@
	$(AR) $(ARFLAGS) $@ Modules/getbuildinfo.o
	$(AR) $(ARFLAGS) $@ $(PARSER_OBJS)
	$(AR) $(ARFLAGS) $@ $(OBJECT_OBJS)
	$(AR) $(ARFLAGS) $@ $(PYTHON_OBJS)
	$(AR) $(ARFLAGS) $@ $(MODULE_OBJS) $(SIGNAL_OBJS)
	$(AR) $(ARFLAGS) $@ $(MODOBJS)
	$(RANLIB) $@

libpython$(LDVERSION).so: $(LIBRARY_OBJS)
	if test $(INSTSONAME) != $(LDLIBRARY); then \
		$(BLDSHARED) -Wl,-h$(INSTSONAME) -o $(INSTSONAME) $(LIBRARY_OBJS) $(MODLIBS) $(SHLIBS) $(LIBC) $(LIBM) $(LDLAST); \
		$(LN) -f $(INSTSONAME) $@; \
	else \
		$(BLDSHARED) -o $@ $(LIBRARY_OBJS) $(MODLIBS) $(SHLIBS) $(LIBC) $(LIBM) $(LDLAST); \
	fi

libpython3.so:	libpython$(LDVERSION).so
	$(BLDSHARED) -o $@ -Wl,-hl$@ $^

libpython$(LDVERSION).dylib: $(LIBRARY_OBJS)
	 $(CC) -dynamiclib -Wl,-single_module $(PY_LDFLAGS) -undefined dynamic_lookup -Wl,-install_name,$(prefix)/lib/libpython$(LDVERSION).dylib -Wl,-compatibility_version,$(VERSION) -Wl,-current_version,$(VERSION) -o $@ $(LIBRARY_OBJS) $(SHLIBS) $(LIBC) $(LIBM) $(LDLAST); \


libpython$(VERSION).sl: $(LIBRARY_OBJS)
	$(LDSHARED) -o $@ $(LIBRARY_OBJS) $(MODLIBS) $(SHLIBS) $(LIBC) $(LIBM) $(LDLAST)

# Copy up the gdb python hooks into a position where they can be automatically
# loaded by gdb during Lib/test/test_gdb.py
#
# Distributors are likely to want to install this somewhere else e.g. relative
# to the stripped DWARF data for the shared library.
gdbhooks: $(BUILDPYTHON)-gdb.py

SRC_GDB_HOOKS=$(srcdir)/Tools/gdb/libpython.py
$(BUILDPYTHON)-gdb.py: $(SRC_GDB_HOOKS)
	$(INSTALL_DATA) $(SRC_GDB_HOOKS) $(BUILDPYTHON)-gdb.py

# This rule is here for OPENSTEP/Rhapsody/MacOSX. It builds a temporary
# minimal framework (not including the Lib directory and such) in the current
# directory.
RESSRCDIR=Mac/Resources/framework
$(PYTHONFRAMEWORKDIR)/Versions/$(VERSION)/$(PYTHONFRAMEWORK): \
		$(LIBRARY) \
		$(RESSRCDIR)/Info.plist
	$(INSTALL) -d -m $(DIRMODE) $(PYTHONFRAMEWORKDIR)/Versions/$(VERSION)
	$(CC) -o $(LDLIBRARY) $(PY_LDFLAGS) -dynamiclib \
		-all_load $(LIBRARY) -Wl,-single_module \
		-install_name $(DESTDIR)$(PYTHONFRAMEWORKINSTALLDIR)/Versions/$(VERSION)/$(PYTHONFRAMEWORK) \
		-compatibility_version $(VERSION) \
		-current_version $(VERSION) \
		-framework CoreFoundation $(LIBS); 
	$(INSTALL) -d -m $(DIRMODE)  \
		$(PYTHONFRAMEWORKDIR)/Versions/$(VERSION)/Resources/English.lproj
	$(INSTALL_DATA) $(RESSRCDIR)/Info.plist \
		$(PYTHONFRAMEWORKDIR)/Versions/$(VERSION)/Resources/Info.plist
	$(LN) -fsn $(VERSION) $(PYTHONFRAMEWORKDIR)/Versions/Current
	$(LN) -fsn Versions/Current/$(PYTHONFRAMEWORK) $(PYTHONFRAMEWORKDIR)/$(PYTHONFRAMEWORK)
	$(LN) -fsn Versions/Current/Resources $(PYTHONFRAMEWORKDIR)/Resources

# This rule builds the Cygwin Python DLL and import library if configured
# for a shared core library; otherwise, this rule is a noop.
$(DLLLIBRARY) libpython$(VERSION).dll.a: $(LIBRARY_OBJS)
	if test -n "$(DLLLIBRARY)"; then \
		$(LDSHARED) -Wl,--out-implib=$@ -o $(DLLLIBRARY) $^ \
			$(LIBS) $(MODLIBS) $(SYSLIBS) $(LDLAST); \
	else true; \
	fi


oldsharedmods: $(SHAREDMODS)


Makefile Modules/config.c: Makefile.pre \
				$(srcdir)/Modules/config.c.in \
				$(MAKESETUP) \
				Modules/Setup.config \
				Modules/Setup \
				Modules/Setup.local
	$(SHELL) $(MAKESETUP) -c $(srcdir)/Modules/config.c.in \
				-s Modules \
				Modules/Setup.config \
				Modules/Setup.local \
				Modules/Setup
	@mv config.c Modules
	@echo "The Makefile was updated, you may need to re-run make."


Modules/Setup: $(srcdir)/Modules/Setup.dist
	@if test -f Modules/Setup; then \
		echo "-----------------------------------------------"; \
		echo "Modules/Setup.dist is newer than Modules/Setup;"; \
		echo "check to make sure you have all the updates you"; \
		echo "need in your Modules/Setup file."; \
		echo "Usually, copying Modules/Setup.dist to Modules/Setup will work."; \
		echo "-----------------------------------------------"; \
	fi

Modules/_testembed: Modules/_testembed.o $(LIBRARY) $(LDLIBRARY) $(PY3LIBRARY)
	$(LINKCC) $(PY_LDFLAGS) $(LINKFORSHARED) -o $@ Modules/_testembed.o $(BLDLIBRARY) $(LIBS) $(MODLIBS) $(SYSLIBS) $(LDLAST)

############################################################################
# Special rules for object files

Modules/getbuildinfo.o: $(PARSER_OBJS) \
		$(OBJECT_OBJS) \
		$(PYTHON_OBJS) \
		$(MODULE_OBJS) \
		$(SIGNAL_OBJS) \
		$(MODOBJS) \
		$(srcdir)/Modules/getbuildinfo.c
	$(CC) -c $(PY_CORE_CFLAGS) \
<<<<<<< HEAD
	      -DSVNVERSION="\"`LC_ALL=C $(SVNVERSION)`\"" \
=======
>>>>>>> 75dec455
	      -DHGVERSION="\"`LC_ALL=C $(HGVERSION)`\"" \
	      -DHGTAG="\"`LC_ALL=C $(HGTAG)`\"" \
	      -DHGBRANCH="\"`LC_ALL=C $(HGBRANCH)`\"" \
	      -o $@ $(srcdir)/Modules/getbuildinfo.c

Modules/getpath.o: $(srcdir)/Modules/getpath.c Makefile
	$(CC) -c $(PY_CORE_CFLAGS) -DPYTHONPATH='"$(PYTHONPATH)"' \
		-DPREFIX='"$(prefix)"' \
		-DEXEC_PREFIX='"$(exec_prefix)"' \
		-DVERSION='"$(VERSION)"' \
		-DVPATH='"$(VPATH)"' \
		-o $@ $(srcdir)/Modules/getpath.c

Modules/python.o: $(srcdir)/Modules/python.c
	$(MAINCC) -c $(PY_CORE_CFLAGS) -o $@ $(srcdir)/Modules/python.c

Python/dynload_shlib.o: $(srcdir)/Python/dynload_shlib.c Makefile
	$(CC) -c $(PY_CORE_CFLAGS) \
		-DSOABI='"$(SOABI)"' \
		-o $@ $(srcdir)/Python/dynload_shlib.c

Python/sysmodule.o: $(srcdir)/Python/sysmodule.c Makefile
	$(CC) -c $(PY_CORE_CFLAGS) \
		-DABIFLAGS='"$(ABIFLAGS)"' \
		-o $@ $(srcdir)/Python/sysmodule.c

$(IO_OBJS): $(IO_H)

# Use a stamp file to prevent make -j invoking pgen twice
$(GRAMMAR_H) $(GRAMMAR_C): Parser/pgen.stamp
Parser/pgen.stamp: $(PGEN) $(GRAMMAR_INPUT)
		-@$(INSTALL) -d Include
		$(PGEN) $(GRAMMAR_INPUT) $(GRAMMAR_H) $(GRAMMAR_C)
		-touch Parser/pgen.stamp

$(PGEN):	$(PGENOBJS)
		$(CC) $(OPT) $(PY_LDFLAGS) $(PGENOBJS) $(LIBS) -o $(PGEN)

Parser/grammar.o:	$(srcdir)/Parser/grammar.c \
				$(srcdir)/Include/token.h \
				$(srcdir)/Include/grammar.h
Parser/metagrammar.o:	$(srcdir)/Parser/metagrammar.c

Parser/tokenizer_pgen.o:	$(srcdir)/Parser/tokenizer.c
Parser/parsetok_pgen.o:	$(srcdir)/Parser/parsetok.c

Parser/pgenmain.o:	$(srcdir)/Include/parsetok.h

$(AST_H): $(AST_ASDL) $(ASDLGEN_FILES)
	$(ASDLGEN) -h $(AST_H_DIR) $(AST_ASDL)

$(AST_C): $(AST_ASDL) $(ASDLGEN_FILES)
	$(ASDLGEN) -c $(AST_C_DIR) $(AST_ASDL)

Python/compile.o Python/symtable.o Python/ast.o: $(GRAMMAR_H) $(AST_H)

Python/getplatform.o: $(srcdir)/Python/getplatform.c
		$(CC) -c $(PY_CORE_CFLAGS) -DPLATFORM='"$(MACHDEP)"' -o $@ $(srcdir)/Python/getplatform.c

Python/importdl.o: $(srcdir)/Python/importdl.c
		$(CC) -c $(PY_CORE_CFLAGS) -I$(DLINCLDIR) -o $@ $(srcdir)/Python/importdl.c

Objects/unicodectype.o:	$(srcdir)/Objects/unicodectype.c \
				$(srcdir)/Objects/unicodetype_db.h

BYTESTR_DEPS = \
		$(srcdir)/Include/bytes_methods.h \
		$(srcdir)/Objects/stringlib/count.h \
		$(srcdir)/Objects/stringlib/ctype.h \
		$(srcdir)/Objects/stringlib/eq.h \
		$(srcdir)/Objects/stringlib/fastsearch.h \
		$(srcdir)/Objects/stringlib/find.h \
		$(srcdir)/Objects/stringlib/partition.h \
		$(srcdir)/Objects/stringlib/split.h \
		$(srcdir)/Objects/stringlib/stringdefs.h \
		$(srcdir)/Objects/stringlib/string_format.h \
		$(srcdir)/Objects/stringlib/transmogrify.h \
		$(srcdir)/Objects/stringlib/unicodedefs.h \
		$(srcdir)/Objects/stringlib/localeutil.h

Objects/bytesobject.o: $(srcdir)/Objects/bytesobject.c $(BYTESTR_DEPS)

Objects/bytearrayobject.o: $(srcdir)/Objects/bytearrayobject.c $(BYTESTR_DEPS)

Objects/unicodeobject.o: $(srcdir)/Objects/unicodeobject.c \
				$(BYTESTR_DEPS)

$(OPCODETARGETS_H): $(OPCODETARGETGEN_FILES)
	$(OPCODETARGETGEN) $(OPCODETARGETS_H)

Python/ceval.o: $(OPCODETARGETS_H) Python/ceval_gil.h

Python/formatter_unicode.o: $(srcdir)/Python/formatter_unicode.c \
				$(BYTESTR_DEPS) \
				$(srcdir)/Objects/stringlib/formatter.h

Objects/typeobject.o: $(srcdir)/Objects/typeslots.inc
$(srcdir)/Objects/typeslots.inc: $(srcdir)/Include/typeslots.h $(srcdir)/Objects/typeslots.py
	$(PYTHON) $(srcdir)/Objects/typeslots.py < $(srcdir)/Include/typeslots.h > $(srcdir)/Objects/typeslots.inc

############################################################################
# Header files

PYTHON_HEADERS= \
		Include/Python-ast.h \
		Include/Python.h \
		Include/abstract.h \
		Include/asdl.h \
		Include/ast.h \
                Include/bltinmodule.h \
		Include/bitset.h \
		Include/boolobject.h \
		Include/bytes_methods.h \
		Include/bytearrayobject.h \
		Include/bytesobject.h \
		Include/cellobject.h \
		Include/ceval.h \
		Include/classobject.h \
		Include/code.h \
		Include/codecs.h \
		Include/compile.h \
		Include/complexobject.h \
		Include/descrobject.h \
		Include/dictobject.h \
		Include/dtoa.h \
		Include/dynamic_annotations.h \
		Include/enumobject.h \
		Include/errcode.h \
		Include/eval.h \
		Include/fileobject.h \
		Include/fileutils.h \
		Include/floatobject.h \
		Include/frameobject.h \
		Include/funcobject.h \
		Include/genobject.h \
		Include/import.h \
		Include/intrcheck.h \
		Include/iterobject.h \
		Include/listobject.h \
		Include/longintrepr.h \
		Include/longobject.h \
		Include/marshal.h \
		Include/memoryobject.h \
		Include/metagrammar.h \
		Include/methodobject.h \
		Include/modsupport.h \
		Include/moduleobject.h \
		Include/node.h \
		Include/object.h \
		Include/objimpl.h \
		Include/opcode.h \
		Include/osdefs.h \
		Include/patchlevel.h \
		Include/pgen.h \
		Include/pgenheaders.h \
		Include/pyarena.h \
		Include/pyatomic.h \
		Include/pycapsule.h \
		Include/pyctype.h \
		Include/pydebug.h \
		Include/pyerrors.h \
		Include/pyfpe.h \
		Include/pymath.h \
		Include/pygetopt.h \
		Include/pymem.h \
		Include/pyport.h \
		Include/pystate.h \
		Include/pystrcmp.h \
		Include/pystrtod.h \
		Include/pythonrun.h \
		Include/pythread.h \
		Include/pytime.h \
		Include/rangeobject.h \
		Include/setobject.h \
		Include/sliceobject.h \
		Include/structmember.h \
		Include/structseq.h \
		Include/symtable.h \
		Include/sysmodule.h \
		Include/traceback.h \
		Include/tupleobject.h \
		Include/ucnhash.h \
		Include/unicodeobject.h \
		Include/warnings.h \
		Include/weakrefobject.h \
		pyconfig.h \
		$(PARSER_HEADERS)

$(LIBRARY_OBJS) $(MODOBJS) Modules/python.o: $(PYTHON_HEADERS)


######################################################################

# Test the interpreter (twice, once without .pyc files, once with)
# In the past, we've had problems where bugs in the marshalling or
# elsewhere caused bytecode read from .pyc files to behave differently
# than bytecode generated directly from a .py source file.  Sometimes
# the bytecode read from a .pyc file had the bug, somtimes the directly
# generated bytecode.  This is sometimes a very shy bug needing a lot of
# sample data.

TESTOPTS=	-l $(EXTRATESTOPTS)
TESTPROG=	$(srcdir)/Lib/test/regrtest.py
TESTPYTHON=	$(RUNSHARED) ./$(BUILDPYTHON) -Wd -E -bb $(TESTPYTHONOPTS)
test:		all platform
		-find $(srcdir)/Lib -name '*.py[co]' -print | xargs rm -f
		-$(TESTPYTHON) $(TESTPROG) $(TESTOPTS)
		$(TESTPYTHON) $(TESTPROG) $(TESTOPTS)

testall:	all platform
		-find $(srcdir)/Lib -name '*.py[co]' -print | xargs rm -f
		$(TESTPYTHON) $(srcdir)/Lib/compileall.py
		-find $(srcdir)/Lib -name '*.py[co]' -print | xargs rm -f
		-$(TESTPYTHON) $(TESTPROG) -uall $(TESTOPTS)
		$(TESTPYTHON) $(TESTPROG) -uall $(TESTOPTS)

#  Run the unitests for both architectures in a Universal build on OSX
#  Must be run on an Intel box.
testuniversal:	all platform
		if [ `arch` != 'i386' ];then \
			echo "This can only be used on OSX/i386" ;\
			exit 1 ;\
		fi
		-find $(srcdir)/Lib -name '*.py[co]' -print | xargs rm -f
		-$(TESTPYTHON) $(TESTPROG) -uall $(TESTOPTS)
		$(TESTPYTHON) $(TESTPROG) -uall $(TESTOPTS)
		$(RUNSHARED) /usr/libexec/oah/translate ./$(BUILDPYTHON) -E $(TESTPROG) -uall $(TESTOPTS)


# Like testall, but with a single pass only
# run an optional script to include some information about the build environment
buildbottest:	all platform
		-@if which pybuildbot.identify >/dev/null 2>&1; then \
			pybuildbot.identify "CC='$(CC)'" "CXX='$(CXX)'"; \
		fi
		$(TESTPYTHON) $(TESTPROG) -uall -rwW $(TESTOPTS)

QUICKTESTOPTS=	$(TESTOPTS) -x test_subprocess test_io test_lib2to3 \
		test_multibytecodec test_urllib2_localnet test_itertools \
		test_multiprocessing test_mailbox test_socket test_poll \
		test_select test_zipfile
quicktest:	all platform
		-find $(srcdir)/Lib -name '*.py[co]' -print | xargs rm -f
		-$(TESTPYTHON) $(TESTPROG) $(QUICKTESTOPTS)
		$(TESTPYTHON) $(TESTPROG) $(QUICKTESTOPTS)

MEMTESTOPTS=    $(QUICKTESTOPTS) -x test_dl test___all__ test_fork1 \
		test_longexp
memtest:	all platform
		-rm -f $(srcdir)/Lib/test/*.py[co]
		-$(TESTPYTHON) $(TESTPROG) $(MEMTESTOPTS)
		$(TESTPYTHON) $(TESTPROG) $(MEMTESTOPTS)

install: altinstall bininstall

altinstall:	@FRAMEWORKALTINSTALLFIRST@ altbininstall libinstall inclinstall libainstall \
                sharedinstall oldsharedinstall maninstall @FRAMEWORKALTINSTALLLAST@

# Install shared libraries enabled by Setup
DESTDIRS=	$(exec_prefix) $(LIBDIR) $(BINLIBDEST) $(DESTSHARED)

oldsharedinstall: $(DESTSHARED) $(SHAREDMODS)
		@for i in X $(SHAREDMODS); do \
		  if test $$i != X; then \
		    echo $(INSTALL_SHARED) $$i $(DESTSHARED)/`basename $$i`; \
		    $(INSTALL_SHARED) $$i $(DESTDIR)$(DESTSHARED)/`basename $$i`; \
		  fi; \
		done

$(DESTSHARED):
		@for i in $(DESTDIRS); \
		do \
			if test ! -d $(DESTDIR)$$i; then \
				echo "Creating directory $$i"; \
				$(INSTALL) -d -m $(DIRMODE) $(DESTDIR)$$i; \
			else    true; \
			fi; \
		done

# Install the interpreter with $(VERSION) affixed
# This goes into $(exec_prefix)
altbininstall: $(BUILDPYTHON)
	@for i in $(BINDIR) $(LIBDIR); \
	do \
		if test ! -d $(DESTDIR)$$i; then \
			echo "Creating directory $$i"; \
			$(INSTALL) -d -m $(DIRMODE) $(DESTDIR)$$i; \
		else	true; \
		fi; \
	done
	$(INSTALL_PROGRAM) $(BUILDPYTHON) $(DESTDIR)$(BINDIR)/python$(LDVERSION)$(EXE)
	-if test "$(VERSION)" != "$(LDVERSION)"; then \
		if test -f $(DESTDIR)$(BINDIR)/$(PYTHON)$(VERSION)$(EXE) -o -h $(DESTDIR)$(BINDIR)/$(PYTHON)$(VERSION)$(EXE); \
		then rm -f $(DESTDIR)$(BINDIR)/python$(VERSION)$(EXE); \
		fi; \
		(cd $(DESTDIR)$(BINDIR); $(LN) python$(LDVERSION)$(EXE) python$(VERSION)$(EXE)); \
	fi
	if test -f $(LDLIBRARY); then \
		if test -n "$(DLLLIBRARY)" ; then \
			$(INSTALL_SHARED) $(DLLLIBRARY) $(DESTDIR)$(BINDIR); \
		else \
			$(INSTALL_SHARED) $(LDLIBRARY) $(DESTDIR)$(LIBDIR)/$(INSTSONAME); \
			if test $(LDLIBRARY) != $(INSTSONAME); then \
				(cd $(DESTDIR)$(LIBDIR); $(LN) -sf $(INSTSONAME) $(LDLIBRARY)) \
			fi \
		fi; \
		if test -n "$(PY3LIBRARY)"; then \
			$(INSTALL_SHARED) $(PY3LIBRARY) $(DESTDIR)$(LIBDIR)/$(PY3LIBRARY); \
		fi; \
	else	true; \
	fi

bininstall: altbininstall
	-if test -f $(DESTDIR)$(BINDIR)/$(PYTHON)3$(EXE) -o -h $(DESTDIR)$(BINDIR)/$(PYTHON)3$(EXE); \
	then rm -f $(DESTDIR)$(BINDIR)/$(PYTHON)3$(EXE); \
	else true; \
	fi
	(cd $(DESTDIR)$(BINDIR); $(LN) python$(VERSION)$(EXE) $(PYTHON)3$(EXE))
	-if test "$(VERSION)" != "$(LDVERSION)"; then \
		rm -f $(DESTDIR)$(BINDIR)/python$(VERSION)-config; \
		(cd $(DESTDIR)$(BINDIR); $(LN) -s python$(LDVERSION)-config python$(VERSION)-config); \
		rm -f $(DESTDIR)$(LIBPC)/python-$(LDVERSION).pc; \
		(cd $(DESTDIR)$(LIBPC); $(LN) -s python-$(VERSION).pc python-$(LDVERSION).pc); \
	fi
	-rm -f $(DESTDIR)$(BINDIR)/python3-config
	(cd $(DESTDIR)$(BINDIR); $(LN) -s python$(VERSION)-config python3-config)
	-rm -f $(DESTDIR)$(LIBPC)/python3.pc
	(cd $(DESTDIR)$(LIBPC); $(LN) -s python-$(VERSION).pc python3.pc)
	-rm -f $(DESTDIR)$(BINDIR)/idle3
	(cd $(DESTDIR)$(BINDIR); $(LN) -s idle$(VERSION) idle3)
	-rm -f $(DESTDIR)$(BINDIR)/pydoc3
	(cd $(DESTDIR)$(BINDIR); $(LN) -s pydoc$(VERSION) pydoc3)
	-rm -f $(DESTDIR)$(BINDIR)/2to3
	(cd $(DESTDIR)$(BINDIR); $(LN) -s 2to3-$(VERSION) 2to3)

# Install the manual page
maninstall:
	@for i in $(MANDIR) $(MANDIR)/man1; \
	do \
		if test ! -d $(DESTDIR)$$i; then \
			echo "Creating directory $$i"; \
			$(INSTALL) -d -m $(DIRMODE) $(DESTDIR)$$i; \
		else	true; \
		fi; \
	done
	$(INSTALL_DATA) $(srcdir)/Misc/python.man \
		$(DESTDIR)$(MANDIR)/man1/python$(VERSION).1

# Install the library
PLATDIR=	plat-$(MACHDEP)
EXTRAPLATDIR= @EXTRAPLATDIR@
MACHDEPS=	$(PLATDIR) $(EXTRAPLATDIR)
XMLLIBSUBDIRS=  xml xml/dom xml/etree xml/parsers xml/sax
LIBSUBDIRS=	tkinter tkinter/test tkinter/test/test_tkinter \
                tkinter/test/test_ttk site-packages test \
		test/decimaltestdata test/xmltestdata test/subprocessdata \
		test/tracedmodules test/encoded_modules \
<<<<<<< HEAD
		concurrent concurrent/futures encodings \
=======
		collections concurrent concurrent/futures encodings \
>>>>>>> 75dec455
		email email/mime email/test email/test/data \
		html json test/json_tests http dbm xmlrpc \
		sqlite3 sqlite3/test \
		logging csv wsgiref urllib \
		lib2to3 lib2to3/fixes lib2to3/pgen2 lib2to3/tests \
		lib2to3/tests/data lib2to3/tests/data/fixers lib2to3/tests/data/fixers/myfixes \
		ctypes ctypes/test ctypes/macholib idlelib idlelib/Icons \
		distutils distutils/command distutils/tests $(XMLLIBSUBDIRS) \
		importlib importlib/test importlib/test/builtin \
		importlib/test/extension importlib/test/frozen \
		importlib/test/import_ importlib/test/source \
		turtledemo \
		multiprocessing multiprocessing/dummy \
		unittest unittest/test \
		curses pydoc_data $(MACHDEPS)
libinstall:	build_all $(srcdir)/Lib/$(PLATDIR)
	@for i in $(SCRIPTDIR) $(LIBDEST); \
	do \
		if test ! -d $(DESTDIR)$$i; then \
			echo "Creating directory $$i"; \
			$(INSTALL) -d -m $(DIRMODE) $(DESTDIR)$$i; \
		else	true; \
		fi; \
	done
	@for d in $(LIBSUBDIRS); \
	do \
		a=$(srcdir)/Lib/$$d; \
		if test ! -d $$a; then continue; else true; fi; \
		b=$(LIBDEST)/$$d; \
		if test ! -d $(DESTDIR)$$b; then \
			echo "Creating directory $$b"; \
			$(INSTALL) -d -m $(DIRMODE) $(DESTDIR)$$b; \
		else	true; \
		fi; \
	done
	@for i in $(srcdir)/Lib/*.py $(srcdir)/Lib/*.egg-info ; \
	do \
		if test -x $$i; then \
			$(INSTALL_SCRIPT) $$i $(DESTDIR)$(LIBDEST); \
			echo $(INSTALL_SCRIPT) $$i $(LIBDEST); \
		else \
			$(INSTALL_DATA) $$i $(DESTDIR)$(LIBDEST); \
			echo $(INSTALL_DATA) $$i $(LIBDEST); \
		fi; \
	done
	@for d in $(LIBSUBDIRS); \
	do \
		a=$(srcdir)/Lib/$$d; \
		if test ! -d $$a; then continue; else true; fi; \
		if test `ls $$a | wc -l` -lt 1; then continue; fi; \
		b=$(LIBDEST)/$$d; \
		for i in $$a/*; \
		do \
			case $$i in \
			*CVS) ;; \
			*.py[co]) ;; \
			*.orig) ;; \
			*~) ;; \
			*) \
				if test -d $$i; then continue; fi; \
				if test -x $$i; then \
				    echo $(INSTALL_SCRIPT) $$i $$b; \
				    $(INSTALL_SCRIPT) $$i $(DESTDIR)$$b; \
				else \
				    echo $(INSTALL_DATA) $$i $$b; \
				    $(INSTALL_DATA) $$i $(DESTDIR)$$b; \
				fi;; \
			esac; \
		done; \
	done
	$(INSTALL_DATA) $(srcdir)/LICENSE $(DESTDIR)$(LIBDEST)/LICENSE.txt
	-PYTHONPATH=$(DESTDIR)$(LIBDEST)  $(RUNSHARED) \
		./$(BUILDPYTHON) -Wi $(DESTDIR)$(LIBDEST)/compileall.py \
		-d $(LIBDEST) -f \
		-x 'bad_coding|badsyntax|site-packages|lib2to3/tests/data' \
		$(DESTDIR)$(LIBDEST)
	-PYTHONPATH=$(DESTDIR)$(LIBDEST) $(RUNSHARED) \
		./$(BUILDPYTHON) -Wi -O $(DESTDIR)$(LIBDEST)/compileall.py \
		-d $(LIBDEST) -f \
		-x 'bad_coding|badsyntax|site-packages|lib2to3/tests/data' \
		$(DESTDIR)$(LIBDEST)
	-PYTHONPATH=$(DESTDIR)$(LIBDEST)  $(RUNSHARED) \
		./$(BUILDPYTHON) -Wi $(DESTDIR)$(LIBDEST)/compileall.py \
		-d $(LIBDEST)/site-packages -f \
		-x badsyntax $(DESTDIR)$(LIBDEST)/site-packages
	-PYTHONPATH=$(DESTDIR)$(LIBDEST) $(RUNSHARED) \
		./$(BUILDPYTHON) -Wi -O $(DESTDIR)$(LIBDEST)/compileall.py \
		-d $(LIBDEST)/site-packages -f \
		-x badsyntax $(DESTDIR)$(LIBDEST)/site-packages
	-PYTHONPATH=$(DESTDIR)$(LIBDEST) $(RUNSHARED) \
		./$(BUILDPYTHON) -Wi -c "import lib2to3.pygram, lib2to3.patcomp;lib2to3.patcomp.PatternCompiler()"

# Create the PLATDIR source directory, if one wasn't distributed..
$(srcdir)/Lib/$(PLATDIR):
	mkdir $(srcdir)/Lib/$(PLATDIR)
	cp $(srcdir)/Lib/plat-generic/regen $(srcdir)/Lib/$(PLATDIR)/regen
	export PATH; PATH="`pwd`:$$PATH"; \
	export PYTHONPATH; PYTHONPATH="`pwd`/Lib"; \
	export DYLD_FRAMEWORK_PATH; DYLD_FRAMEWORK_PATH="`pwd`"; \
	export EXE; EXE="$(BUILDEXE)"; \
	cd $(srcdir)/Lib/$(PLATDIR); $(RUNSHARED) ./regen

python-config: $(srcdir)/Misc/python-config.in
	# Substitution happens here, as the completely-expanded BINDIR
	# is not available in configure
	sed -e "s,@EXENAME@,$(BINDIR)/python$(LDVERSION)$(EXE)," < $(srcdir)/Misc/python-config.in >python-config

# Install the include files
INCLDIRSTOMAKE=$(INCLUDEDIR) $(CONFINCLUDEDIR) $(INCLUDEPY) $(CONFINCLUDEPY)
inclinstall:
	@for i in $(INCLDIRSTOMAKE); \
	do \
		if test ! -d $(DESTDIR)$$i; then \
			echo "Creating directory $$i"; \
			$(INSTALL) -d -m $(DIRMODE) $(DESTDIR)$$i; \
		else	true; \
		fi; \
	done
	@for i in $(srcdir)/Include/*.h; \
	do \
		echo $(INSTALL_DATA) $$i $(INCLUDEPY); \
		$(INSTALL_DATA) $$i $(DESTDIR)$(INCLUDEPY); \
	done
	$(INSTALL_DATA) pyconfig.h $(DESTDIR)$(CONFINCLUDEPY)/pyconfig.h

# Install the library and miscellaneous stuff needed for extending/embedding
# This goes into $(exec_prefix)
LIBPL=		$(LIBDEST)/config-$(LDVERSION)

# pkgconfig directory
LIBPC=		$(LIBDIR)/pkgconfig

libainstall:	all python-config
	@for i in $(LIBDIR) $(LIBPL) $(LIBPC); \
	do \
		if test ! -d $(DESTDIR)$$i; then \
			echo "Creating directory $$i"; \
			$(INSTALL) -d -m $(DIRMODE) $(DESTDIR)$$i; \
		else	true; \
		fi; \
	done
	@if test -d $(LIBRARY); then :; else \
		if test "$(PYTHONFRAMEWORKDIR)" = no-framework; then \
			if test "$(SO)" = .dll; then \
				$(INSTALL_DATA) $(LDLIBRARY) $(DESTDIR)$(LIBPL) ; \
			else \
				$(INSTALL_DATA) $(LIBRARY) $(DESTDIR)$(LIBPL)/$(LIBRARY) ; \
				$(RANLIB) $(DESTDIR)$(LIBPL)/$(LIBRARY) ; \
			fi; \
		else \
			echo Skip install of $(LIBRARY) - use make frameworkinstall; \
		fi; \
	fi
	$(INSTALL_DATA) Modules/config.c $(DESTDIR)$(LIBPL)/config.c
	$(INSTALL_DATA) Modules/python.o $(DESTDIR)$(LIBPL)/python.o
	$(INSTALL_DATA) $(srcdir)/Modules/config.c.in $(DESTDIR)$(LIBPL)/config.c.in
	$(INSTALL_DATA) Makefile $(DESTDIR)$(LIBPL)/Makefile
	$(INSTALL_DATA) Modules/Setup $(DESTDIR)$(LIBPL)/Setup
	$(INSTALL_DATA) Modules/Setup.local $(DESTDIR)$(LIBPL)/Setup.local
	$(INSTALL_DATA) Modules/Setup.config $(DESTDIR)$(LIBPL)/Setup.config
	$(INSTALL_DATA) Misc/python.pc $(DESTDIR)$(LIBPC)/python-$(VERSION).pc
	$(INSTALL_SCRIPT) $(srcdir)/Modules/makesetup $(DESTDIR)$(LIBPL)/makesetup
	$(INSTALL_SCRIPT) $(srcdir)/install-sh $(DESTDIR)$(LIBPL)/install-sh
	$(INSTALL_SCRIPT) python-config $(DESTDIR)$(BINDIR)/python$(LDVERSION)-config
	rm python-config
	@if [ -s Modules/python.exp -a \
		"`echo $(MACHDEP) | sed 's/^\(...\).*/\1/'`" = "aix" ]; then \
		echo; echo "Installing support files for building shared extension modules on AIX:"; \
		$(INSTALL_DATA) Modules/python.exp		\
				$(DESTDIR)$(LIBPL)/python.exp;		\
		echo; echo "$(LIBPL)/python.exp";		\
		$(INSTALL_SCRIPT) $(srcdir)/Modules/makexp_aix	\
				$(DESTDIR)$(LIBPL)/makexp_aix;		\
		echo "$(LIBPL)/makexp_aix";			\
		$(INSTALL_SCRIPT) $(srcdir)/Modules/ld_so_aix	\
				$(DESTDIR)$(LIBPL)/ld_so_aix;		\
		echo "$(LIBPL)/ld_so_aix";			\
		echo; echo "See Misc/AIX-NOTES for details.";	\
	else true; \
	fi

# Install the dynamically loadable modules
# This goes into $(exec_prefix)
sharedinstall: sharedmods
	$(RUNSHARED) ./$(BUILDPYTHON) -E $(srcdir)/setup.py install \
	   	--prefix=$(prefix) \
		--install-scripts=$(BINDIR) \
		--install-platlib=$(DESTSHARED) \
		--root=$(DESTDIR)/

# Here are a couple of targets for MacOSX again, to install a full
# framework-based Python. frameworkinstall installs everything, the
# subtargets install specific parts. Much of the actual work is offloaded to
# the Makefile in Mac
#
#
# This target is here for backward compatiblity, previous versions of Python
# hadn't integrated framework installation in the normal install process.
frameworkinstall: install

# On install, we re-make the framework
# structure in the install location, /Library/Frameworks/ or the argument to
# --enable-framework. If --enable-framework has been specified then we have
# automatically set prefix to the location deep down in the framework, so we
# only have to cater for the structural bits of the framework.

frameworkinstallframework: frameworkinstallstructure install frameworkinstallmaclib

frameworkinstallstructure:	$(LDLIBRARY)
	@if test "$(PYTHONFRAMEWORKDIR)" = no-framework; then \
		echo Not configured with --enable-framework; \
		exit 1; \
	else true; \
	fi
	@for i in $(prefix)/Resources/English.lproj $(prefix)/lib; do\
		if test ! -d $(DESTDIR)$$i; then \
			echo "Creating directory $(DESTDIR)$$i"; \
			$(INSTALL) -d -m $(DIRMODE) $(DESTDIR)$$i; \
		else	true; \
		fi; \
	done
	$(LN) -fsn include/python$(LDVERSION) $(DESTDIR)$(prefix)/Headers
	sed 's/%VERSION%/'"`$(RUNSHARED) ./$(BUILDPYTHON) -c 'import platform; print(platform.python_version())'`"'/g' < $(RESSRCDIR)/Info.plist > $(DESTDIR)$(prefix)/Resources/Info.plist
	$(LN) -fsn $(VERSION) $(DESTDIR)$(PYTHONFRAMEWORKINSTALLDIR)/Versions/Current
	$(LN) -fsn Versions/Current/$(PYTHONFRAMEWORK) $(DESTDIR)$(PYTHONFRAMEWORKINSTALLDIR)/$(PYTHONFRAMEWORK)
	$(LN) -fsn Versions/Current/Headers $(DESTDIR)$(PYTHONFRAMEWORKINSTALLDIR)/Headers
	$(LN) -fsn Versions/Current/Resources $(DESTDIR)$(PYTHONFRAMEWORKINSTALLDIR)/Resources
	$(INSTALL_SHARED) $(LDLIBRARY) $(DESTDIR)$(PYTHONFRAMEWORKPREFIX)/$(LDLIBRARY)

# This installs Mac/Lib into the framework
# Install a number of symlinks to keep software that expects a normal unix
# install (which includes python-config) happy.
frameworkinstallmaclib:
	ln -fs "../../../$(PYTHONFRAMEWORK)" "$(DESTDIR)$(prefix)/lib/python$(VERSION)/config-$(LDVERSION)/libpython$(VERSION).a"
	ln -fs "../../../$(PYTHONFRAMEWORK)" "$(DESTDIR)$(prefix)/lib/python$(VERSION)/config-$(LDVERSION)/libpython$(VERSION).dylib"
	ln -fs "../$(PYTHONFRAMEWORK)" "$(DESTDIR)$(prefix)/lib/libpython$(VERSION).dylib"

# This installs the IDE, the Launcher and other apps into /Applications
frameworkinstallapps:
	cd Mac && $(MAKE) installapps DESTDIR="$(DESTDIR)"

# This install the unix python and pythonw tools in /usr/local/bin
frameworkinstallunixtools:
	cd Mac && $(MAKE) installunixtools DESTDIR="$(DESTDIR)"

frameworkaltinstallunixtools:
	cd Mac && $(MAKE) altinstallunixtools DESTDIR="$(DESTDIR)"

# This installs the Tools into the applications directory.
# It is not part of a normal frameworkinstall
frameworkinstallextras:
	cd Mac && $(MAKE) installextras DESTDIR="$(DESTDIR)"

# This installs a few of the useful scripts in Tools/scripts
scriptsinstall:
	SRCDIR=$(srcdir) $(RUNSHARED) \
	./$(BUILDPYTHON) $(srcdir)/Tools/scripts/setup.py install \
	--prefix=$(prefix) \
	--install-scripts=$(BINDIR) \
	--root=$(DESTDIR)/

# Build the toplevel Makefile
Makefile.pre: Makefile.pre.in config.status
	CONFIG_FILES=Makefile.pre CONFIG_HEADERS= $(SHELL) config.status
	$(MAKE) -f Makefile.pre Makefile

# Run the configure script.
config.status:	$(srcdir)/configure
	$(SHELL) $(srcdir)/configure $(CONFIG_ARGS)

.PRECIOUS: config.status $(BUILDPYTHON) Makefile Makefile.pre

# Some make's put the object file in the current directory
.c.o:
	$(CC) -c $(PY_CORE_CFLAGS) -o $@ $<

# Run reindent on the library
reindent:
	./$(BUILDPYTHON) $(srcdir)/Tools/scripts/reindent.py -r $(srcdir)/Lib

# Rerun configure with the same options as it was run last time,
# provided the config.status script exists
recheck:
	$(SHELL) config.status --recheck
	$(SHELL) config.status

# Rebuild the configure script from configure.in; also rebuild pyconfig.h.in
autoconf:
	(cd $(srcdir); autoconf -Wall)
	(cd $(srcdir); autoheader -Wall)

# Create a tags file for vi
tags::
	cd $(srcdir); \
	ctags -w -t Include/*.h; \
	for i in $(SRCDIRS); do ctags -w -t -a $$i/*.[ch]; \
	done; \
	sort -o tags tags

# Create a tags file for GNU Emacs
TAGS::
	cd $(srcdir); \
	etags Include/*.h; \
	for i in $(SRCDIRS); do etags -a $$i/*.[ch]; done

# Sanitation targets -- clean leaves libraries, executables and tags
# files, which clobber removes as well
pycremoval:
	-find $(srcdir) -name '*.py[co]' -exec rm -f {} ';'
	-find $(srcdir) -name '__pycache__' -exec rmdir {} '+'

rmtestturds:
	-rm -f *BAD *GOOD *SKIPPED
	-rm -rf OUT
	-rm -f *.TXT
	-rm -f *.txt
	-rm -f gb-18030-2000.xml

docclean:
	-rm -rf Doc/build
	-rm -rf Doc/tools/sphinx Doc/tools/pygments Doc/tools/docutils

clean: pycremoval
	find . -name '*.[oa]' -exec rm -f {} ';'
	find . -name '*.s[ol]' -exec rm -f {} ';'
	find . -name '*.so.[0-9]*.[0-9]*' -exec rm -f {} ';'
	find build -name 'fficonfig.h' -exec rm -f {} ';' || true
	find build -name 'fficonfig.py' -exec rm -f {} ';' || true
	-rm -f Lib/lib2to3/*Grammar*.pickle

profile-removal:
	find . -name '*.gc??' -exec rm -f {} ';'

clobber: clean profile-removal
	-rm -f $(BUILDPYTHON) $(PGEN) $(LIBRARY) $(LDLIBRARY) $(DLLLIBRARY) \
		tags TAGS Parser/pgen.stamp \
		config.cache config.log pyconfig.h Modules/config.c
	-rm -rf build platform
	-rm -rf $(PYTHONFRAMEWORKDIR)

# Make things extra clean, before making a distribution:
# remove all generated files, even Makefile[.pre]
# Keep configure and Python-ast.[ch], it's possible they can't be generated
distclean: clobber
	for file in Lib/test/data/* ; do \
	    if test "$$file" != "Lib/test/data/README"; then rm "$$file"; fi; \
	done
	-rm -f core Makefile Makefile.pre config.status \
		Modules/Setup Modules/Setup.local Modules/Setup.config \
		Modules/ld_so_aix Modules/python.exp Misc/python.pc
	-rm -f python*-gdb.py
	-rm -f pybuilddir.txt
	find $(srcdir) '(' -name '*.fdc' -o -name '*~' \
			   -o -name '[@,#]*' -o -name '*.old' \
			   -o -name '*.orig' -o -name '*.rej' \
			   -o -name '*.bak' ')' \
			   -exec rm -f {} ';'

# Check for smelly exported symbols (not starting with Py/_Py)
smelly: all
	nm -p $(LIBRARY) | \
		sed -n "/ [TDB] /s/.* //p" | grep -v "^_*Py" | sort -u; \

# Find files with funny names
funny:
	find $(DISTDIRS) \
		-o -type d \
		-o -name '*.[chs]' \
		-o -name '*.py' \
		-o -name '*.pyw' \
		-o -name '*.dat' \
		-o -name '*.el' \
		-o -name '*.fd' \
		-o -name '*.in' \
		-o -name '*.gif' \
		-o -name '*.txt' \
		-o -name '*.xml' \
		-o -name '*.xbm' \
		-o -name '*.xpm' \
		-o -name '*.uue' \
		-o -name '*.decTest' \
		-o -name '*.tmCommand' \
		-o -name '*.tmSnippet' \
		-o -name 'Setup' \
		-o -name 'Setup.*' \
		-o -name regen \
		-o -name README \
		-o -name NEWS \
		-o -name HISTORY \
		-o -name Makefile \
		-o -name ChangeLog \
		-o -name .hgignore \
		-o -name .bzrignore \
		-o -name MANIFEST \
		-o -print

# Perform some verification checks on any modified files.
patchcheck:
	$(RUNSHARED) ./$(BUILDPYTHON) $(srcdir)/Tools/scripts/patchcheck.py

# Dependencies

Python/thread.o: @THREADHEADERS@

# Declare targets that aren't real files
.PHONY: all build_all sharedmods oldsharedmods test quicktest memtest
.PHONY: install altinstall oldsharedinstall bininstall altbininstall
.PHONY: maninstall libinstall inclinstall libainstall sharedinstall
.PHONY: frameworkinstall frameworkinstallframework frameworkinstallstructure
.PHONY: frameworkinstallmaclib frameworkinstallapps frameworkinstallunixtools
.PHONY: frameworkaltinstallunixtools recheck autoconf clean clobber distclean
.PHONY: smelly funny patchcheck
.PHONY: gdbhooks

# IF YOU PUT ANYTHING HERE IT WILL GO AWAY
# Local Variables:
# mode: makefile
# End:<|MERGE_RESOLUTION|>--- conflicted
+++ resolved
@@ -34,10 +34,6 @@
 LINKCC=		@LINKCC@
 AR=		@AR@
 RANLIB=		@RANLIB@
-<<<<<<< HEAD
-SVNVERSION=	@SVNVERSION@
-=======
->>>>>>> 75dec455
 SOABI=		@SOABI@
 LDVERSION=	@LDVERSION@
 HGVERSION=	@HGVERSION@
@@ -557,10 +553,6 @@
 		$(MODOBJS) \
 		$(srcdir)/Modules/getbuildinfo.c
 	$(CC) -c $(PY_CORE_CFLAGS) \
-<<<<<<< HEAD
-	      -DSVNVERSION="\"`LC_ALL=C $(SVNVERSION)`\"" \
-=======
->>>>>>> 75dec455
 	      -DHGVERSION="\"`LC_ALL=C $(HGVERSION)`\"" \
 	      -DHGTAG="\"`LC_ALL=C $(HGTAG)`\"" \
 	      -DHGBRANCH="\"`LC_ALL=C $(HGBRANCH)`\"" \
@@ -918,11 +910,7 @@
                 tkinter/test/test_ttk site-packages test \
 		test/decimaltestdata test/xmltestdata test/subprocessdata \
 		test/tracedmodules test/encoded_modules \
-<<<<<<< HEAD
-		concurrent concurrent/futures encodings \
-=======
 		collections concurrent concurrent/futures encodings \
->>>>>>> 75dec455
 		email email/mime email/test email/test/data \
 		html json test/json_tests http dbm xmlrpc \
 		sqlite3 sqlite3/test \
