--- conflicted
+++ resolved
@@ -1,7 +1,12 @@
 """Thread module emulating a subset of Java's threading model."""
 
 import sys as _sys
-import _thread
+
+try:
+    import thread
+except ImportError:
+    del _sys.modules[__name__]
+    raise
 
 import warnings
 
@@ -20,39 +25,17 @@
 # Java inspired names.
 
 
-<<<<<<< HEAD
-# Note regarding PEP 8 compliant names
-#  This threading model was originally inspired by Java, and inherited
-# the convention of camelCase function and method names from that
-# language. Those originaly names are not in any imminent danger of
-# being deprecated (even for Py3k),so this module provides them as an
-# alias for the PEP 8 compliant names
-# Note that using the new PEP 8 compliant names facilitates substitution
-# with the multiprocessing module, which doesn't provide the old
-# Java inspired names.
-=======
 # Rename some stuff so "from threading import *" is safe
 __all__ = ['activeCount', 'active_count', 'Condition', 'currentThread',
            'current_thread', 'enumerate', 'Event',
            'Lock', 'RLock', 'Semaphore', 'BoundedSemaphore', 'Thread',
            'Timer', 'setprofile', 'settrace', 'local', 'stack_size']
->>>>>>> 4f5f3481
-
-__all__ = ['active_count', 'Condition', 'current_thread', 'enumerate', 'Event',
-           'Lock', 'RLock', 'Semaphore', 'BoundedSemaphore', 'Thread', 'Barrier',
-           'Timer', 'setprofile', 'settrace', 'local', 'stack_size']
-
-# Rename some stuff so "from threading import *" is safe
-_start_new_thread = _thread.start_new_thread
-_allocate_lock = _thread.allocate_lock
-_get_ident = _thread.get_ident
-ThreadError = _thread.error
-try:
-    _CRLock = _thread.RLock
-except AttributeError:
-    _CRLock = None
-TIMEOUT_MAX = _thread.TIMEOUT_MAX
-del _thread
+
+_start_new_thread = thread.start_new_thread
+_allocate_lock = thread.allocate_lock
+_get_ident = thread.get_ident
+ThreadError = thread.error
+del thread
 
 
 # sys.exc_clear is used to work around the fact that except blocks
@@ -61,6 +44,10 @@
                         module='threading', message='sys.exc_clear')
 
 # Debug support (adapted from ihooks.py).
+# All the major classes here derive from _Verbose.  We force that to
+# be a new-style class so that all the major classes here are new-style.
+# This helps debugging (type(instance) is more revealing for instances
+# of new-style classes).
 
 _VERBOSE = False
 
@@ -71,10 +58,10 @@
         def __init__(self, verbose=None):
             if verbose is None:
                 verbose = _VERBOSE
-            self._verbose = verbose
+            self.__verbose = verbose
 
         def _note(self, format, *args):
-            if self._verbose:
+            if self.__verbose:
                 format = format % args
                 # Issue #4188: calling current_thread() can incur an infinite
                 # recursion if it has to create a DummyThread on the fly.
@@ -111,54 +98,37 @@
 
 Lock = _allocate_lock
 
-def RLock(verbose=None, *args, **kwargs):
-    if verbose is None:
-        verbose = _VERBOSE
-    if (__debug__ and verbose) or _CRLock is None:
-        return _PyRLock(verbose, *args, **kwargs)
-    return _CRLock(*args, **kwargs)
+def RLock(*args, **kwargs):
+    return _RLock(*args, **kwargs)
 
 class _RLock(_Verbose):
 
     def __init__(self, verbose=None):
         _Verbose.__init__(self, verbose)
-        self._block = _allocate_lock()
-        self._owner = None
-        self._count = 0
+        self.__block = _allocate_lock()
+        self.__owner = None
+        self.__count = 0
 
     def __repr__(self):
-<<<<<<< HEAD
-        owner = self._owner
-=======
         owner = self.__owner
->>>>>>> 4f5f3481
         try:
             owner = _active[owner].name
         except KeyError:
             pass
         return "<%s owner=%r count=%d>" % (
-<<<<<<< HEAD
-                self.__class__.__name__, owner, self._count)
-
-    def acquire(self, blocking=True, timeout=-1):
-        me = _get_ident()
-        if self._owner == me:
-            self._count = self._count + 1
-=======
                 self.__class__.__name__, owner, self.__count)
 
     def acquire(self, blocking=1):
         me = _get_ident()
         if self.__owner == me:
             self.__count = self.__count + 1
->>>>>>> 4f5f3481
             if __debug__:
                 self._note("%s.acquire(%s): recursive success", self, blocking)
             return 1
-        rc = self._block.acquire(blocking, timeout)
+        rc = self.__block.acquire(blocking)
         if rc:
-            self._owner = me
-            self._count = 1
+            self.__owner = me
+            self.__count = 1
             if __debug__:
                 self._note("%s.acquire(%s): initial success", self, blocking)
         else:
@@ -169,18 +139,12 @@
     __enter__ = acquire
 
     def release(self):
-<<<<<<< HEAD
-        if self._owner != _get_ident():
-            raise RuntimeError("cannot release un-acquired lock")
-        self._count = count = self._count - 1
-=======
         if self.__owner != _get_ident():
             raise RuntimeError("cannot release un-acquired lock")
         self.__count = count = self.__count - 1
->>>>>>> 4f5f3481
         if not count:
-            self._owner = None
-            self._block.release()
+            self.__owner = None
+            self.__block.release()
             if __debug__:
                 self._note("%s.release(): final release", self)
         else:
@@ -192,38 +156,26 @@
 
     # Internal methods used by condition variables
 
-<<<<<<< HEAD
-    def _acquire_restore(self, state):
-        self._block.acquire()
-        self._count, self._owner = state
-=======
     def _acquire_restore(self, count_owner):
         count, owner = count_owner
         self.__block.acquire()
         self.__count = count
         self.__owner = owner
->>>>>>> 4f5f3481
         if __debug__:
             self._note("%s._acquire_restore()", self)
 
     def _release_save(self):
         if __debug__:
             self._note("%s._release_save()", self)
-        count = self._count
-        self._count = 0
-        owner = self._owner
-        self._owner = None
-        self._block.release()
+        count = self.__count
+        self.__count = 0
+        owner = self.__owner
+        self.__owner = None
+        self.__block.release()
         return (count, owner)
 
     def _is_owned(self):
-<<<<<<< HEAD
-        return self._owner == _get_ident()
-
-_PyRLock = _RLock
-=======
         return self.__owner == _get_ident()
->>>>>>> 4f5f3481
 
 
 def Condition(*args, **kwargs):
@@ -235,7 +187,7 @@
         _Verbose.__init__(self, verbose)
         if lock is None:
             lock = RLock()
-        self._lock = lock
+        self.__lock = lock
         # Export the lock's acquire() and release() methods
         self.acquire = lock.acquire
         self.release = lock.release
@@ -254,35 +206,28 @@
             self._is_owned = lock._is_owned
         except AttributeError:
             pass
-        self._waiters = []
+        self.__waiters = []
 
     def __enter__(self):
-<<<<<<< HEAD
-        return self._lock.__enter__()
-
-    def __exit__(self, *args):
-        return self._lock.__exit__(*args)
-=======
         return self.__lock.__enter__()
 
     def __exit__(self, *args):
         return self.__lock.__exit__(*args)
->>>>>>> 4f5f3481
 
     def __repr__(self):
-        return "<Condition(%s, %d)>" % (self._lock, len(self._waiters))
+        return "<Condition(%s, %d)>" % (self.__lock, len(self.__waiters))
 
     def _release_save(self):
-        self._lock.release()           # No state to save
+        self.__lock.release()           # No state to save
 
     def _acquire_restore(self, x):
-        self._lock.acquire()           # Ignore saved state
+        self.__lock.acquire()           # Ignore saved state
 
     def _is_owned(self):
         # Return True if lock is owned by current_thread.
         # This method is called only if __lock doesn't have _is_owned().
-        if self._lock.acquire(0):
-            self._lock.release()
+        if self.__lock.acquire(0):
+            self.__lock.release()
             return False
         else:
             return True
@@ -292,67 +237,47 @@
             raise RuntimeError("cannot wait on un-acquired lock")
         waiter = _allocate_lock()
         waiter.acquire()
-        self._waiters.append(waiter)
+        self.__waiters.append(waiter)
         saved_state = self._release_save()
         try:    # restore state no matter what (e.g., KeyboardInterrupt)
             if timeout is None:
                 waiter.acquire()
-                gotit = True
                 if __debug__:
                     self._note("%s.wait(): got it", self)
             else:
-                if timeout > 0:
-                    gotit = waiter.acquire(True, timeout)
-                else:
-                    gotit = waiter.acquire(False)
+                # Balancing act:  We can't afford a pure busy loop, so we
+                # have to sleep; but if we sleep the whole timeout time,
+                # we'll be unresponsive.  The scheme here sleeps very
+                # little at first, longer as time goes on, but never longer
+                # than 20 times per second (or the timeout time remaining).
+                endtime = _time() + timeout
+                delay = 0.0005 # 500 us -> initial delay of 1 ms
+                while True:
+                    gotit = waiter.acquire(0)
+                    if gotit:
+                        break
+                    remaining = endtime - _time()
+                    if remaining <= 0:
+                        break
+                    delay = min(delay * 2, remaining, .05)
+                    _sleep(delay)
                 if not gotit:
                     if __debug__:
                         self._note("%s.wait(%s): timed out", self, timeout)
                     try:
-                        self._waiters.remove(waiter)
+                        self.__waiters.remove(waiter)
                     except ValueError:
                         pass
                 else:
                     if __debug__:
                         self._note("%s.wait(%s): got it", self, timeout)
-            return gotit
         finally:
             self._acquire_restore(saved_state)
-
-    def wait_for(self, predicate, timeout=None):
-        endtime = None
-        waittime = timeout
-        result = predicate()
-        while not result:
-            if waittime is not None:
-                if endtime is None:
-                    endtime = _time() + waittime
-                else:
-                    waittime = endtime - _time()
-                    if waittime <= 0:
-                        if __debug__:
-                            self._note("%s.wait_for(%r, %r): Timed out.",
-                                       self, predicate, timeout)
-                        break
-            if __debug__:
-                self._note("%s.wait_for(%r, %r): Waiting with timeout=%s.",
-                           self, predicate, timeout, waittime)
-            self.wait(waittime)
-            result = predicate()
-        else:
-            if __debug__:
-                self._note("%s.wait_for(%r, %r): Success.",
-                           self, predicate, timeout)
-        return result
 
     def notify(self, n=1):
         if not self._is_owned():
             raise RuntimeError("cannot notify on un-acquired lock")
-<<<<<<< HEAD
-        __waiters = self._waiters
-=======
         __waiters = self.__waiters
->>>>>>> 4f5f3481
         waiters = __waiters[:n]
         if not waiters:
             if __debug__:
@@ -367,10 +292,8 @@
             except ValueError:
                 pass
 
-    def notify_all(self):
-        self.notify(len(self._waiters))
-
-    notifyAll = notify_all
+    def notifyAll(self):
+        self.notify(len(self.__waiters))
 
     notify_all = notifyAll
 
@@ -386,55 +309,38 @@
         if value < 0:
             raise ValueError("semaphore initial value must be >= 0")
         _Verbose.__init__(self, verbose)
-<<<<<<< HEAD
-        self._cond = Condition(Lock())
-        self._value = value
-
-    def acquire(self, blocking=True, timeout=None):
-        if not blocking and timeout is not None:
-            raise ValueError("can't specify timeout for non-blocking acquire")
-=======
         self.__cond = Condition(Lock())
         self.__value = value
 
     def acquire(self, blocking=1):
->>>>>>> 4f5f3481
         rc = False
-        endtime = None
-        self._cond.acquire()
-        while self._value == 0:
+        self.__cond.acquire()
+        while self.__value == 0:
             if not blocking:
                 break
             if __debug__:
                 self._note("%s.acquire(%s): blocked waiting, value=%s",
-                           self, blocking, self._value)
-            if timeout is not None:
-                if endtime is None:
-                    endtime = _time() + timeout
-                else:
-                    timeout = endtime - _time()
-                    if timeout <= 0:
-                        break
-            self._cond.wait(timeout)
+                           self, blocking, self.__value)
+            self.__cond.wait()
         else:
-            self._value = self._value - 1
+            self.__value = self.__value - 1
             if __debug__:
                 self._note("%s.acquire: success, value=%s",
-                           self, self._value)
+                           self, self.__value)
             rc = True
-        self._cond.release()
+        self.__cond.release()
         return rc
 
     __enter__ = acquire
 
     def release(self):
-        self._cond.acquire()
-        self._value = self._value + 1
+        self.__cond.acquire()
+        self.__value = self.__value + 1
         if __debug__:
             self._note("%s.release: success, value=%s",
-                       self, self._value)
-        self._cond.notify()
-        self._cond.release()
+                       self, self.__value)
+        self.__cond.notify()
+        self.__cond.release()
 
     def __exit__(self, t, v, tb):
         self.release()
@@ -450,8 +356,8 @@
         self._initial_value = value
 
     def release(self):
-        if self._value >= self._initial_value:
-            raise ValueError("Semaphore released too many times")
+        if self._Semaphore__value >= self._initial_value:
+            raise ValueError, "Semaphore released too many times"
         return _Semaphore.release(self)
 
 
@@ -464,232 +370,41 @@
 
     def __init__(self, verbose=None):
         _Verbose.__init__(self, verbose)
-        self._cond = Condition(Lock())
-        self._flag = False
+        self.__cond = Condition(Lock())
+        self.__flag = False
 
     def _reset_internal_locks(self):
         # private!  called by Thread._reset_internal_locks by _after_fork()
-<<<<<<< HEAD
-        self._cond.__init__()
-
-    def is_set(self):
-        return self._flag
-
-    isSet = is_set
-=======
         self.__cond.__init__()
 
     def isSet(self):
         return self.__flag
->>>>>>> 4f5f3481
 
     is_set = isSet
 
     def set(self):
-        self._cond.acquire()
-        try:
-<<<<<<< HEAD
-            self._flag = True
-            self._cond.notify_all()
-=======
+        self.__cond.acquire()
+        try:
             self.__flag = True
             self.__cond.notify_all()
->>>>>>> 4f5f3481
         finally:
-            self._cond.release()
+            self.__cond.release()
 
     def clear(self):
-        self._cond.acquire()
-        try:
-            self._flag = False
+        self.__cond.acquire()
+        try:
+            self.__flag = False
         finally:
-            self._cond.release()
+            self.__cond.release()
 
     def wait(self, timeout=None):
-        self._cond.acquire()
-        try:
-<<<<<<< HEAD
-            if not self._flag:
-                self._cond.wait(timeout)
-            return self._flag
-=======
+        self.__cond.acquire()
+        try:
             if not self.__flag:
                 self.__cond.wait(timeout)
             return self.__flag
->>>>>>> 4f5f3481
         finally:
-            self._cond.release()
-
-
-# A barrier class.  Inspired in part by the pthread_barrier_* api and
-# the CyclicBarrier class from Java.  See
-# http://sourceware.org/pthreads-win32/manual/pthread_barrier_init.html and
-# http://java.sun.com/j2se/1.5.0/docs/api/java/util/concurrent/
-#        CyclicBarrier.html
-# for information.
-# We maintain two main states, 'filling' and 'draining' enabling the barrier
-# to be cyclic.  Threads are not allowed into it until it has fully drained
-# since the previous cycle.  In addition, a 'resetting' state exists which is
-# similar to 'draining' except that threads leave with a BrokenBarrierError,
-# and a 'broken' state in which all threads get get the exception.
-class Barrier(_Verbose):
-    """
-    Barrier.  Useful for synchronizing a fixed number of threads
-    at known synchronization points.  Threads block on 'wait()' and are
-    simultaneously once they have all made that call.
-    """
-    def __init__(self, parties, action=None, timeout=None, verbose=None):
-        """
-        Create a barrier, initialised to 'parties' threads.
-        'action' is a callable which, when supplied, will be called
-        by one of the threads after they have all entered the
-        barrier and just prior to releasing them all.
-        If a 'timeout' is provided, it is uses as the default for
-        all subsequent 'wait()' calls.
-        """
-        _Verbose.__init__(self, verbose)
-        self._cond = Condition(Lock())
-        self._action = action
-        self._timeout = timeout
-        self._parties = parties
-        self._state = 0 #0 filling, 1, draining, -1 resetting, -2 broken
-        self._count = 0
-
-    def wait(self, timeout=None):
-        """
-        Wait for the barrier.  When the specified number of threads have
-        started waiting, they are all simultaneously awoken. If an 'action'
-        was provided for the barrier, one of the threads will have executed
-        that callback prior to returning.
-        Returns an individual index number from 0 to 'parties-1'.
-        """
-        if timeout is None:
-            timeout = self._timeout
-        with self._cond:
-            self._enter() # Block while the barrier drains.
-            index = self._count
-            self._count += 1
-            try:
-                if index + 1 == self._parties:
-                    # We release the barrier
-                    self._release()
-                else:
-                    # We wait until someone releases us
-                    self._wait(timeout)
-                return index
-            finally:
-                self._count -= 1
-                # Wake up any threads waiting for barrier to drain.
-                self._exit()
-
-    # Block until the barrier is ready for us, or raise an exception
-    # if it is broken.
-    def _enter(self):
-        while self._state in (-1, 1):
-            # It is draining or resetting, wait until done
-            self._cond.wait()
-        #see if the barrier is in a broken state
-        if self._state < 0:
-            raise BrokenBarrierError
-        assert self._state == 0
-
-    # Optionally run the 'action' and release the threads waiting
-    # in the barrier.
-    def _release(self):
-        try:
-            if self._action:
-                self._action()
-            # enter draining state
-            self._state = 1
-            self._cond.notify_all()
-        except:
-            #an exception during the _action handler.  Break and reraise
-            self._break()
-            raise
-
-    # Wait in the barrier until we are relased.  Raise an exception
-    # if the barrier is reset or broken.
-    def _wait(self, timeout):
-        if not self._cond.wait_for(lambda : self._state != 0, timeout):
-            #timed out.  Break the barrier
-            self._break()
-            raise BrokenBarrierError
-        if self._state < 0:
-            raise BrokenBarrierError
-        assert self._state == 1
-
-    # If we are the last thread to exit the barrier, signal any threads
-    # waiting for the barrier to drain.
-    def _exit(self):
-        if self._count == 0:
-            if self._state in (-1, 1):
-                #resetting or draining
-                self._state = 0
-                self._cond.notify_all()
-
-    def reset(self):
-        """
-        Reset the barrier to the initial state.
-        Any threads currently waiting will get the BrokenBarrier exception
-        raised.
-        """
-        with self._cond:
-            if self._count > 0:
-                if self._state == 0:
-                    #reset the barrier, waking up threads
-                    self._state = -1
-                elif self._state == -2:
-                    #was broken, set it to reset state
-                    #which clears when the last thread exits
-                    self._state = -1
-            else:
-                self._state = 0
-            self._cond.notify_all()
-
-    def abort(self):
-        """
-        Place the barrier into a 'broken' state.
-        Useful in case of error.  Any currently waiting threads and
-        threads attempting to 'wait()' will have BrokenBarrierError
-        raised.
-        """
-        with self._cond:
-            self._break()
-
-    def _break(self):
-        # An internal error was detected.  The barrier is set to
-        # a broken state all parties awakened.
-        self._state = -2
-        self._cond.notify_all()
-
-    @property
-    def parties(self):
-        """
-        Return the number of threads required to trip the barrier.
-        """
-        return self._parties
-
-    @property
-    def n_waiting(self):
-        """
-        Return the number of threads that are currently waiting at the barrier.
-        """
-        # We don't need synchronization here since this is an ephemeral result
-        # anyway.  It returns the correct value in the steady state.
-        if self._state == 0:
-            return self._count
-        return 0
-
-    @property
-    def broken(self):
-        """
-        Return True if the barrier is in a broken state
-        """
-        return self._state == -2
-
-#exception raised by the Barrier class
-class BrokenBarrierError(RuntimeError): pass
-
+            self.__cond.release()
 
 # Helper to generate new thread names
 _counter = 0
@@ -716,11 +431,7 @@
     __exc_info = _sys.exc_info
     # Keep sys.exc_clear too to clear the exception just before
     # allowing .join() to return.
-<<<<<<< HEAD
-    #XXX __exc_clear = _sys.exc_clear
-=======
     __exc_clear = _sys.exc_clear
->>>>>>> 4f5f3481
 
     def __init__(self, group=None, target=None, name=None,
                  args=(), kwargs=None, verbose=None):
@@ -728,18 +439,6 @@
         _Verbose.__init__(self, verbose)
         if kwargs is None:
             kwargs = {}
-<<<<<<< HEAD
-        self._target = target
-        self._name = str(name or _newname())
-        self._args = args
-        self._kwargs = kwargs
-        self._daemonic = self._set_daemon()
-        self._ident = None
-        self._started = Event()
-        self._stopped = False
-        self._block = Condition(Lock())
-        self._initialized = True
-=======
         self.__target = target
         self.__name = str(name or _newname())
         self.__args = args
@@ -750,17 +449,9 @@
         self.__stopped = False
         self.__block = Condition(Lock())
         self.__initialized = True
->>>>>>> 4f5f3481
         # sys.stderr is not stored in the class like
         # sys.exc_info since it can be changed between instances
-        self._stderr = _sys.stderr
-
-    def _reset_internal_locks(self):
-        # private!  Called by _after_fork() to reset our internal locks as
-        # they may be in an invalid state leading to a deadlock or crash.
-        if hasattr(self, '_block'):  # DummyThread deletes _block
-            self._block.__init__()
-        self._started._reset_internal_locks()
+        self.__stderr = _sys.stderr
 
     def _reset_internal_locks(self):
         # private!  Called by _after_fork() to reset our internal locks as
@@ -779,29 +470,12 @@
         return current_thread().daemon
 
     def __repr__(self):
-        assert self._initialized, "Thread.__init__() was not called"
+        assert self.__initialized, "Thread.__init__() was not called"
         status = "initial"
-<<<<<<< HEAD
-        if self._started.is_set():
-=======
         if self.__started.is_set():
->>>>>>> 4f5f3481
             status = "started"
-        if self._stopped:
+        if self.__stopped:
             status = "stopped"
-<<<<<<< HEAD
-        if self._daemonic:
-            status += " daemon"
-        if self._ident is not None:
-            status += " %s" % self._ident
-        return "<%s(%s, %s)>" % (self.__class__.__name__, self._name, status)
-
-    def start(self):
-        if not self._initialized:
-            raise RuntimeError("thread.__init__() not called")
-
-        if self._started.is_set():
-=======
         if self.__daemonic:
             status += " daemon"
         if self.__ident is not None:
@@ -812,64 +486,17 @@
         if not self.__initialized:
             raise RuntimeError("thread.__init__() not called")
         if self.__started.is_set():
->>>>>>> 4f5f3481
             raise RuntimeError("threads can only be started once")
         if __debug__:
             self._note("%s.start(): starting thread", self)
         with _active_limbo_lock:
             _limbo[self] = self
         try:
-<<<<<<< HEAD
-            _start_new_thread(self._bootstrap, ())
-=======
             _start_new_thread(self.__bootstrap, ())
->>>>>>> 4f5f3481
         except Exception:
             with _active_limbo_lock:
                 del _limbo[self]
             raise
-<<<<<<< HEAD
-        self._started.wait()
-
-    def run(self):
-        try:
-            if self._target:
-                self._target(*self._args, **self._kwargs)
-        finally:
-            # Avoid a refcycle if the thread is running a function with
-            # an argument that has a member that points to the thread.
-            del self._target, self._args, self._kwargs
-
-    def _bootstrap(self):
-        # Wrapper around the real bootstrap code that ignores
-        # exceptions during interpreter cleanup.  Those typically
-        # happen when a daemon thread wakes up at an unfortunate
-        # moment, finds the world around it destroyed, and raises some
-        # random exception *** while trying to report the exception in
-        # _bootstrap_inner() below ***.  Those random exceptions
-        # don't help anybody, and they confuse users, so we suppress
-        # them.  We suppress them only when it appears that the world
-        # indeed has already been destroyed, so that exceptions in
-        # _bootstrap_inner() during normal business hours are properly
-        # reported.  Also, we only suppress them for daemonic threads;
-        # if a non-daemonic encounters this, something else is wrong.
-        try:
-            self._bootstrap_inner()
-        except:
-            if self._daemonic and _sys is None:
-                return
-            raise
-
-    def _set_ident(self):
-        self._ident = _get_ident()
-
-    def _bootstrap_inner(self):
-        try:
-            self._set_ident()
-            self._started.set()
-            with _active_limbo_lock:
-                _active[self._ident] = self
-=======
         self.__started.wait()
 
     def run(self):
@@ -910,28 +537,27 @@
             self.__started.set()
             with _active_limbo_lock:
                 _active[self.__ident] = self
->>>>>>> 4f5f3481
                 del _limbo[self]
             if __debug__:
-                self._note("%s._bootstrap(): thread started", self)
+                self._note("%s.__bootstrap(): thread started", self)
 
             if _trace_hook:
-                self._note("%s._bootstrap(): registering trace hook", self)
+                self._note("%s.__bootstrap(): registering trace hook", self)
                 _sys.settrace(_trace_hook)
             if _profile_hook:
-                self._note("%s._bootstrap(): registering profile hook", self)
+                self._note("%s.__bootstrap(): registering profile hook", self)
                 _sys.setprofile(_profile_hook)
 
             try:
                 self.run()
             except SystemExit:
                 if __debug__:
-                    self._note("%s._bootstrap(): raised SystemExit", self)
+                    self._note("%s.__bootstrap(): raised SystemExit", self)
             except:
                 if __debug__:
-                    self._note("%s._bootstrap(): unhandled exception", self)
+                    self._note("%s.__bootstrap(): unhandled exception", self)
                 # If sys.stderr is no more (most likely from interpreter
-                # shutdown) use self._stderr.  Otherwise still use sys (as in
+                # shutdown) use self.__stderr.  Otherwise still use sys (as in
                 # _sys) in case sys.stderr was redefined since the creation of
                 # self.
                 if _sys:
@@ -941,75 +567,44 @@
                     # Do the best job possible w/o a huge amt. of code to
                     # approximate a traceback (code ideas from
                     # Lib/traceback.py)
-                    exc_type, exc_value, exc_tb = self._exc_info()
+                    exc_type, exc_value, exc_tb = self.__exc_info()
                     try:
-<<<<<<< HEAD
-                        print((
-                            "Exception in thread " + self.name +
-                            " (most likely raised during interpreter shutdown):"), file=self._stderr)
-                        print((
-                            "Traceback (most recent call last):"), file=self._stderr)
-=======
                         print>>self.__stderr, (
                             "Exception in thread " + self.name +
                             " (most likely raised during interpreter shutdown):")
                         print>>self.__stderr, (
                             "Traceback (most recent call last):")
->>>>>>> 4f5f3481
                         while exc_tb:
-                            print((
+                            print>>self.__stderr, (
                                 '  File "%s", line %s, in %s' %
                                 (exc_tb.tb_frame.f_code.co_filename,
                                     exc_tb.tb_lineno,
-                                    exc_tb.tb_frame.f_code.co_name)), file=self._stderr)
+                                    exc_tb.tb_frame.f_code.co_name))
                             exc_tb = exc_tb.tb_next
-                        print(("%s: %s" % (exc_type, exc_value)), file=self._stderr)
+                        print>>self.__stderr, ("%s: %s" % (exc_type, exc_value))
                     # Make sure that exc_tb gets deleted since it is a memory
                     # hog; deleting everything else is just for thoroughness
                     finally:
                         del exc_type, exc_value, exc_tb
             else:
                 if __debug__:
-<<<<<<< HEAD
-                    self._note("%s._bootstrap(): normal return", self)
-=======
                     self._note("%s.__bootstrap(): normal return", self)
->>>>>>> 4f5f3481
             finally:
                 # Prevent a race in
                 # test_threading.test_no_refcycle_through_target when
                 # the exception keeps the target alive past when we
                 # assert that it's dead.
-<<<<<<< HEAD
-                #XXX self.__exc_clear()
-                pass
-        finally:
-            with _active_limbo_lock:
-                self._stop()
-                try:
-                    # We don't call self._delete() because it also
-=======
                 self.__exc_clear()
         finally:
             with _active_limbo_lock:
                 self.__stop()
                 try:
                     # We don't call self.__delete() because it also
->>>>>>> 4f5f3481
                     # grabs _active_limbo_lock.
                     del _active[_get_ident()]
                 except:
                     pass
 
-<<<<<<< HEAD
-    def _stop(self):
-        self._block.acquire()
-        self._stopped = True
-        self._block.notify_all()
-        self._block.release()
-
-    def _delete(self):
-=======
     def __stop(self):
         # DummyThreads delete self.__block, but they have no waiters to
         # notify anyway (join() is forbidden on them).
@@ -1021,21 +616,20 @@
         self.__block.release()
 
     def __delete(self):
->>>>>>> 4f5f3481
         "Remove current thread from the dict of currently running threads."
 
-        # Notes about running with _dummy_thread:
+        # Notes about running with dummy_thread:
         #
-        # Must take care to not raise an exception if _dummy_thread is being
+        # Must take care to not raise an exception if dummy_thread is being
         # used (and thus this module is being used as an instance of
-        # dummy_threading).  _dummy_thread.get_ident() always returns -1 since
-        # there is only one thread if _dummy_thread is being used.  Thus
+        # dummy_threading).  dummy_thread.get_ident() always returns -1 since
+        # there is only one thread if dummy_thread is being used.  Thus
         # len(_active) is always <= 1 here, and any Thread instance created
         # overwrites the (if any) thread currently registered in _active.
         #
         # An instance of _MainThread is always created by 'threading'.  This
         # gets overwritten the instant an instance of Thread is created; both
-        # threads return -1 from _dummy_thread.get_ident() and thus have the
+        # threads return -1 from dummy_thread.get_ident() and thus have the
         # same key in the dict.  So when the _MainThread instance created by
         # 'threading' tries to clean itself up when atexit calls this method
         # it gets a KeyError if another Thread instance was created.
@@ -1057,92 +651,36 @@
                 raise
 
     def join(self, timeout=None):
-<<<<<<< HEAD
-        if not self._initialized:
-            raise RuntimeError("Thread.__init__() not called")
-        if not self._started.is_set():
-=======
         if not self.__initialized:
             raise RuntimeError("Thread.__init__() not called")
         if not self.__started.is_set():
->>>>>>> 4f5f3481
             raise RuntimeError("cannot join thread before it is started")
         if self is current_thread():
             raise RuntimeError("cannot join current thread")
 
         if __debug__:
-            if not self._stopped:
+            if not self.__stopped:
                 self._note("%s.join(): waiting until thread stops", self)
-
-        self._block.acquire()
+        self.__block.acquire()
         try:
             if timeout is None:
-                while not self._stopped:
-                    self._block.wait()
+                while not self.__stopped:
+                    self.__block.wait()
                 if __debug__:
                     self._note("%s.join(): thread stopped", self)
             else:
                 deadline = _time() + timeout
-                while not self._stopped:
+                while not self.__stopped:
                     delay = deadline - _time()
                     if delay <= 0:
                         if __debug__:
                             self._note("%s.join(): timed out", self)
                         break
-                    self._block.wait(delay)
+                    self.__block.wait(delay)
                 else:
                     if __debug__:
                         self._note("%s.join(): thread stopped", self)
         finally:
-<<<<<<< HEAD
-            self._block.release()
-
-    @property
-    def name(self):
-        assert self._initialized, "Thread.__init__() not called"
-        return self._name
-
-    @name.setter
-    def name(self, name):
-        assert self._initialized, "Thread.__init__() not called"
-        self._name = str(name)
-
-    @property
-    def ident(self):
-        assert self._initialized, "Thread.__init__() not called"
-        return self._ident
-
-    def is_alive(self):
-        assert self._initialized, "Thread.__init__() not called"
-        return self._started.is_set() and not self._stopped
-
-    isAlive = is_alive
-
-    @property
-    def daemon(self):
-        assert self._initialized, "Thread.__init__() not called"
-        return self._daemonic
-
-    @daemon.setter
-    def daemon(self, daemonic):
-        if not self._initialized:
-            raise RuntimeError("Thread.__init__() not called")
-        if self._started.is_set():
-            raise RuntimeError("cannot set daemon status of active thread");
-        self._daemonic = daemonic
-
-    def isDaemon(self):
-        return self.daemon
-
-    def setDaemon(self, daemonic):
-        self.daemon = daemonic
-
-    def getName(self):
-        return self.name
-
-    def setName(self, name):
-        self.name = name
-=======
             self.__block.release()
 
     @property
@@ -1178,7 +716,6 @@
         if self.__started.is_set():
             raise RuntimeError("cannot set daemon status of active thread");
         self.__daemonic = daemonic
->>>>>>> 4f5f3481
 
     def isDaemon(self):
         return self.daemon
@@ -1230,27 +767,16 @@
 
     def __init__(self):
         Thread.__init__(self, name="MainThread")
-<<<<<<< HEAD
-        self._started.set()
-        self._set_ident()
-        with _active_limbo_lock:
-            _active[self._ident] = self
-=======
         self._Thread__started.set()
         self._set_ident()
         with _active_limbo_lock:
             _active[_get_ident()] = self
->>>>>>> 4f5f3481
 
     def _set_daemon(self):
         return False
 
     def _exitfunc(self):
-<<<<<<< HEAD
-        self._stop()
-=======
         self._Thread__stop()
->>>>>>> 4f5f3481
         t = _pickSomeNonDaemonThread()
         if t:
             if __debug__:
@@ -1260,7 +786,7 @@
             t = _pickSomeNonDaemonThread()
         if __debug__:
             self._note("%s: exiting", self)
-        self._delete()
+        self._Thread__delete()
 
 def _pickSomeNonDaemonThread():
     for t in enumerate():
@@ -1282,22 +808,15 @@
     def __init__(self):
         Thread.__init__(self, name=_newname("Dummy-%d"))
 
-        # Thread._block consumes an OS-level locking primitive, which
+        # Thread.__block consumes an OS-level locking primitive, which
         # can never be used by a _DummyThread.  Since a _DummyThread
         # instance is immortal, that's bad, so release this resource.
-        del self._block
-
-<<<<<<< HEAD
-        self._started.set()
-        self._set_ident()
-        with _active_limbo_lock:
-            _active[self._ident] = self
-=======
+        del self._Thread__block
+
         self._Thread__started.set()
         self._set_ident()
         with _active_limbo_lock:
             _active[_get_ident()] = self
->>>>>>> 4f5f3481
 
     def _set_daemon(self):
         return True
@@ -1308,32 +827,13 @@
 
 # Global API functions
 
-def current_thread():
+def currentThread():
     try:
         return _active[_get_ident()]
     except KeyError:
         ##print "current_thread(): no current thread for", _get_ident()
         return _DummyThread()
 
-<<<<<<< HEAD
-currentThread = current_thread
-
-def active_count():
-    with _active_limbo_lock:
-        return len(_active) + len(_limbo)
-
-activeCount = active_count
-
-def _enumerate():
-    # Same as enumerate(), but without the lock. Internal use only.
-    return list(_active.values()) + list(_limbo.values())
-
-def enumerate():
-    with _active_limbo_lock:
-        return list(_active.values()) + list(_limbo.values())
-
-from _thread import stack_size
-=======
 current_thread = currentThread
 
 def activeCount():
@@ -1351,7 +851,6 @@
         return _active.values() + _limbo.values()
 
 from thread import stack_size
->>>>>>> 4f5f3481
 
 # Create the main thread object,
 # and make it available for the interpreter
@@ -1363,7 +862,7 @@
 # module, or from the python fallback
 
 try:
-    from _thread import _local as local
+    from thread import _local as local
 except ImportError:
     from _threading_local import local
 
@@ -1382,45 +881,24 @@
     new_active = {}
     current = current_thread()
     with _active_limbo_lock:
-<<<<<<< HEAD
-        for thread in _active.values():
-=======
         for thread in _active.itervalues():
             # Any lock/condition variable may be currently locked or in an
             # invalid state, so we reinitialize them.
             if hasattr(thread, '_reset_internal_locks'):
                 thread._reset_internal_locks()
->>>>>>> 4f5f3481
             if thread is current:
                 # There is only one active thread. We reset the ident to
                 # its new value since it can have changed.
                 ident = _get_ident()
-<<<<<<< HEAD
-                thread._ident = ident
-                # Any condition variables hanging off of the active thread may
-                # be in an invalid state, so we reinitialize them.
-                thread._reset_internal_locks()
-                new_active[ident] = thread
-            else:
-                # All the others are already stopped.
-                # We don't call _Thread__stop() because it tries to acquire
-                # thread._Thread__block which could also have been held while
-                # we forked.
-                thread._stopped = True
-=======
                 thread._Thread__ident = ident
                 new_active[ident] = thread
             else:
                 # All the others are already stopped.
                 thread._Thread__stop()
->>>>>>> 4f5f3481
 
         _limbo.clear()
         _active.clear()
         _active.update(new_active)
-<<<<<<< HEAD
-        assert len(_active) == 1
-=======
         assert len(_active) == 1
 
 
@@ -1509,5 +987,4 @@
     C.join()
 
 if __name__ == '__main__':
-    _test()
->>>>>>> 4f5f3481
+    _test()