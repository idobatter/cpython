--- conflicted
+++ resolved
@@ -650,17 +650,12 @@
             return self
 
         if isinstance(value, float):
-<<<<<<< HEAD
-            raise TypeError("Cannot convert float in Decimal constructor. "
-                            "Use from_float class method.")
-=======
             value = Decimal.from_float(value)
             self._exp  = value._exp
             self._sign = value._sign
             self._int  = value._int
             self._is_special  = value._is_special
             return self
->>>>>>> 175d89ef
 
         raise TypeError("Cannot convert %r to Decimal" % value)
 
@@ -1659,7 +1654,6 @@
                 if len(coeff) > context.prec:
                     coeff = coeff[:-1]
                     exp_min += 1
-<<<<<<< HEAD
 
             # check whether the rounding pushed the exponent out of range
             if exp_min > Etop:
@@ -1667,15 +1661,6 @@
             else:
                 ans = _dec_from_triple(self._sign, coeff, exp_min)
 
-=======
-
-            # check whether the rounding pushed the exponent out of range
-            if exp_min > Etop:
-                ans = context._raise_error(Overflow, 'above Emax', self._sign)
-            else:
-                ans = _dec_from_triple(self._sign, coeff, exp_min)
-
->>>>>>> 175d89ef
             # raise the appropriate signals, taking care to respect
             # the precedence described in the specification
             if changed and self_is_subnormal:
@@ -1693,13 +1678,8 @@
         if self_is_subnormal:
             context._raise_error(Subnormal)
 
-<<<<<<< HEAD
-        # fold down if _clamp == 1 and self has too few digits
-        if context._clamp == 1 and self._exp > Etop:
-=======
         # fold down if clamp == 1 and self has too few digits
         if context.clamp == 1 and self._exp > Etop:
->>>>>>> 175d89ef
             context._raise_error(Clamped)
             self_padded = self._int + '0'*(self._exp - Etop)
             return _dec_from_triple(self._sign, self_padded, Etop)
@@ -3847,11 +3827,7 @@
         self.Emin = Emin if Emin is not None else dc.Emin
         self.Emax = Emax if Emax is not None else dc.Emax
         self.capitals = capitals if capitals is not None else dc.capitals
-<<<<<<< HEAD
-        self._clamp = _clamp if _clamp is not None else dc._clamp
-=======
         self.clamp = clamp if clamp is not None else dc.clamp
->>>>>>> 175d89ef
 
         if _ignored_flags is None:
             self._ignored_flags = []
@@ -4320,20 +4296,12 @@
             return r
 
     def divmod(self, a, b):
-<<<<<<< HEAD
-        """Return (a // b, a % b)
-=======
         """Return (a // b, a % b).
->>>>>>> 175d89ef
 
         >>> ExtendedContext.divmod(Decimal(8), Decimal(3))
         (Decimal('2'), Decimal('2'))
         >>> ExtendedContext.divmod(Decimal(8), Decimal(4))
         (Decimal('2'), Decimal('0'))
-<<<<<<< HEAD
-        """
-        return a.__divmod__(b, context=self)
-=======
         >>> ExtendedContext.divmod(8, 4)
         (Decimal('2'), Decimal('0'))
         >>> ExtendedContext.divmod(Decimal(8), 4)
@@ -4347,7 +4315,6 @@
             raise TypeError("Unable to convert %s to Decimal" % b)
         else:
             return r
->>>>>>> 175d89ef
 
     def exp(self, a):
         """Returns e ** a.
