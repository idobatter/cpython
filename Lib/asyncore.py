# -*- Mode: Python -*-
#   Id: asyncore.py,v 2.51 2000/09/07 22:29:26 rushing Exp
#   Author: Sam Rushing <rushing@nightmare.com>

# ======================================================================
# Copyright 1996 by Sam Rushing
#
#                         All Rights Reserved
#
# Permission to use, copy, modify, and distribute this software and
# its documentation for any purpose and without fee is hereby
# granted, provided that the above copyright notice appear in all
# copies and that both that copyright notice and this permission
# notice appear in supporting documentation, and that the name of Sam
# Rushing not be used in advertising or publicity pertaining to
# distribution of the software without specific, written prior
# permission.
#
# SAM RUSHING DISCLAIMS ALL WARRANTIES WITH REGARD TO THIS SOFTWARE,
# INCLUDING ALL IMPLIED WARRANTIES OF MERCHANTABILITY AND FITNESS, IN
# NO EVENT SHALL SAM RUSHING BE LIABLE FOR ANY SPECIAL, INDIRECT OR
# CONSEQUENTIAL DAMAGES OR ANY DAMAGES WHATSOEVER RESULTING FROM LOSS
# OF USE, DATA OR PROFITS, WHETHER IN AN ACTION OF CONTRACT,
# NEGLIGENCE OR OTHER TORTIOUS ACTION, ARISING OUT OF OR IN
# CONNECTION WITH THE USE OR PERFORMANCE OF THIS SOFTWARE.
# ======================================================================

"""Basic infrastructure for asynchronous socket service clients and servers.

There are only two ways to have a program on a single processor do "more
than one thing at a time".  Multi-threaded programming is the simplest and
most popular way to do it, but there is another very different technique,
that lets you have nearly all the advantages of multi-threading, without
actually using multiple threads. it's really only practical if your program
is largely I/O bound. If your program is CPU bound, then pre-emptive
scheduled threads are probably what you really need. Network servers are
rarely CPU-bound, however.

If your operating system supports the select() system call in its I/O
library (and nearly all do), then you can use it to juggle multiple
communication channels at once; doing other work while your I/O is taking
place in the "background."  Although this strategy can seem strange and
complex, especially at first, it is in many ways easier to understand and
control than multi-threaded programming. The module documented here solves
many of the difficult problems for you, making the task of building
sophisticated high-performance network servers and clients a snap.
"""

import select
import socket
import sys
import time
import warnings

import os
from errno import EALREADY, EINPROGRESS, EWOULDBLOCK, ECONNRESET, EINVAL, \
     ENOTCONN, ESHUTDOWN, EINTR, EISCONN, EBADF, ECONNABORTED, EPIPE, EAGAIN, \
     errorcode

_DISCONNECTED = frozenset((ECONNRESET, ENOTCONN, ESHUTDOWN, ECONNABORTED, EPIPE,
                           EBADF))

try:
    socket_map
except NameError:
    socket_map = {}

def _strerror(err):
    try:
        return os.strerror(err)
    except (ValueError, OverflowError, NameError):
        if err in errorcode:
            return errorcode[err]
        return "Unknown error %s" %err

class ExitNow(Exception):
    pass

_reraised_exceptions = (ExitNow, KeyboardInterrupt, SystemExit)

def read(obj):
    try:
        obj.handle_read_event()
    except _reraised_exceptions:
        raise
    except:
        obj.handle_error()

def write(obj):
    try:
        obj.handle_write_event()
    except _reraised_exceptions:
        raise
    except:
        obj.handle_error()

def _exception(obj):
    try:
        obj.handle_expt_event()
    except _reraised_exceptions:
        raise
    except:
        obj.handle_error()

def readwrite(obj, flags):
    try:
        if flags & select.POLLIN:
            obj.handle_read_event()
        if flags & select.POLLOUT:
            obj.handle_write_event()
        if flags & select.POLLPRI:
            obj.handle_expt_event()
        if flags & (select.POLLHUP | select.POLLERR | select.POLLNVAL):
            obj.handle_close()
<<<<<<< HEAD
    except socket.error as e:
=======
    except socket.error, e:
>>>>>>> 4f5f3481
        if e.args[0] not in _DISCONNECTED:
            obj.handle_error()
        else:
            obj.handle_close()
    except _reraised_exceptions:
        raise
    except:
        obj.handle_error()

def poll(timeout=0.0, map=None):
    if map is None:
        map = socket_map
    if map:
        r = []; w = []; e = []
        for fd, obj in list(map.items()):
            is_r = obj.readable()
            is_w = obj.writable()
            if is_r:
                r.append(fd)
            # accepting sockets should not be writable
            if is_w and not obj.accepting:
                w.append(fd)
            if is_r or is_w:
                e.append(fd)
        if [] == r == w == e:
            time.sleep(timeout)
            return

        try:
            r, w, e = select.select(r, w, e, timeout)
<<<<<<< HEAD
        except select.error as err:
=======
        except select.error, err:
>>>>>>> 4f5f3481
            if err.args[0] != EINTR:
                raise
            else:
                return

        for fd in r:
            obj = map.get(fd)
            if obj is None:
                continue
            read(obj)

        for fd in w:
            obj = map.get(fd)
            if obj is None:
                continue
            write(obj)

        for fd in e:
            obj = map.get(fd)
            if obj is None:
                continue
            _exception(obj)

def poll2(timeout=0.0, map=None):
    # Use the poll() support added to the select module in Python 2.0
    if map is None:
        map = socket_map
    if timeout is not None:
        # timeout is in milliseconds
        timeout = int(timeout*1000)
    pollster = select.poll()
    if map:
        for fd, obj in list(map.items()):
            flags = 0
            if obj.readable():
                flags |= select.POLLIN | select.POLLPRI
            # accepting sockets should not be writable
            if obj.writable() and not obj.accepting:
                flags |= select.POLLOUT
            if flags:
                # Only check for exceptions if object was either readable
                # or writable.
                flags |= select.POLLERR | select.POLLHUP | select.POLLNVAL
                pollster.register(fd, flags)
        try:
            r = pollster.poll(timeout)
<<<<<<< HEAD
        except select.error as err:
=======
        except select.error, err:
>>>>>>> 4f5f3481
            if err.args[0] != EINTR:
                raise
            r = []
        for fd, flags in r:
            obj = map.get(fd)
            if obj is None:
                continue
            readwrite(obj, flags)

poll3 = poll2                           # Alias for backward compatibility

def loop(timeout=30.0, use_poll=False, map=None, count=None):
    if map is None:
        map = socket_map

    if use_poll and hasattr(select, 'poll'):
        poll_fun = poll2
    else:
        poll_fun = poll

    if count is None:
        while map:
            poll_fun(timeout, map)

    else:
        while map and count > 0:
            poll_fun(timeout, map)
            count = count - 1

class dispatcher:

    debug = False
    connected = False
    accepting = False
    connecting = False
    closing = False
    addr = None
    ignore_log_types = frozenset(['warning'])

    def __init__(self, sock=None, map=None):
        if map is None:
            self._map = socket_map
        else:
            self._map = map

        self._fileno = None

        if sock:
            # Set to nonblocking just to make sure for cases where we
            # get a socket from a blocking source.
            sock.setblocking(0)
            self.set_socket(sock, map)
            self.connected = True
            # The constructor no longer requires that the socket
            # passed be connected.
            try:
                self.addr = sock.getpeername()
<<<<<<< HEAD
            except socket.error as err:
                if err.args[0] == ENOTCONN:
=======
            except socket.error, err:
                if err.args[0] in (ENOTCONN, EINVAL):
>>>>>>> 4f5f3481
                    # To handle the case where we got an unconnected
                    # socket.
                    self.connected = False
                else:
                    # The socket is broken in some unknown way, alert
                    # the user and remove it from the map (to prevent
                    # polling of broken sockets).
                    self.del_channel(map)
                    raise
        else:
            self.socket = None

    def __repr__(self):
        status = [self.__class__.__module__+"."+self.__class__.__name__]
        if self.accepting and self.addr:
            status.append('listening')
        elif self.connected:
            status.append('connected')
        if self.addr is not None:
            try:
                status.append('%s:%d' % self.addr)
            except TypeError:
                status.append(repr(self.addr))
        return '<%s at %#x>' % (' '.join(status), id(self))

    __str__ = __repr__

    def add_channel(self, map=None):
        #self.log_info('adding channel %s' % self)
        if map is None:
            map = self._map
        map[self._fileno] = self

    def del_channel(self, map=None):
        fd = self._fileno
        if map is None:
            map = self._map
        if fd in map:
            #self.log_info('closing channel %d:%s' % (fd, self))
            del map[fd]
        self._fileno = None

    def create_socket(self, family, type):
        self.family_and_type = family, type
        sock = socket.socket(family, type)
        sock.setblocking(0)
        self.set_socket(sock)

    def set_socket(self, sock, map=None):
        self.socket = sock
##        self.__dict__['socket'] = sock
        self._fileno = sock.fileno()
        self.add_channel(map)

    def set_reuse_addr(self):
        # try to re-use a server port if possible
        try:
            self.socket.setsockopt(
                socket.SOL_SOCKET, socket.SO_REUSEADDR,
                self.socket.getsockopt(socket.SOL_SOCKET,
                                       socket.SO_REUSEADDR) | 1
                )
        except socket.error:
            pass

    # ==================================================
    # predicates for select()
    # these are used as filters for the lists of sockets
    # to pass to select().
    # ==================================================

    def readable(self):
        return True

    def writable(self):
        return True

    # ==================================================
    # socket object methods.
    # ==================================================

    def listen(self, num):
        self.accepting = True
        if os.name == 'nt' and num > 5:
            num = 5
        return self.socket.listen(num)

    def bind(self, addr):
        self.addr = addr
        return self.socket.bind(addr)

    def connect(self, address):
        self.connected = False
        self.connecting = True
        err = self.socket.connect_ex(address)
        if err in (EINPROGRESS, EALREADY, EWOULDBLOCK) \
        or err == EINVAL and os.name in ('nt', 'ce'):
<<<<<<< HEAD
=======
            self.addr = address
>>>>>>> 4f5f3481
            return
        if err in (0, EISCONN):
            self.addr = address
            self.handle_connect_event()
        else:
            raise socket.error(err, errorcode[err])

    def accept(self):
        # XXX can return either an address pair or None
        try:
            conn, addr = self.socket.accept()
        except TypeError:
            return None
        except socket.error as why:
            if why.args[0] in (EWOULDBLOCK, ECONNABORTED, EAGAIN):
                return None
            else:
                raise
        else:
            return conn, addr

    def send(self, data):
        try:
            result = self.socket.send(data)
            return result
<<<<<<< HEAD
        except socket.error as why:
=======
        except socket.error, why:
>>>>>>> 4f5f3481
            if why.args[0] == EWOULDBLOCK:
                return 0
            elif why.args[0] in _DISCONNECTED:
                self.handle_close()
                return 0
            else:
                raise

    def recv(self, buffer_size):
        try:
            data = self.socket.recv(buffer_size)
            if not data:
                # a closed connection is indicated by signaling
                # a read condition, and having recv() return 0.
                self.handle_close()
                return b''
            else:
                return data
        except socket.error as why:
            # winsock sometimes throws ENOTCONN
            if why.args[0] in _DISCONNECTED:
                self.handle_close()
                return b''
            else:
                raise

    def close(self):
        self.connected = False
        self.accepting = False
<<<<<<< HEAD
        self.del_channel()
        try:
            self.socket.close()
        except socket.error as why:
=======
        self.connecting = False
        self.del_channel()
        try:
            self.socket.close()
        except socket.error, why:
>>>>>>> 4f5f3481
            if why.args[0] not in (ENOTCONN, EBADF):
                raise

    # cheap inheritance, used to pass all other attribute
    # references to the underlying socket object.
    def __getattr__(self, attr):
        try:
            retattr = getattr(self.socket, attr)
        except AttributeError:
            raise AttributeError("%s instance has no attribute '%s'"
                                 %(self.__class__.__name__, attr))
        else:
<<<<<<< HEAD
            msg = "%(me)s.%(attr)s is deprecated; use %(me)s.socket.%(attr)s " \
                  "instead" % {'me' : self.__class__.__name__, 'attr' : attr}
=======
            msg = "%(me)s.%(attr)s is deprecated. Use %(me)s.socket.%(attr)s " \
                  "instead." % {'me': self.__class__.__name__, 'attr':attr}
>>>>>>> 4f5f3481
            warnings.warn(msg, DeprecationWarning, stacklevel=2)
            return retattr

    # log and log_info may be overridden to provide more sophisticated
    # logging and warning methods. In general, log is for 'hit' logging
    # and 'log_info' is for informational, warning and error logging.

    def log(self, message):
        sys.stderr.write('log: %s\n' % str(message))

    def log_info(self, message, type='info'):
        if type not in self.ignore_log_types:
<<<<<<< HEAD
            print('%s: %s' % (type, message))
=======
            print '%s: %s' % (type, message)
>>>>>>> 4f5f3481

    def handle_read_event(self):
        if self.accepting:
            # accepting sockets are never connected, they "spawn" new
            # sockets that are connected
            self.handle_accept()
        elif not self.connected:
<<<<<<< HEAD
            self.handle_connect_event()
=======
            if self.connecting:
                self.handle_connect_event()
>>>>>>> 4f5f3481
            self.handle_read()
        else:
            self.handle_read()

    def handle_connect_event(self):
        err = self.socket.getsockopt(socket.SOL_SOCKET, socket.SO_ERROR)
        if err != 0:
            raise socket.error(err, _strerror(err))
        self.handle_connect()
        self.connected = True
<<<<<<< HEAD
=======
        self.connecting = False
>>>>>>> 4f5f3481

    def handle_write_event(self):
        if self.accepting:
            # Accepting sockets shouldn't get a write event.
            # We will pretend it didn't happen.
            return

        if not self.connected:
<<<<<<< HEAD
            #check for errors
            err = self.socket.getsockopt(socket.SOL_SOCKET, socket.SO_ERROR)
            if err != 0:
                raise socket.error(err, _strerror(err))

            self.handle_connect_event()
=======
            if self.connecting:
                self.handle_connect_event()
>>>>>>> 4f5f3481
        self.handle_write()

    def handle_expt_event(self):
        # handle_expt_event() is called if there might be an error on the
        # socket, or if there is OOB data
        # check for the error condition first
        err = self.socket.getsockopt(socket.SOL_SOCKET, socket.SO_ERROR)
        if err != 0:
            # we can get here when select.select() says that there is an
            # exceptional condition on the socket
            # since there is an error, we'll go ahead and close the socket
            # like we would in a subclassed handle_read() that received no
            # data
            self.handle_close()
        else:
            self.handle_expt()

    def handle_error(self):
        nil, t, v, tbinfo = compact_traceback()

        # sometimes a user repr method will crash.
        try:
            self_repr = repr(self)
        except:
            self_repr = '<__repr__(self) failed for object at %0x>' % id(self)

        self.log_info(
            'uncaptured python exception, closing channel %s (%s:%s %s)' % (
                self_repr,
                t,
                v,
                tbinfo
                ),
            'error'
            )
        self.handle_close()

    def handle_expt(self):
        self.log_info('unhandled incoming priority event', 'warning')

    def handle_read(self):
        self.log_info('unhandled read event', 'warning')

    def handle_write(self):
        self.log_info('unhandled write event', 'warning')

    def handle_connect(self):
        self.log_info('unhandled connect event', 'warning')

    def handle_accept(self):
        pair = self.accept()
        if pair is not None:
            self.handle_accepted(*pair)

    def handle_accepted(self, sock, addr):
        sock.close()
        self.log_info('unhandled accepted event', 'warning')

    def handle_close(self):
        self.log_info('unhandled close event', 'warning')
        self.close()

# ---------------------------------------------------------------------------
# adds simple buffered output capability, useful for simple clients.
# [for more sophisticated usage use asynchat.async_chat]
# ---------------------------------------------------------------------------

class dispatcher_with_send(dispatcher):

    def __init__(self, sock=None, map=None):
        dispatcher.__init__(self, sock, map)
        self.out_buffer = b''

    def initiate_send(self):
        num_sent = 0
        num_sent = dispatcher.send(self, self.out_buffer[:512])
        self.out_buffer = self.out_buffer[num_sent:]

    def handle_write(self):
        self.initiate_send()

    def writable(self):
        return (not self.connected) or len(self.out_buffer)

    def send(self, data):
        if self.debug:
            self.log_info('sending %s' % repr(data))
        self.out_buffer = self.out_buffer + data
        self.initiate_send()

# ---------------------------------------------------------------------------
# used for debugging.
# ---------------------------------------------------------------------------

def compact_traceback():
    t, v, tb = sys.exc_info()
    tbinfo = []
    if not tb: # Must have a traceback
        raise AssertionError("traceback does not exist")
    while tb:
        tbinfo.append((
            tb.tb_frame.f_code.co_filename,
            tb.tb_frame.f_code.co_name,
            str(tb.tb_lineno)
            ))
        tb = tb.tb_next

    # just to be safe
    del tb

    file, function, line = tbinfo[-1]
    info = ' '.join(['[%s|%s|%s]' % x for x in tbinfo])
    return (file, function, line), t, v, info

def close_all(map=None, ignore_all=False):
    if map is None:
        map = socket_map
<<<<<<< HEAD
    for x in list(map.values()):
        try:
            x.close()
        except OSError as x:
=======
    for x in map.values():
        try:
            x.close()
        except OSError, x:
>>>>>>> 4f5f3481
            if x.args[0] == EBADF:
                pass
            elif not ignore_all:
                raise
        except _reraised_exceptions:
            raise
        except:
            if not ignore_all:
                raise
    map.clear()

# Asynchronous File I/O:
#
# After a little research (reading man pages on various unixen, and
# digging through the linux kernel), I've determined that select()
# isn't meant for doing asynchronous file i/o.
# Heartening, though - reading linux/mm/filemap.c shows that linux
# supports asynchronous read-ahead.  So _MOST_ of the time, the data
# will be sitting in memory for us already when we go to read it.
#
# What other OS's (besides NT) support async file i/o?  [VMS?]
#
# Regardless, this is useful for pipes, and stdin/stdout...

if os.name == 'posix':
    import fcntl

    class file_wrapper:
        # Here we override just enough to make a file
        # look like a socket for the purposes of asyncore.
        # The passed fd is automatically os.dup()'d

        def __init__(self, fd):
            self.fd = os.dup(fd)

        def recv(self, *args):
            return os.read(self.fd, *args)

        def send(self, *args):
            return os.write(self.fd, *args)

        def getsockopt(self, level, optname, buflen=None):
            if (level == socket.SOL_SOCKET and
                optname == socket.SO_ERROR and
                not buflen):
                return 0
            raise NotImplementedError("Only asyncore specific behaviour "
                                      "implemented.")

        read = recv
        write = send

        def close(self):
            os.close(self.fd)

        def fileno(self):
            return self.fd

    class file_dispatcher(dispatcher):

        def __init__(self, fd, map=None):
            dispatcher.__init__(self, None, map)
            self.connected = True
            try:
                fd = fd.fileno()
            except AttributeError:
                pass
            self.set_file(fd)
            # set it to non-blocking mode
            flags = fcntl.fcntl(fd, fcntl.F_GETFL, 0)
            flags = flags | os.O_NONBLOCK
            fcntl.fcntl(fd, fcntl.F_SETFL, flags)

        def set_file(self, fd):
            self.socket = file_wrapper(fd)
            self._fileno = self.socket.fileno()
            self.add_channel()<|MERGE_RESOLUTION|>--- conflicted
+++ resolved
@@ -112,11 +112,7 @@
             obj.handle_expt_event()
         if flags & (select.POLLHUP | select.POLLERR | select.POLLNVAL):
             obj.handle_close()
-<<<<<<< HEAD
-    except socket.error as e:
-=======
     except socket.error, e:
->>>>>>> 4f5f3481
         if e.args[0] not in _DISCONNECTED:
             obj.handle_error()
         else:
@@ -131,7 +127,7 @@
         map = socket_map
     if map:
         r = []; w = []; e = []
-        for fd, obj in list(map.items()):
+        for fd, obj in map.items():
             is_r = obj.readable()
             is_w = obj.writable()
             if is_r:
@@ -147,11 +143,7 @@
 
         try:
             r, w, e = select.select(r, w, e, timeout)
-<<<<<<< HEAD
-        except select.error as err:
-=======
         except select.error, err:
->>>>>>> 4f5f3481
             if err.args[0] != EINTR:
                 raise
             else:
@@ -184,7 +176,7 @@
         timeout = int(timeout*1000)
     pollster = select.poll()
     if map:
-        for fd, obj in list(map.items()):
+        for fd, obj in map.items():
             flags = 0
             if obj.readable():
                 flags |= select.POLLIN | select.POLLPRI
@@ -198,11 +190,7 @@
                 pollster.register(fd, flags)
         try:
             r = pollster.poll(timeout)
-<<<<<<< HEAD
-        except select.error as err:
-=======
         except select.error, err:
->>>>>>> 4f5f3481
             if err.args[0] != EINTR:
                 raise
             r = []
@@ -260,13 +248,8 @@
             # passed be connected.
             try:
                 self.addr = sock.getpeername()
-<<<<<<< HEAD
-            except socket.error as err:
-                if err.args[0] == ENOTCONN:
-=======
             except socket.error, err:
                 if err.args[0] in (ENOTCONN, EINVAL):
->>>>>>> 4f5f3481
                     # To handle the case where we got an unconnected
                     # socket.
                     self.connected = False
@@ -364,10 +347,7 @@
         err = self.socket.connect_ex(address)
         if err in (EINPROGRESS, EALREADY, EWOULDBLOCK) \
         or err == EINVAL and os.name in ('nt', 'ce'):
-<<<<<<< HEAD
-=======
             self.addr = address
->>>>>>> 4f5f3481
             return
         if err in (0, EISCONN):
             self.addr = address
@@ -393,11 +373,7 @@
         try:
             result = self.socket.send(data)
             return result
-<<<<<<< HEAD
-        except socket.error as why:
-=======
         except socket.error, why:
->>>>>>> 4f5f3481
             if why.args[0] == EWOULDBLOCK:
                 return 0
             elif why.args[0] in _DISCONNECTED:
@@ -413,32 +389,25 @@
                 # a closed connection is indicated by signaling
                 # a read condition, and having recv() return 0.
                 self.handle_close()
-                return b''
+                return ''
             else:
                 return data
-        except socket.error as why:
+        except socket.error, why:
             # winsock sometimes throws ENOTCONN
             if why.args[0] in _DISCONNECTED:
                 self.handle_close()
-                return b''
+                return ''
             else:
                 raise
 
     def close(self):
         self.connected = False
         self.accepting = False
-<<<<<<< HEAD
-        self.del_channel()
-        try:
-            self.socket.close()
-        except socket.error as why:
-=======
         self.connecting = False
         self.del_channel()
         try:
             self.socket.close()
         except socket.error, why:
->>>>>>> 4f5f3481
             if why.args[0] not in (ENOTCONN, EBADF):
                 raise
 
@@ -451,13 +420,8 @@
             raise AttributeError("%s instance has no attribute '%s'"
                                  %(self.__class__.__name__, attr))
         else:
-<<<<<<< HEAD
-            msg = "%(me)s.%(attr)s is deprecated; use %(me)s.socket.%(attr)s " \
-                  "instead" % {'me' : self.__class__.__name__, 'attr' : attr}
-=======
             msg = "%(me)s.%(attr)s is deprecated. Use %(me)s.socket.%(attr)s " \
                   "instead." % {'me': self.__class__.__name__, 'attr':attr}
->>>>>>> 4f5f3481
             warnings.warn(msg, DeprecationWarning, stacklevel=2)
             return retattr
 
@@ -470,11 +434,7 @@
 
     def log_info(self, message, type='info'):
         if type not in self.ignore_log_types:
-<<<<<<< HEAD
-            print('%s: %s' % (type, message))
-=======
             print '%s: %s' % (type, message)
->>>>>>> 4f5f3481
 
     def handle_read_event(self):
         if self.accepting:
@@ -482,12 +442,8 @@
             # sockets that are connected
             self.handle_accept()
         elif not self.connected:
-<<<<<<< HEAD
-            self.handle_connect_event()
-=======
             if self.connecting:
                 self.handle_connect_event()
->>>>>>> 4f5f3481
             self.handle_read()
         else:
             self.handle_read()
@@ -498,10 +454,7 @@
             raise socket.error(err, _strerror(err))
         self.handle_connect()
         self.connected = True
-<<<<<<< HEAD
-=======
         self.connecting = False
->>>>>>> 4f5f3481
 
     def handle_write_event(self):
         if self.accepting:
@@ -510,17 +463,8 @@
             return
 
         if not self.connected:
-<<<<<<< HEAD
-            #check for errors
-            err = self.socket.getsockopt(socket.SOL_SOCKET, socket.SO_ERROR)
-            if err != 0:
-                raise socket.error(err, _strerror(err))
-
-            self.handle_connect_event()
-=======
             if self.connecting:
                 self.handle_connect_event()
->>>>>>> 4f5f3481
         self.handle_write()
 
     def handle_expt_event(self):
@@ -571,13 +515,7 @@
         self.log_info('unhandled connect event', 'warning')
 
     def handle_accept(self):
-        pair = self.accept()
-        if pair is not None:
-            self.handle_accepted(*pair)
-
-    def handle_accepted(self, sock, addr):
-        sock.close()
-        self.log_info('unhandled accepted event', 'warning')
+        self.log_info('unhandled accept event', 'warning')
 
     def handle_close(self):
         self.log_info('unhandled close event', 'warning')
@@ -592,7 +530,7 @@
 
     def __init__(self, sock=None, map=None):
         dispatcher.__init__(self, sock, map)
-        self.out_buffer = b''
+        self.out_buffer = ''
 
     def initiate_send(self):
         num_sent = 0
@@ -638,17 +576,10 @@
 def close_all(map=None, ignore_all=False):
     if map is None:
         map = socket_map
-<<<<<<< HEAD
-    for x in list(map.values()):
-        try:
-            x.close()
-        except OSError as x:
-=======
     for x in map.values():
         try:
             x.close()
         except OSError, x:
->>>>>>> 4f5f3481
             if x.args[0] == EBADF:
                 pass
             elif not ignore_all:
