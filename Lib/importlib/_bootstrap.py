--- conflicted
+++ resolved
@@ -1709,11 +1709,7 @@
             builtin_module = sys.modules[builtin_name]
         setattr(self_module, builtin_name, builtin_module)
 
-<<<<<<< HEAD
-    os_details = ('posix', ['/']), ('nt', ['\\', '/']), ('os2', ['\\', '/'])
-=======
     os_details = ('posix', ['/']), ('nt', ['\\', '/'])
->>>>>>> 8da3bcc1
     for builtin_os, path_separators in os_details:
         # Assumption made in _path_join()
         assert all(len(sep) == 1 for sep in path_separators)
@@ -1724,12 +1720,6 @@
         else:
             try:
                 os_module = BuiltinImporter.load_module(builtin_os)
-<<<<<<< HEAD
-                # TODO: rip out os2 code after 3.3 is released as per PEP 11
-                if builtin_os == 'os2' and 'EMX GCC' in sys.version:
-                    path_sep = path_separators[1]
-=======
->>>>>>> 8da3bcc1
                 break
             except ImportError:
                 continue
