"""Thread-local objects.

(Note that this module provides a Python version of the threading.local
 class.  Depending on the version of Python you're using, there may be a
 faster one available.  You should always import the `local` class from
 `threading`.)

Thread-local objects support the management of thread-local data.
If you have data that you want to be local to a thread, simply create
a thread-local object and use its attributes:

  >>> mydata = local()
  >>> mydata.number = 42
  >>> mydata.number
  42

You can also access the local-object's dictionary:

  >>> mydata.__dict__
  {'number': 42}
  >>> mydata.__dict__.setdefault('widgets', [])
  []
  >>> mydata.widgets
  []

What's important about thread-local objects is that their data are
local to a thread. If we access the data in a different thread:

  >>> log = []
  >>> def f():
  ...     items = sorted(mydata.__dict__.items())
  ...     log.append(items)
  ...     mydata.number = 11
  ...     log.append(mydata.number)

  >>> import threading
  >>> thread = threading.Thread(target=f)
  >>> thread.start()
  >>> thread.join()
  >>> log
  [[], 11]

we get different data.  Furthermore, changes made in the other thread
don't affect data seen in this thread:

  >>> mydata.number
  42

Of course, values you get from a local object, including a __dict__
attribute, are for whatever thread was current at the time the
attribute was read.  For that reason, you generally don't want to save
these values across threads, as they apply only to the thread they
came from.

You can create custom local objects by subclassing the local class:

  >>> class MyLocal(local):
  ...     number = 2
  ...     initialized = False
  ...     def __init__(self, **kw):
  ...         if self.initialized:
  ...             raise SystemError('__init__ called too many times')
  ...         self.initialized = True
  ...         self.__dict__.update(kw)
  ...     def squared(self):
  ...         return self.number ** 2

This can be useful to support default values, methods and
initialization.  Note that if you define an __init__ method, it will be
called each time the local object is used in a separate thread.  This
is necessary to initialize each thread's dictionary.

Now if we create a local object:

  >>> mydata = MyLocal(color='red')

Now we have a default number:

  >>> mydata.number
  2

an initial color:

  >>> mydata.color
  'red'
  >>> del mydata.color

And a method that operates on the data:

  >>> mydata.squared()
  4

As before, we can access the data in a separate thread:

  >>> log = []
  >>> thread = threading.Thread(target=f)
  >>> thread.start()
  >>> thread.join()
  >>> log
  [[('color', 'red'), ('initialized', True)], 11]

without affecting this thread's data:

  >>> mydata.number
  2
  >>> mydata.color
  Traceback (most recent call last):
  ...
  AttributeError: 'MyLocal' object has no attribute 'color'

Note that subclasses can define slots, but they are not thread
local. They are shared across threads:

  >>> class MyLocal(local):
  ...     __slots__ = 'number'

  >>> mydata = MyLocal()
  >>> mydata.number = 42
  >>> mydata.color = 'red'

So, the separate thread:

  >>> thread = threading.Thread(target=f)
  >>> thread.start()
  >>> thread.join()

affects what we see:

  >>> mydata.number
  11

>>> del mydata
"""

<<<<<<< HEAD
from weakref import ref
from contextlib import contextmanager

=======
>>>>>>> 4f5f3481
__all__ = ["local"]

# We need to use objects from the threading module, but the threading
# module may also want to use our `local` class, if support for locals
# isn't compiled in to the `thread` module.  This creates potential problems
# with circular imports.  For that reason, we don't import `threading`
# until the bottom of this file (a hack sufficient to worm around the
<<<<<<< HEAD
# potential problems).  Note that all platforms on CPython do have support
# for locals in the `thread` module, and there is no circular import problem
# then, so problems introduced by fiddling the order of imports here won't
# manifest.

class _localimpl:
    """A class managing thread-local dicts"""
    __slots__ = 'key', 'dicts', 'localargs', 'locallock', '__weakref__'

    def __init__(self):
        # The key used in the Thread objects' attribute dicts.
        # We keep it a string for speed but make it unlikely to clash with
        # a "real" attribute.
        self.key = '_threading_local._localimpl.' + str(id(self))
        # { id(Thread) -> (ref(Thread), thread-local dict) }
        self.dicts = {}

    def get_dict(self):
        """Return the dict for the current thread. Raises KeyError if none
        defined."""
        thread = current_thread()
        return self.dicts[id(thread)][1]

    def create_dict(self):
        """Create a new dict for the current thread, and return it."""
        localdict = {}
        key = self.key
        thread = current_thread()
        idt = id(thread)
        def local_deleted(_, key=key):
            # When the localimpl is deleted, remove the thread attribute.
            thread = wrthread()
            if thread is not None:
                del thread.__dict__[key]
        def thread_deleted(_, idt=idt):
            # When the thread is deleted, remove the local dict.
            # Note that this is suboptimal if the thread object gets
            # caught in a reference loop. We would like to be called
            # as soon as the OS-level thread ends instead.
            local = wrlocal()
            if local is not None:
                dct = local.dicts.pop(idt)
        wrlocal = ref(self, local_deleted)
        wrthread = ref(thread, thread_deleted)
        thread.__dict__[key] = wrlocal
        self.dicts[idt] = wrthread, localdict
        return localdict


@contextmanager
def _patch(self):
    impl = object.__getattribute__(self, '_local__impl')
    try:
        dct = impl.get_dict()
    except KeyError:
        dct = impl.create_dict()
        args, kw = impl.localargs
        self.__init__(*args, **kw)
    with impl.locallock:
        object.__setattr__(self, '__dict__', dct)
        yield
=======
# potential problems).  Note that almost all platforms do have support for
# locals in the `thread` module, and there is no circular import problem
# then, so problems introduced by fiddling the order of imports here won't
# manifest on most boxes.
>>>>>>> 4f5f3481


class local:
    __slots__ = '_local__impl', '__dict__'

<<<<<<< HEAD
    def __new__(cls, *args, **kw):
=======
>>>>>>> 4f5f3481
        if (args or kw) and (cls.__init__ is object.__init__):
            raise TypeError("Initialization arguments are not supported")
        self = object.__new__(cls)
        impl = _localimpl()
        impl.localargs = (args, kw)
        impl.locallock = RLock()
        object.__setattr__(self, '_local__impl', impl)
        # We need to create the thread dict in anticipation of
        # __init__ being called, to make sure we don't call it
        # again ourselves.
<<<<<<< HEAD
        impl.create_dict()
        return self

=======
        dict = object.__getattribute__(self, '__dict__')
        current_thread().__dict__[key] = dict

        return self

def _patch(self):
    key = object.__getattribute__(self, '_local__key')
    d = current_thread().__dict__.get(key)
    if d is None:
        d = {}
        current_thread().__dict__[key] = d
        object.__setattr__(self, '__dict__', d)

        # we have a new instance dict, so call out __init__ if we have
        # one
        cls = type(self)
        if cls.__init__ is not object.__init__:
            args, kw = object.__getattribute__(self, '_local__args')
            cls.__init__(self, *args, **kw)
    else:
        object.__setattr__(self, '__dict__', d)

class local(_localbase):

>>>>>>> 4f5f3481
    def __getattribute__(self, name):
        with _patch(self):
            return object.__getattribute__(self, name)

    def __setattr__(self, name, value):
        if name == '__dict__':
            raise AttributeError(
                "%r object attribute '__dict__' is read-only"
                % self.__class__.__name__)
<<<<<<< HEAD
        with _patch(self):
=======
        lock = object.__getattribute__(self, '_local__lock')
        lock.acquire()
        try:
            _patch(self)
>>>>>>> 4f5f3481
            return object.__setattr__(self, name, value)

    def __delattr__(self, name):
        if name == '__dict__':
            raise AttributeError(
                "%r object attribute '__dict__' is read-only"
                % self.__class__.__name__)
<<<<<<< HEAD
        with _patch(self):
            return object.__delattr__(self, name)

=======
        lock = object.__getattribute__(self, '_local__lock')
        lock.acquire()
        try:
            _patch(self)
            return object.__delattr__(self, name)
        finally:
            lock.release()

    def __del__(self):
        import threading

        key = object.__getattribute__(self, '_local__key')

        try:
            # We use the non-locking API since we might already hold the lock
            # (__del__ can be called at any point by the cyclic GC).
            threads = threading._enumerate()
        except:
            # If enumerating the current threads fails, as it seems to do
            # during shutdown, we'll skip cleanup under the assumption
            # that there is nothing to clean up.
            return

        for thread in threads:
            try:
                __dict__ = thread.__dict__
            except AttributeError:
                # Thread is dying, rest in peace.
                continue

            if key in __dict__:
                try:
                    del __dict__[key]
                except KeyError:
                    pass # didn't have anything in this thread
>>>>>>> 4f5f3481

from threading import current_thread, RLock<|MERGE_RESOLUTION|>--- conflicted
+++ resolved
@@ -28,7 +28,8 @@
 
   >>> log = []
   >>> def f():
-  ...     items = sorted(mydata.__dict__.items())
+  ...     items = mydata.__dict__.items()
+  ...     items.sort()
   ...     log.append(items)
   ...     mydata.number = 11
   ...     log.append(mydata.number)
@@ -132,12 +133,6 @@
 >>> del mydata
 """
 
-<<<<<<< HEAD
-from weakref import ref
-from contextlib import contextmanager
-
-=======
->>>>>>> 4f5f3481
 __all__ = ["local"]
 
 # We need to use objects from the threading module, but the threading
@@ -145,98 +140,27 @@
 # isn't compiled in to the `thread` module.  This creates potential problems
 # with circular imports.  For that reason, we don't import `threading`
 # until the bottom of this file (a hack sufficient to worm around the
-<<<<<<< HEAD
-# potential problems).  Note that all platforms on CPython do have support
-# for locals in the `thread` module, and there is no circular import problem
-# then, so problems introduced by fiddling the order of imports here won't
-# manifest.
-
-class _localimpl:
-    """A class managing thread-local dicts"""
-    __slots__ = 'key', 'dicts', 'localargs', 'locallock', '__weakref__'
-
-    def __init__(self):
-        # The key used in the Thread objects' attribute dicts.
-        # We keep it a string for speed but make it unlikely to clash with
-        # a "real" attribute.
-        self.key = '_threading_local._localimpl.' + str(id(self))
-        # { id(Thread) -> (ref(Thread), thread-local dict) }
-        self.dicts = {}
-
-    def get_dict(self):
-        """Return the dict for the current thread. Raises KeyError if none
-        defined."""
-        thread = current_thread()
-        return self.dicts[id(thread)][1]
-
-    def create_dict(self):
-        """Create a new dict for the current thread, and return it."""
-        localdict = {}
-        key = self.key
-        thread = current_thread()
-        idt = id(thread)
-        def local_deleted(_, key=key):
-            # When the localimpl is deleted, remove the thread attribute.
-            thread = wrthread()
-            if thread is not None:
-                del thread.__dict__[key]
-        def thread_deleted(_, idt=idt):
-            # When the thread is deleted, remove the local dict.
-            # Note that this is suboptimal if the thread object gets
-            # caught in a reference loop. We would like to be called
-            # as soon as the OS-level thread ends instead.
-            local = wrlocal()
-            if local is not None:
-                dct = local.dicts.pop(idt)
-        wrlocal = ref(self, local_deleted)
-        wrthread = ref(thread, thread_deleted)
-        thread.__dict__[key] = wrlocal
-        self.dicts[idt] = wrthread, localdict
-        return localdict
-
-
-@contextmanager
-def _patch(self):
-    impl = object.__getattribute__(self, '_local__impl')
-    try:
-        dct = impl.get_dict()
-    except KeyError:
-        dct = impl.create_dict()
-        args, kw = impl.localargs
-        self.__init__(*args, **kw)
-    with impl.locallock:
-        object.__setattr__(self, '__dict__', dct)
-        yield
-=======
 # potential problems).  Note that almost all platforms do have support for
 # locals in the `thread` module, and there is no circular import problem
 # then, so problems introduced by fiddling the order of imports here won't
 # manifest on most boxes.
->>>>>>> 4f5f3481
-
-
-class local:
-    __slots__ = '_local__impl', '__dict__'
-
-<<<<<<< HEAD
+
+class _localbase(object):
+    __slots__ = '_local__key', '_local__args', '_local__lock'
+
     def __new__(cls, *args, **kw):
-=======
->>>>>>> 4f5f3481
+        self = object.__new__(cls)
+        key = '_local__key', 'thread.local.' + str(id(self))
+        object.__setattr__(self, '_local__key', key)
+        object.__setattr__(self, '_local__args', (args, kw))
+        object.__setattr__(self, '_local__lock', RLock())
+
         if (args or kw) and (cls.__init__ is object.__init__):
             raise TypeError("Initialization arguments are not supported")
-        self = object.__new__(cls)
-        impl = _localimpl()
-        impl.localargs = (args, kw)
-        impl.locallock = RLock()
-        object.__setattr__(self, '_local__impl', impl)
+
         # We need to create the thread dict in anticipation of
         # __init__ being called, to make sure we don't call it
         # again ourselves.
-<<<<<<< HEAD
-        impl.create_dict()
-        return self
-
-=======
         dict = object.__getattribute__(self, '__dict__')
         current_thread().__dict__[key] = dict
 
@@ -261,36 +185,33 @@
 
 class local(_localbase):
 
->>>>>>> 4f5f3481
     def __getattribute__(self, name):
-        with _patch(self):
+        lock = object.__getattribute__(self, '_local__lock')
+        lock.acquire()
+        try:
+            _patch(self)
             return object.__getattribute__(self, name)
+        finally:
+            lock.release()
 
     def __setattr__(self, name, value):
         if name == '__dict__':
             raise AttributeError(
                 "%r object attribute '__dict__' is read-only"
                 % self.__class__.__name__)
-<<<<<<< HEAD
-        with _patch(self):
-=======
         lock = object.__getattribute__(self, '_local__lock')
         lock.acquire()
         try:
             _patch(self)
->>>>>>> 4f5f3481
             return object.__setattr__(self, name, value)
+        finally:
+            lock.release()
 
     def __delattr__(self, name):
         if name == '__dict__':
             raise AttributeError(
                 "%r object attribute '__dict__' is read-only"
                 % self.__class__.__name__)
-<<<<<<< HEAD
-        with _patch(self):
-            return object.__delattr__(self, name)
-
-=======
         lock = object.__getattribute__(self, '_local__lock')
         lock.acquire()
         try:
@@ -326,6 +247,5 @@
                     del __dict__[key]
                 except KeyError:
                     pass # didn't have anything in this thread
->>>>>>> 4f5f3481
 
 from threading import current_thread, RLock