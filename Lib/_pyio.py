"""
Python implementation of the io module.
"""

import os
import abc
import codecs
import warnings
# Import _thread instead of threading to reduce startup cost
try:
    from _thread import allocate_lock as Lock
except ImportError:
    from _dummy_thread import allocate_lock as Lock

import io
from io import (__all__, SEEK_SET, SEEK_CUR, SEEK_END)
from errno import EINTR

# open() uses st_blksize whenever we can
DEFAULT_BUFFER_SIZE = 8 * 1024  # bytes

# NOTE: Base classes defined here are registered with the "official" ABCs
# defined in io.py. We don't use real inheritance though, because we don't
# want to inherit the C implementations.


class BlockingIOError(IOError):

    """Exception raised when I/O would block on a non-blocking I/O stream."""

    def __init__(self, errno, strerror, characters_written=0):
        super().__init__(errno, strerror)
        if not isinstance(characters_written, int):
            raise TypeError("characters_written must be a integer")
        self.characters_written = characters_written


<<<<<<< HEAD
def open(file, mode = "r", buffering = None,
         encoding = None, errors = None,
         newline = None, closefd = True) -> "IOBase":
=======
def open(file, mode="r", buffering=-1, encoding=None, errors=None,
         newline=None, closefd=True):
>>>>>>> 175d89ef

    r"""Open file and return a stream.  Raise IOError upon failure.

    file is either a text or byte string giving the name (and the path
    if the file isn't in the current working directory) of the file to
    be opened or an integer file descriptor of the file to be
    wrapped. (If a file descriptor is given, it is closed when the
    returned I/O object is closed, unless closefd is set to False.)

    mode is an optional string that specifies the mode in which the file
    is opened. It defaults to 'r' which means open for reading in text
    mode.  Other common values are 'w' for writing (truncating the file if
    it already exists), and 'a' for appending (which on some Unix systems,
    means that all writes append to the end of the file regardless of the
    current seek position). In text mode, if encoding is not specified the
    encoding used is platform dependent. (For reading and writing raw
    bytes use binary mode and leave encoding unspecified.) The available
    modes are:

    ========= ===============================================================
    Character Meaning
    --------- ---------------------------------------------------------------
    'r'       open for reading (default)
    'w'       open for writing, truncating the file first
    'a'       open for writing, appending to the end of the file if it exists
    'b'       binary mode
    't'       text mode (default)
    '+'       open a disk file for updating (reading and writing)
    'U'       universal newline mode (for backwards compatibility; unneeded
              for new code)
    ========= ===============================================================

    The default mode is 'rt' (open for reading text). For binary random
    access, the mode 'w+b' opens and truncates the file to 0 bytes, while
    'r+b' opens the file without truncation.

    Python distinguishes between files opened in binary and text modes,
    even when the underlying operating system doesn't. Files opened in
    binary mode (appending 'b' to the mode argument) return contents as
    bytes objects without any decoding. In text mode (the default, or when
    't' is appended to the mode argument), the contents of the file are
    returned as strings, the bytes having been first decoded using a
    platform-dependent encoding or using the specified encoding if given.

    buffering is an optional integer used to set the buffering policy.
    Pass 0 to switch buffering off (only allowed in binary mode), 1 to select
    line buffering (only usable in text mode), and an integer > 1 to indicate
    the size of a fixed-size chunk buffer.  When no buffering argument is
    given, the default buffering policy works as follows:
<<<<<<< HEAD

    * Binary files are buffered in fixed-size chunks; the size of the buffer
      is chosen using a heuristic trying to determine the underlying device's
      "block size" and falling back on `io.DEFAULT_BUFFER_SIZE`.
      On many systems, the buffer will typically be 4096 or 8192 bytes long.

    * "Interactive" text files (files for which isatty() returns True)
      use line buffering.  Other text files use the policy described above
      for binary files.
=======
>>>>>>> 175d89ef

    * Binary files are buffered in fixed-size chunks; the size of the buffer
      is chosen using a heuristic trying to determine the underlying device's
      "block size" and falling back on `io.DEFAULT_BUFFER_SIZE`.
      On many systems, the buffer will typically be 4096 or 8192 bytes long.

    * "Interactive" text files (files for which isatty() returns True)
      use line buffering.  Other text files use the policy described above
      for binary files.

    encoding is the str name of the encoding used to decode or encode the
    file. This should only be used in text mode. The default encoding is
    platform dependent, but any encoding supported by Python can be
    passed.  See the codecs module for the list of supported encodings.

    errors is an optional string that specifies how encoding errors are to
    be handled---this argument should not be used in binary mode. Pass
    'strict' to raise a ValueError exception if there is an encoding error
    (the default of None has the same effect), or pass 'ignore' to ignore
    errors. (Note that ignoring encoding errors can lead to data loss.)
    See the documentation for codecs.register for a list of the permitted
    encoding error strings.

    newline is a string controlling how universal newlines works (it only
    applies to text mode). It can be None, '', '\n', '\r', and '\r\n'.  It works
    as follows:

    * On input, if newline is None, universal newlines mode is
      enabled. Lines in the input can end in '\n', '\r', or '\r\n', and
      these are translated into '\n' before being returned to the
      caller. If it is '', universal newline mode is enabled, but line
      endings are returned to the caller untranslated. If it has any of
      the other legal values, input lines are only terminated by the given
      string, and the line ending is returned to the caller untranslated.

    * On output, if newline is None, any '\n' characters written are
      translated to the system default line separator, os.linesep. If
      newline is '', no translation takes place. If newline is any of the
      other legal values, any '\n' characters written are translated to
      the given string.

    closedfd is a bool. If closefd is False, the underlying file descriptor will
    be kept open when the file is closed. This does not work when a file name is
    given and must be True in that case.

    open() returns a file object whose type depends on the mode, and
    through which the standard file operations such as reading and writing
    are performed. When open() is used to open a file in a text mode ('w',
    'r', 'wt', 'rt', etc.), it returns a TextIOWrapper. When used to open
    a file in a binary mode, the returned class varies: in read binary
    mode, it returns a BufferedReader; in write binary and append binary
    modes, it returns a BufferedWriter, and in read/write mode, it returns
    a BufferedRandom.

    It is also possible to use a string or bytearray as a file for both
    reading and writing. For strings StringIO can be used like a file
    opened in a text mode, and for bytes a BytesIO can be used like a file
    opened in a binary mode.
    """
    if not isinstance(file, (str, bytes, int)):
        raise TypeError("invalid file: %r" % file)
    if not isinstance(mode, str):
        raise TypeError("invalid mode: %r" % mode)
    if not isinstance(buffering, int):
        raise TypeError("invalid buffering: %r" % buffering)
    if encoding is not None and not isinstance(encoding, str):
        raise TypeError("invalid encoding: %r" % encoding)
    if errors is not None and not isinstance(errors, str):
        raise TypeError("invalid errors: %r" % errors)
    modes = set(mode)
    if modes - set("arwb+tU") or len(mode) > len(modes):
        raise ValueError("invalid mode: %r" % mode)
    reading = "r" in modes
    writing = "w" in modes
    appending = "a" in modes
    updating = "+" in modes
    text = "t" in modes
    binary = "b" in modes
    if "U" in modes:
        if writing or appending:
            raise ValueError("can't use U and writing mode at once")
        reading = True
    if text and binary:
        raise ValueError("can't have text and binary mode at once")
    if reading + writing + appending > 1:
        raise ValueError("can't have read/write/append mode at once")
    if not (reading or writing or appending):
        raise ValueError("must have exactly one of read/write/append mode")
    if binary and encoding is not None:
        raise ValueError("binary mode doesn't take an encoding argument")
    if binary and errors is not None:
        raise ValueError("binary mode doesn't take an errors argument")
    if binary and newline is not None:
        raise ValueError("binary mode doesn't take a newline argument")
    raw = FileIO(file,
                 (reading and "r" or "") +
                 (writing and "w" or "") +
                 (appending and "a" or "") +
                 (updating and "+" or ""),
                 closefd)
    line_buffering = False
    if buffering == 1 or buffering < 0 and raw.isatty():
        buffering = -1
        line_buffering = True
    if buffering < 0:
        buffering = DEFAULT_BUFFER_SIZE
        try:
            bs = os.fstat(raw.fileno()).st_blksize
        except (os.error, AttributeError):
            pass
        else:
            if bs > 1:
                buffering = bs
    if buffering < 0:
        raise ValueError("invalid buffering size")
    if buffering == 0:
        if binary:
            return raw
        raise ValueError("can't have unbuffered text I/O")
    if updating:
        buffer = BufferedRandom(raw, buffering)
    elif writing or appending:
        buffer = BufferedWriter(raw, buffering)
    elif reading:
        buffer = BufferedReader(raw, buffering)
    else:
        raise ValueError("unknown mode: %r" % mode)
    if binary:
        return buffer
    text = TextIOWrapper(buffer, encoding, errors, newline, line_buffering)
    text.mode = mode
    return text


class DocDescriptor:
    """Helper for builtins.open.__doc__
    """
    def __get__(self, obj, typ):
        return (
            "open(file, mode='r', buffering=-1, encoding=None, "
                 "errors=None, newline=None, closefd=True)\n\n" +
            open.__doc__)

class OpenWrapper:
    """Wrapper for builtins.open

    Trick so that open won't become a bound method when stored
    as a class variable (as dbm.dumb does).

    See initstdio() in Python/pythonrun.c.
    """
    __doc__ = DocDescriptor()

    def __new__(cls, *args, **kwargs):
        return open(*args, **kwargs)


# In normal operation, both `UnsupportedOperation`s should be bound to the
# same object.
try:
    UnsupportedOperation = io.UnsupportedOperation
except AttributeError:
    class UnsupportedOperation(ValueError, IOError):
        pass


class IOBase(metaclass=abc.ABCMeta):

    """The abstract base class for all I/O classes, acting on streams of
    bytes. There is no public constructor.

    This class provides dummy implementations for many methods that
    derived classes can override selectively; the default implementations
    represent a file that cannot be read, written or seeked.

    Even though IOBase does not declare read, readinto, or write because
    their signatures will vary, implementations and clients should
    consider those methods part of the interface. Also, implementations
    may raise UnsupportedOperation when operations they do not support are
    called.

    The basic type used for binary data read from or written to a file is
    bytes. bytearrays are accepted too, and in some cases (such as
    readinto) needed. Text I/O classes work with str data.

    Note that calling any method (even inquiries) on a closed stream is
    undefined. Implementations may raise IOError in this case.

    IOBase (and its subclasses) support the iterator protocol, meaning
    that an IOBase object can be iterated over yielding the lines in a
    stream.

    IOBase also supports the :keyword:`with` statement. In this example,
    fp is closed after the suite of the with statement is complete:

    with open('spam.txt', 'r') as fp:
        fp.write('Spam and eggs!')
    """

    ### Internal ###

    def _unsupported(self, name):
<<<<<<< HEAD
        """Internal: raise an exception for unsupported operations."""
=======
        """Internal: raise an IOError exception for unsupported operations."""
>>>>>>> 175d89ef
        raise UnsupportedOperation("%s.%s() not supported" %
                                   (self.__class__.__name__, name))

    ### Positioning ###

<<<<<<< HEAD
    def seek(self, pos, whence = 0):
=======
    def seek(self, pos, whence=0):
>>>>>>> 175d89ef
        """Change stream position.

        Change the stream position to byte offset offset. offset is
        interpreted relative to the position indicated by whence.  Values
        for whence are ints:

        * 0 -- start of stream (the default); offset should be zero or positive
        * 1 -- current stream position; offset may be negative
        * 2 -- end of stream; offset is usually negative

        Return an int indicating the new absolute position.
        """
        self._unsupported("seek")

    def tell(self):
<<<<<<< HEAD
        """Return current stream position."""
        return self.seek(0, 1)

    def truncate(self, pos = None):
=======
        """Return an int indicating the current stream position."""
        return self.seek(0, 1)

    def truncate(self, pos=None):
>>>>>>> 175d89ef
        """Truncate file to size bytes.

        Size defaults to the current IO position as reported by tell().  Return
        the new size.
        """
        self._unsupported("truncate")

    ### Flush and close ###

    def flush(self):
        """Flush write buffers, if applicable.

        This is not implemented for read-only and non-blocking streams.
        """
        self._checkClosed()
        # XXX Should this return the number of bytes written???

    __closed = False

    def close(self):
        """Flush and close the IO object.

        This method has no effect if the file is already closed.
        """
        if not self.__closed:
            self.flush()
            self.__closed = True

    def __del__(self):
        """Destructor.  Calls close()."""
        # The try/except block is in case this is called at program
        # exit time, when it's possible that globals have already been
        # deleted, and then the close() call might fail.  Since
        # there's nothing we can do about such failures and they annoy
        # the end users, we suppress the traceback.
        try:
            self.close()
        except:
            pass

    ### Inquiries ###

    def seekable(self):
<<<<<<< HEAD
        """Return whether object supports random access.
=======
        """Return a bool indicating whether object supports random access.
>>>>>>> 175d89ef

        If False, seek(), tell() and truncate() will raise UnsupportedOperation.
        This method may need to do a test seek().
        """
        return False

    def _checkSeekable(self, msg=None):
        """Internal: raise UnsupportedOperation if file is not seekable
        """
        if not self.seekable():
            raise UnsupportedOperation("File or stream is not seekable."
                                       if msg is None else msg)

    def readable(self):
<<<<<<< HEAD

        """Return whether object was opened for reading.
=======
        """Return a bool indicating whether object was opened for reading.
>>>>>>> 175d89ef

        If False, read() will raise UnsupportedOperation.
        """
        return False

    def _checkReadable(self, msg=None):
        """Internal: raise UnsupportedOperation if file is not readable
        """
        if not self.readable():
            raise UnsupportedOperation("File or stream is not readable."
                                       if msg is None else msg)

    def writable(self):
<<<<<<< HEAD
        """Return whether object was opened for writing.
=======
        """Return a bool indicating whether object was opened for writing.
>>>>>>> 175d89ef

        If False, write() and truncate() will raise UnsupportedOperation.
        """
        return False

    def _checkWritable(self, msg=None):
        """Internal: raise UnsupportedOperation if file is not writable
        """
        if not self.writable():
            raise UnsupportedOperation("File or stream is not writable."
                                       if msg is None else msg)

    @property
    def closed(self):
        """closed: bool.  True iff the file has been closed.

        For backwards compatibility, this is a property, not a predicate.
        """
        return self.__closed

    def _checkClosed(self, msg=None):
        """Internal: raise an ValueError if file is closed
        """
        if self.closed:
            raise ValueError("I/O operation on closed file."
                             if msg is None else msg)

    ### Context manager ###

    def __enter__(self):  # That's a forward reference
<<<<<<< HEAD
        """Context management protocol.  Returns self."""
=======
        """Context management protocol.  Returns self (an instance of IOBase)."""
>>>>>>> 175d89ef
        self._checkClosed()
        return self

    def __exit__(self, *args):
        """Context management protocol.  Calls close()"""
        self.close()

    ### Lower-level APIs ###

    # XXX Should these be present even if unimplemented?

    def fileno(self):
<<<<<<< HEAD
        """Returns underlying file descriptor if one exists.
=======
        """Returns underlying file descriptor (an int) if one exists.
>>>>>>> 175d89ef

        An IOError is raised if the IO object does not use a file descriptor.
        """
        self._unsupported("fileno")

    def isatty(self):
<<<<<<< HEAD
        """Return whether this is an 'interactive' stream.
=======
        """Return a bool indicating whether this is an 'interactive' stream.
>>>>>>> 175d89ef

        Return False if it can't be determined.
        """
        self._checkClosed()
        return False

    ### Readline[s] and writelines ###

<<<<<<< HEAD
    def readline(self, limit = -1):
        r"""Read and return a line from the stream.
=======
    def readline(self, limit=-1):
        r"""Read and return a line of bytes from the stream.
>>>>>>> 175d89ef

        If limit is specified, at most limit bytes will be read.
        Limit should be an int.

        The line terminator is always b'\n' for binary files; for text
        files, the newlines argument to open can be used to select the line
        terminator(s) recognized.
        """
        # For backwards compatibility, a (slowish) readline().
        if hasattr(self, "peek"):
            def nreadahead():
                readahead = self.peek(1)
                if not readahead:
                    return 1
                n = (readahead.find(b"\n") + 1) or len(readahead)
                if limit >= 0:
                    n = min(n, limit)
                return n
        else:
            def nreadahead():
                return 1
        if limit is None:
            limit = -1
        elif not isinstance(limit, int):
            raise TypeError("limit must be an integer")
        res = bytearray()
        while limit < 0 or len(res) < limit:
            b = self.read(nreadahead())
            if not b:
                break
            res += b
            if res.endswith(b"\n"):
                break
        return bytes(res)

    def __iter__(self):
        self._checkClosed()
        return self

    def __next__(self):
        line = self.readline()
        if not line:
            raise StopIteration
        return line

    def readlines(self, hint=None):
        """Return a list of lines from the stream.

        hint can be specified to control the number of lines read: no more
        lines will be read if the total size (in bytes/characters) of all
        lines so far exceeds hint.
        """
        if hint is None or hint <= 0:
            return list(self)
        n = 0
        lines = []
        for line in self:
            lines.append(line)
            n += len(line)
            if n >= hint:
                break
        return lines

    def writelines(self, lines):
        self._checkClosed()
        for line in lines:
            self.write(line)

io.IOBase.register(IOBase)


class RawIOBase(IOBase):

    """Base class for raw binary I/O."""

    # The read() method is implemented by calling readinto(); derived
    # classes that want to support read() only need to implement
    # readinto() as a primitive operation.  In general, readinto() can be
    # more efficient than read().

    # (It would be tempting to also provide an implementation of
    # readinto() in terms of read(), in case the latter is a more suitable
    # primitive operation, but that would lead to nasty recursion in case
    # a subclass doesn't implement either.)

<<<<<<< HEAD
    def read(self, n = -1):
        """Read and return up to n bytes.
=======
    def read(self, n=-1):
        """Read and return up to n bytes, where n is an int.
>>>>>>> 175d89ef

        Returns an empty bytes object on EOF, or None if the object is
        set not to block and has no data to read.
        """
        if n is None:
            n = -1
        if n < 0:
            return self.readall()
        b = bytearray(n.__index__())
        n = self.readinto(b)
        if n is None:
            return None
        del b[n:]
        return bytes(b)

    def readall(self):
        """Read until EOF, using multiple read() call."""
        res = bytearray()
        while True:
            data = self.read(DEFAULT_BUFFER_SIZE)
            if not data:
                break
            res += data
        return bytes(res)

    def readinto(self, b):
<<<<<<< HEAD
        """Read up to len(b) bytes into b.

        Returns number of bytes read (0 for EOF), or None if the object
        is set not to block and has no data to read.
=======
        """Read up to len(b) bytes into bytearray b.

        Returns an int representing the number of bytes read (0 for EOF), or
        None if the object is set not to block and has no data to read.
>>>>>>> 175d89ef
        """
        self._unsupported("readinto")

    def write(self, b):
        """Write the given buffer to the IO stream.

        Returns the number of bytes written, which may be less than len(b).
        """
        self._unsupported("write")

io.RawIOBase.register(RawIOBase)
from _io import FileIO
RawIOBase.register(FileIO)


class BufferedIOBase(IOBase):

    """Base class for buffered IO objects.

    The main difference with RawIOBase is that the read() method
    supports omitting the size argument, and does not have a default
    implementation that defers to readinto().

    In addition, read(), readinto() and write() may raise
    BlockingIOError if the underlying raw stream is in non-blocking
    mode and not ready; unlike their raw counterparts, they will never
    return None.

    A typical implementation should not inherit from a RawIOBase
    implementation, but wrap one.
    """

<<<<<<< HEAD
    def read(self, n = None):
        """Read and return up to n bytes.
=======
    def read(self, n=None):
        """Read and return up to n bytes, where n is an int.
>>>>>>> 175d89ef

        If the argument is omitted, None, or negative, reads and
        returns all data until EOF.

        If the argument is positive, and the underlying raw stream is
        not 'interactive', multiple raw reads may be issued to satisfy
        the byte count (unless EOF is reached first).  But for
        interactive raw streams (XXX and for pipes?), at most one raw
        read will be issued, and a short result does not imply that
        EOF is imminent.

        Returns an empty bytes array on EOF.

        Raises BlockingIOError if the underlying raw stream has no
        data at the moment.
        """
        self._unsupported("read")

<<<<<<< HEAD
    def read1(self, n = None):
        """Read up to n bytes with at most one read() system call."""
        self._unsupported("read1")

    def readinto(self, b):
        """Read up to len(b) bytes into b.
=======
    def read1(self, n=None):
        """Read up to n bytes with at most one read() system call,
        where n is an int.
        """
        self._unsupported("read1")

    def readinto(self, b):
        """Read up to len(b) bytes into bytearray b.
>>>>>>> 175d89ef

        Like read(), this may issue multiple reads to the underlying raw
        stream, unless the latter is 'interactive'.

        Returns an int representing the number of bytes read (0 for EOF).

        Raises BlockingIOError if the underlying raw stream has no
        data at the moment.
        """
        # XXX This ought to work with anything that supports the buffer API
        data = self.read(len(b))
        n = len(data)
        try:
            b[:n] = data
        except TypeError as err:
            import array
            if not isinstance(b, array.array):
                raise err
            b[:n] = array.array('b', data)
        return n

    def write(self, b):
<<<<<<< HEAD
        """Write the given buffer to the IO stream.
=======
        """Write the given bytes buffer to the IO stream.
>>>>>>> 175d89ef

        Return the number of bytes written, which is never less than
        len(b).

        Raises BlockingIOError if the buffer is full and the
        underlying raw stream cannot accept more data at the moment.
        """
        self._unsupported("write")

    def detach(self):
        """
        Separate the underlying raw stream from the buffer and return it.

        After the raw stream has been detached, the buffer is in an unusable
        state.
        """
        self._unsupported("detach")

io.BufferedIOBase.register(BufferedIOBase)


class _BufferedIOMixin(BufferedIOBase):

    """A mixin implementation of BufferedIOBase with an underlying raw stream.

    This passes most requests on to the underlying raw stream.  It
    does *not* provide implementations of read(), readinto() or
    write().
    """

    def __init__(self, raw):
        self._raw = raw

    ### Positioning ###

    def seek(self, pos, whence=0):
        new_position = self.raw.seek(pos, whence)
        if new_position < 0:
            raise IOError("seek() returned an invalid position")
        return new_position

    def tell(self):
        pos = self.raw.tell()
        if pos < 0:
            raise IOError("tell() returned an invalid position")
        return pos

    def truncate(self, pos=None):
        # Flush the stream.  We're mixing buffered I/O with lower-level I/O,
        # and a flush may be necessary to synch both views of the current
        # file state.
        self.flush()

        if pos is None:
            pos = self.tell()
        # XXX: Should seek() be used, instead of passing the position
        # XXX  directly to truncate?
        return self.raw.truncate(pos)

    ### Flush and close ###

    def flush(self):
        if self.closed:
            raise ValueError("flush of closed file")
        self.raw.flush()

    def close(self):
        if self.raw is not None and not self.closed:
            self.flush()
            self.raw.close()

    def detach(self):
        if self.raw is None:
            raise ValueError("raw stream already detached")
        self.flush()
        raw = self._raw
        self._raw = None
        return raw

    ### Inquiries ###

    def seekable(self):
        return self.raw.seekable()

    def readable(self):
        return self.raw.readable()

    def writable(self):
        return self.raw.writable()

    @property
    def raw(self):
        return self._raw

    @property
    def closed(self):
        return self.raw.closed

    @property
    def name(self):
        return self.raw.name

    @property
    def mode(self):
        return self.raw.mode

    def __getstate__(self):
        raise TypeError("can not serialize a '{0}' object"
                        .format(self.__class__.__name__))

    def __repr__(self):
        clsname = self.__class__.__name__
        try:
            name = self.name
        except AttributeError:
            return "<_pyio.{0}>".format(clsname)
        else:
            return "<_pyio.{0} name={1!r}>".format(clsname, name)

    ### Lower-level APIs ###

    def fileno(self):
        return self.raw.fileno()

    def isatty(self):
        return self.raw.isatty()


class BytesIO(BufferedIOBase):

    """Buffered I/O implementation using an in-memory bytes buffer."""

    def __init__(self, initial_bytes=None):
        buf = bytearray()
        if initial_bytes is not None:
            buf += initial_bytes
        self._buffer = buf
        self._pos = 0

    def __getstate__(self):
        if self.closed:
            raise ValueError("__getstate__ on closed file")
        return self.__dict__.copy()

    def getvalue(self):
        """Return the bytes value (contents) of the buffer
        """
        if self.closed:
            raise ValueError("getvalue on closed file")
        return bytes(self._buffer)

    def getbuffer(self):
        """Return a readable and writable view of the buffer.
        """
        return memoryview(self._buffer)

    def read(self, n=None):
        if self.closed:
            raise ValueError("read from closed file")
        if n is None:
            n = -1
        if n < 0:
            n = len(self._buffer)
        if len(self._buffer) <= self._pos:
            return b""
        newpos = min(len(self._buffer), self._pos + n)
        b = self._buffer[self._pos : newpos]
        self._pos = newpos
        return bytes(b)

    def read1(self, n):
        """This is the same as read.
        """
        return self.read(n)

    def write(self, b):
        if self.closed:
            raise ValueError("write to closed file")
        if isinstance(b, str):
            raise TypeError("can't write str to binary stream")
        n = len(b)
        if n == 0:
            return 0
        pos = self._pos
        if pos > len(self._buffer):
            # Inserts null bytes between the current end of the file
            # and the new write position.
            padding = b'\x00' * (pos - len(self._buffer))
            self._buffer += padding
        self._buffer[pos:pos + n] = b
        self._pos += n
        return n

    def seek(self, pos, whence=0):
        if self.closed:
            raise ValueError("seek on closed file")
        try:
            pos.__index__
        except AttributeError as err:
            raise TypeError("an integer is required") from err
        if whence == 0:
            if pos < 0:
                raise ValueError("negative seek position %r" % (pos,))
            self._pos = pos
        elif whence == 1:
            self._pos = max(0, self._pos + pos)
        elif whence == 2:
            self._pos = max(0, len(self._buffer) + pos)
        else:
            raise ValueError("invalid whence value")
        return self._pos

    def tell(self):
        if self.closed:
            raise ValueError("tell on closed file")
        return self._pos

    def truncate(self, pos=None):
        if self.closed:
            raise ValueError("truncate on closed file")
        if pos is None:
            pos = self._pos
        else:
            try:
                pos.__index__
            except AttributeError as err:
                raise TypeError("an integer is required") from err
            if pos < 0:
                raise ValueError("negative truncate position %r" % (pos,))
        del self._buffer[pos:]
        return pos

    def readable(self):
        return True

    def writable(self):
        return True

    def seekable(self):
        return True


class BufferedReader(_BufferedIOMixin):

    """BufferedReader(raw[, buffer_size])

    A buffer for a readable, sequential BaseRawIO object.

    The constructor creates a BufferedReader for the given readable raw
    stream and buffer_size. If buffer_size is omitted, DEFAULT_BUFFER_SIZE
    is used.
    """

    def __init__(self, raw, buffer_size=DEFAULT_BUFFER_SIZE):
        """Create a new buffered reader using the given readable raw IO object.
        """
        if not raw.readable():
            raise IOError('"raw" argument must be readable.')

        _BufferedIOMixin.__init__(self, raw)
        if buffer_size <= 0:
            raise ValueError("invalid buffer size")
        self.buffer_size = buffer_size
        self._reset_read_buf()
        self._read_lock = Lock()

    def _reset_read_buf(self):
        self._read_buf = b""
        self._read_pos = 0

    def read(self, n=None):
        """Read n bytes.

        Returns exactly n bytes of data unless the underlying raw IO
        stream reaches EOF or if the call would block in non-blocking
        mode. If n is negative, read until EOF or until read() would
        block.
        """
        if n is not None and n < -1:
            raise ValueError("invalid number of bytes to read")
        with self._read_lock:
            return self._read_unlocked(n)

    def _read_unlocked(self, n=None):
        nodata_val = b""
        empty_values = (b"", None)
        buf = self._read_buf
        pos = self._read_pos

        # Special case for when the number of bytes to read is unspecified.
        if n is None or n == -1:
            self._reset_read_buf()
            chunks = [buf[pos:]]  # Strip the consumed bytes.
            current_size = 0
            while True:
                # Read until EOF or until read() would block.
                try:
                    chunk = self.raw.read()
                except IOError as e:
                    if e.errno != EINTR:
                        raise
                    continue
                if chunk in empty_values:
                    nodata_val = chunk
                    break
                current_size += len(chunk)
                chunks.append(chunk)
            return b"".join(chunks) or nodata_val

        # The number of bytes to read is specified, return at most n bytes.
        avail = len(buf) - pos  # Length of the available buffered data.
        if n <= avail:
            # Fast path: the data to read is fully buffered.
            self._read_pos += n
            return buf[pos:pos+n]
        # Slow path: read from the stream until enough bytes are read,
        # or until an EOF occurs or until read() would block.
        chunks = [buf[pos:]]
        wanted = max(self.buffer_size, n)
        while avail < n:
            try:
                chunk = self.raw.read(wanted)
            except IOError as e:
                if e.errno != EINTR:
                    raise
                continue
            if chunk in empty_values:
                nodata_val = chunk
                break
            avail += len(chunk)
            chunks.append(chunk)
        # n is more then avail only when an EOF occurred or when
        # read() would have blocked.
        n = min(n, avail)
        out = b"".join(chunks)
        self._read_buf = out[n:]  # Save the extra data in the buffer.
        self._read_pos = 0
        return out[:n] if out else nodata_val

    def peek(self, n=0):
        """Returns buffered bytes without advancing the position.

        The argument indicates a desired minimal number of bytes; we
        do at most one raw read to satisfy it.  We never return more
        than self.buffer_size.
        """
        with self._read_lock:
            return self._peek_unlocked(n)

    def _peek_unlocked(self, n=0):
        want = min(n, self.buffer_size)
        have = len(self._read_buf) - self._read_pos
        if have < want or have <= 0:
            to_read = self.buffer_size - have
            while True:
                try:
                    current = self.raw.read(to_read)
                except IOError as e:
                    if e.errno != EINTR:
                        raise
                    continue
                break
            if current:
                self._read_buf = self._read_buf[self._read_pos:] + current
                self._read_pos = 0
        return self._read_buf[self._read_pos:]

    def read1(self, n):
        """Reads up to n bytes, with at most one read() system call."""
        # Returns up to n bytes.  If at least one byte is buffered, we
        # only return buffered bytes.  Otherwise, we do one raw read.
        if n < 0:
            raise ValueError("number of bytes to read must be positive")
        if n == 0:
            return b""
        with self._read_lock:
            self._peek_unlocked(1)
            return self._read_unlocked(
                min(n, len(self._read_buf) - self._read_pos))

    def tell(self):
        return _BufferedIOMixin.tell(self) - len(self._read_buf) + self._read_pos

    def seek(self, pos, whence=0):
        if not (0 <= whence <= 2):
            raise ValueError("invalid whence value")
        with self._read_lock:
            if whence == 1:
                pos -= len(self._read_buf) - self._read_pos
            pos = _BufferedIOMixin.seek(self, pos, whence)
            self._reset_read_buf()
            return pos

class BufferedWriter(_BufferedIOMixin):

    """A buffer for a writeable sequential RawIO object.

    The constructor creates a BufferedWriter for the given writeable raw
    stream. If the buffer_size is not given, it defaults to
    DEFAULT_BUFFER_SIZE.
    """

    _warning_stack_offset = 2

    def __init__(self, raw,
                 buffer_size=DEFAULT_BUFFER_SIZE, max_buffer_size=None):
        if not raw.writable():
            raise IOError('"raw" argument must be writable.')

        _BufferedIOMixin.__init__(self, raw)
        if buffer_size <= 0:
            raise ValueError("invalid buffer size")
        if max_buffer_size is not None:
            warnings.warn("max_buffer_size is deprecated", DeprecationWarning,
                          self._warning_stack_offset)
        self.buffer_size = buffer_size
        self._write_buf = bytearray()
        self._write_lock = Lock()

    def write(self, b):
        if self.closed:
            raise ValueError("write to closed file")
        if isinstance(b, str):
            raise TypeError("can't write str to binary stream")
        with self._write_lock:
            # XXX we can implement some more tricks to try and avoid
            # partial writes
            if len(self._write_buf) > self.buffer_size:
                # We're full, so let's pre-flush the buffer
                try:
                    self._flush_unlocked()
                except BlockingIOError as e:
                    # We can't accept anything else.
                    # XXX Why not just let the exception pass through?
                    raise BlockingIOError(e.errno, e.strerror, 0)
            before = len(self._write_buf)
            self._write_buf.extend(b)
            written = len(self._write_buf) - before
            if len(self._write_buf) > self.buffer_size:
                try:
                    self._flush_unlocked()
                except BlockingIOError as e:
                    if len(self._write_buf) > self.buffer_size:
                        # We've hit the buffer_size. We have to accept a partial
                        # write and cut back our buffer.
                        overage = len(self._write_buf) - self.buffer_size
                        written -= overage
                        self._write_buf = self._write_buf[:self.buffer_size]
                        raise BlockingIOError(e.errno, e.strerror, written)
            return written

    def truncate(self, pos=None):
        with self._write_lock:
            self._flush_unlocked()
            if pos is None:
                pos = self.raw.tell()
            return self.raw.truncate(pos)

    def flush(self):
        with self._write_lock:
            self._flush_unlocked()

    def _flush_unlocked(self):
        if self.closed:
            raise ValueError("flush of closed file")
        written = 0
        try:
            while self._write_buf:
                try:
                    n = self.raw.write(self._write_buf)
                except IOError as e:
                    if e.errno != EINTR:
                        raise
                    continue
                if n > len(self._write_buf) or n < 0:
                    raise IOError("write() returned incorrect number of bytes")
                del self._write_buf[:n]
                written += n
        except BlockingIOError as e:
            n = e.characters_written
            del self._write_buf[:n]
            written += n
            raise BlockingIOError(e.errno, e.strerror, written)

    def tell(self):
        return _BufferedIOMixin.tell(self) + len(self._write_buf)

    def seek(self, pos, whence=0):
        if not (0 <= whence <= 2):
            raise ValueError("invalid whence")
        with self._write_lock:
            self._flush_unlocked()
            return _BufferedIOMixin.seek(self, pos, whence)


class BufferedRWPair(BufferedIOBase):

    """A buffered reader and writer object together.

    A buffered reader object and buffered writer object put together to
    form a sequential IO object that can read and write. This is typically
    used with a socket or two-way pipe.

    reader and writer are RawIOBase objects that are readable and
    writeable respectively. If the buffer_size is omitted it defaults to
    DEFAULT_BUFFER_SIZE.
    """

    # XXX The usefulness of this (compared to having two separate IO
    # objects) is questionable.

    def __init__(self, reader, writer,
                 buffer_size=DEFAULT_BUFFER_SIZE, max_buffer_size=None):
        """Constructor.

        The arguments are two RawIO instances.
        """
        if max_buffer_size is not None:
            warnings.warn("max_buffer_size is deprecated", DeprecationWarning, 2)

        if not reader.readable():
            raise IOError('"reader" argument must be readable.')

        if not writer.writable():
            raise IOError('"writer" argument must be writable.')

        self.reader = BufferedReader(reader, buffer_size)
        self.writer = BufferedWriter(writer, buffer_size)

    def read(self, n=None):
        if n is None:
            n = -1
        return self.reader.read(n)

    def readinto(self, b):
        return self.reader.readinto(b)

    def write(self, b):
        return self.writer.write(b)

    def peek(self, n=0):
        return self.reader.peek(n)

    def read1(self, n):
        return self.reader.read1(n)

    def readable(self):
        return self.reader.readable()

    def writable(self):
        return self.writer.writable()

    def flush(self):
        return self.writer.flush()

    def close(self):
        self.writer.close()
        self.reader.close()

    def isatty(self):
        return self.reader.isatty() or self.writer.isatty()

    @property
    def closed(self):
        return self.writer.closed


class BufferedRandom(BufferedWriter, BufferedReader):

    """A buffered interface to random access streams.

    The constructor creates a reader and writer for a seekable stream,
    raw, given in the first argument. If the buffer_size is omitted it
    defaults to DEFAULT_BUFFER_SIZE.
    """

    _warning_stack_offset = 3

    def __init__(self, raw,
                 buffer_size=DEFAULT_BUFFER_SIZE, max_buffer_size=None):
        raw._checkSeekable()
        BufferedReader.__init__(self, raw, buffer_size)
        BufferedWriter.__init__(self, raw, buffer_size, max_buffer_size)

    def seek(self, pos, whence=0):
        if not (0 <= whence <= 2):
            raise ValueError("invalid whence")
        self.flush()
        if self._read_buf:
            # Undo read ahead.
            with self._read_lock:
                self.raw.seek(self._read_pos - len(self._read_buf), 1)
        # First do the raw seek, then empty the read buffer, so that
        # if the raw seek fails, we don't lose buffered data forever.
        pos = self.raw.seek(pos, whence)
        with self._read_lock:
            self._reset_read_buf()
        if pos < 0:
            raise IOError("seek() returned invalid position")
        return pos

    def tell(self):
        if self._write_buf:
            return BufferedWriter.tell(self)
        else:
            return BufferedReader.tell(self)

    def truncate(self, pos=None):
        if pos is None:
            pos = self.tell()
        # Use seek to flush the read buffer.
        return BufferedWriter.truncate(self, pos)

    def read(self, n=None):
        if n is None:
            n = -1
        self.flush()
        return BufferedReader.read(self, n)

    def readinto(self, b):
        self.flush()
        return BufferedReader.readinto(self, b)

    def peek(self, n=0):
        self.flush()
        return BufferedReader.peek(self, n)

    def read1(self, n):
        self.flush()
        return BufferedReader.read1(self, n)

    def write(self, b):
        if self._read_buf:
            # Undo readahead
            with self._read_lock:
                self.raw.seek(self._read_pos - len(self._read_buf), 1)
                self._reset_read_buf()
        return BufferedWriter.write(self, b)


class TextIOBase(IOBase):

    """Base class for text I/O.

    This class provides a character and line based interface to stream
    I/O. There is no readinto method because Python's character strings
    are immutable. There is no public constructor.
    """

<<<<<<< HEAD
    def read(self, n = -1):
        """Read at most n characters from stream.
=======
    def read(self, n=-1):
        """Read at most n characters from stream, where n is an int.
>>>>>>> 175d89ef

        Read from underlying buffer until we have n characters or we hit EOF.
        If n is negative or omitted, read until EOF.

        Returns a string.
        """
        self._unsupported("read")

    def write(self, s):
<<<<<<< HEAD
        """Write string s to stream."""
        self._unsupported("write")

    def truncate(self, pos = None):
        """Truncate size to pos."""
=======
        """Write string s to stream and returning an int."""
        self._unsupported("write")

    def truncate(self, pos=None):
        """Truncate size to pos, where pos is an int."""
>>>>>>> 175d89ef
        self._unsupported("truncate")

    def readline(self):
        """Read until newline or EOF.

        Returns an empty string if EOF is hit immediately.
        """
        self._unsupported("readline")

    def detach(self):
        """
        Separate the underlying buffer from the TextIOBase and return it.

        After the underlying buffer has been detached, the TextIO is in an
        unusable state.
        """
        self._unsupported("detach")

    @property
    def encoding(self):
        """Subclasses should override."""
        return None

    @property
    def newlines(self):
        """Line endings translated so far.

        Only line endings translated during reading are considered.

        Subclasses should override.
        """
        return None

    @property
    def errors(self):
        """Error setting of the decoder or encoder.

        Subclasses should override."""
        return None

io.TextIOBase.register(TextIOBase)


class IncrementalNewlineDecoder(codecs.IncrementalDecoder):
    r"""Codec used when reading a file in universal newlines mode.  It wraps
    another incremental decoder, translating \r\n and \r into \n.  It also
    records the types of newlines encountered.  When used with
    translate=False, it ensures that the newline sequence is returned in
    one piece.
    """
    def __init__(self, decoder, translate, errors='strict'):
        codecs.IncrementalDecoder.__init__(self, errors=errors)
        self.translate = translate
        self.decoder = decoder
        self.seennl = 0
        self.pendingcr = False

    def decode(self, input, final=False):
        # decode input (with the eventual \r from a previous pass)
        if self.decoder is None:
            output = input
        else:
            output = self.decoder.decode(input, final=final)
        if self.pendingcr and (output or final):
            output = "\r" + output
            self.pendingcr = False

        # retain last \r even when not translating data:
        # then readline() is sure to get \r\n in one pass
        if output.endswith("\r") and not final:
            output = output[:-1]
            self.pendingcr = True

        # Record which newlines are read
        crlf = output.count('\r\n')
        cr = output.count('\r') - crlf
        lf = output.count('\n') - crlf
        self.seennl |= (lf and self._LF) | (cr and self._CR) \
                    | (crlf and self._CRLF)

        if self.translate:
            if crlf:
                output = output.replace("\r\n", "\n")
            if cr:
                output = output.replace("\r", "\n")

        return output

    def getstate(self):
        if self.decoder is None:
            buf = b""
            flag = 0
        else:
            buf, flag = self.decoder.getstate()
        flag <<= 1
        if self.pendingcr:
            flag |= 1
        return buf, flag

    def setstate(self, state):
        buf, flag = state
        self.pendingcr = bool(flag & 1)
        if self.decoder is not None:
            self.decoder.setstate((buf, flag >> 1))

    def reset(self):
        self.seennl = 0
        self.pendingcr = False
        if self.decoder is not None:
            self.decoder.reset()

    _LF = 1
    _CR = 2
    _CRLF = 4

    @property
    def newlines(self):
        return (None,
                "\n",
                "\r",
                ("\r", "\n"),
                "\r\n",
                ("\n", "\r\n"),
                ("\r", "\r\n"),
                ("\r", "\n", "\r\n")
               )[self.seennl]


class TextIOWrapper(TextIOBase):

    r"""Character and line based layer over a BufferedIOBase object, buffer.

    encoding gives the name of the encoding that the stream will be
    decoded or encoded with. It defaults to locale.getpreferredencoding.

    errors determines the strictness of encoding and decoding (see the
    codecs.register) and defaults to "strict".

    newline can be None, '', '\n', '\r', or '\r\n'.  It controls the
    handling of line endings. If it is None, universal newlines is
    enabled.  With this enabled, on input, the lines endings '\n', '\r',
    or '\r\n' are translated to '\n' before being returned to the
    caller. Conversely, on output, '\n' is translated to the system
    default line seperator, os.linesep. If newline is any other of its
    legal values, that newline becomes the newline when the file is read
    and it is returned untranslated. On output, '\n' is converted to the
    newline.

    If line_buffering is True, a call to flush is implied when a call to
    write contains a newline character.
    """

    _CHUNK_SIZE = 2048

    def __init__(self, buffer, encoding=None, errors=None, newline=None,
                 line_buffering=False):
        if newline is not None and not isinstance(newline, str):
            raise TypeError("illegal newline type: %r" % (type(newline),))
        if newline not in (None, "", "\n", "\r", "\r\n"):
            raise ValueError("illegal newline value: %r" % (newline,))
        if encoding is None:
            try:
                encoding = os.device_encoding(buffer.fileno())
            except (AttributeError, UnsupportedOperation):
                pass
            if encoding is None:
                try:
                    import locale
                except ImportError:
                    # Importing locale may fail if Python is being built
                    encoding = "ascii"
                else:
                    encoding = locale.getpreferredencoding()

        if not isinstance(encoding, str):
            raise ValueError("invalid encoding: %r" % encoding)

        if errors is None:
            errors = "strict"
        else:
            if not isinstance(errors, str):
                raise ValueError("invalid errors: %r" % errors)

        self._buffer = buffer
        self._line_buffering = line_buffering
        self._encoding = encoding
        self._errors = errors
        self._readuniversal = not newline
        self._readtranslate = newline is None
        self._readnl = newline
        self._writetranslate = newline != ''
        self._writenl = newline or os.linesep
        self._encoder = None
        self._decoder = None
        self._decoded_chars = ''  # buffer for text returned from decoder
        self._decoded_chars_used = 0  # offset into _decoded_chars for read()
        self._snapshot = None  # info for reconstructing decoder state
        self._seekable = self._telling = self.buffer.seekable()

        if self._seekable and self.writable():
            position = self.buffer.tell()
            if position != 0:
                try:
                    self._get_encoder().setstate(0)
                except LookupError:
                    # Sometimes the encoder doesn't exist
                    pass

    # self._snapshot is either None, or a tuple (dec_flags, next_input)
    # where dec_flags is the second (integer) item of the decoder state
    # and next_input is the chunk of input bytes that comes next after the
    # snapshot point.  We use this to reconstruct decoder states in tell().

    # Naming convention:
    #   - "bytes_..." for integer variables that count input bytes
    #   - "chars_..." for integer variables that count decoded characters

    def __repr__(self):
        result = "<_pyio.TextIOWrapper"
        try:
            name = self.name
        except AttributeError:
            pass
        else:
            result += " name={0!r}".format(name)
        try:
            mode = self.mode
        except AttributeError:
            pass
        else:
            result += " mode={0!r}".format(mode)
        return result + " encoding={0!r}>".format(self.encoding)

    @property
    def encoding(self):
        return self._encoding

    @property
    def errors(self):
        return self._errors

    @property
    def line_buffering(self):
        return self._line_buffering

    @property
    def buffer(self):
        return self._buffer

    def seekable(self):
        return self._seekable

    def readable(self):
        return self.buffer.readable()

    def writable(self):
        return self.buffer.writable()

    def flush(self):
        self.buffer.flush()
        self._telling = self._seekable

    def close(self):
        if self.buffer is not None and not self.closed:
            self.flush()
            self.buffer.close()

    @property
    def closed(self):
        return self.buffer.closed

    @property
    def name(self):
        return self.buffer.name

    def fileno(self):
        return self.buffer.fileno()

    def isatty(self):
        return self.buffer.isatty()

    def write(self, s):
        'Write data, where s is a str'
        if self.closed:
            raise ValueError("write to closed file")
        if not isinstance(s, str):
            raise TypeError("can't write %s to text stream" %
                            s.__class__.__name__)
        length = len(s)
        haslf = (self._writetranslate or self._line_buffering) and "\n" in s
        if haslf and self._writetranslate and self._writenl != "\n":
            s = s.replace("\n", self._writenl)
        encoder = self._encoder or self._get_encoder()
        # XXX What if we were just reading?
        b = encoder.encode(s)
        self.buffer.write(b)
        if self._line_buffering and (haslf or "\r" in s):
            self.flush()
        self._snapshot = None
        if self._decoder:
            self._decoder.reset()
        return length

    def _get_encoder(self):
        make_encoder = codecs.getincrementalencoder(self._encoding)
        self._encoder = make_encoder(self._errors)
        return self._encoder

    def _get_decoder(self):
        make_decoder = codecs.getincrementaldecoder(self._encoding)
        decoder = make_decoder(self._errors)
        if self._readuniversal:
            decoder = IncrementalNewlineDecoder(decoder, self._readtranslate)
        self._decoder = decoder
        return decoder

    # The following three methods implement an ADT for _decoded_chars.
    # Text returned from the decoder is buffered here until the client
    # requests it by calling our read() or readline() method.
    def _set_decoded_chars(self, chars):
        """Set the _decoded_chars buffer."""
        self._decoded_chars = chars
        self._decoded_chars_used = 0

    def _get_decoded_chars(self, n=None):
        """Advance into the _decoded_chars buffer."""
        offset = self._decoded_chars_used
        if n is None:
            chars = self._decoded_chars[offset:]
        else:
            chars = self._decoded_chars[offset:offset + n]
        self._decoded_chars_used += len(chars)
        return chars

    def _rewind_decoded_chars(self, n):
        """Rewind the _decoded_chars buffer."""
        if self._decoded_chars_used < n:
            raise AssertionError("rewind decoded_chars out of bounds")
        self._decoded_chars_used -= n

    def _read_chunk(self):
        """
        Read and decode the next chunk of data from the BufferedReader.
        """

        # The return value is True unless EOF was reached.  The decoded
        # string is placed in self._decoded_chars (replacing its previous
        # value).  The entire input chunk is sent to the decoder, though
        # some of it may remain buffered in the decoder, yet to be
        # converted.

        if self._decoder is None:
            raise ValueError("no decoder")

        if self._telling:
            # To prepare for tell(), we need to snapshot a point in the
            # file where the decoder's input buffer is empty.

            dec_buffer, dec_flags = self._decoder.getstate()
            # Given this, we know there was a valid snapshot point
            # len(dec_buffer) bytes ago with decoder state (b'', dec_flags).

        # Read a chunk, decode it, and put the result in self._decoded_chars.
        input_chunk = self.buffer.read1(self._CHUNK_SIZE)
        eof = not input_chunk
        self._set_decoded_chars(self._decoder.decode(input_chunk, eof))

        if self._telling:
            # At the snapshot point, len(dec_buffer) bytes before the read,
            # the next input to be decoded is dec_buffer + input_chunk.
            self._snapshot = (dec_flags, dec_buffer + input_chunk)

        return not eof

    def _pack_cookie(self, position, dec_flags=0,
                           bytes_to_feed=0, need_eof=0, chars_to_skip=0):
        # The meaning of a tell() cookie is: seek to position, set the
        # decoder flags to dec_flags, read bytes_to_feed bytes, feed them
        # into the decoder with need_eof as the EOF flag, then skip
        # chars_to_skip characters of the decoded result.  For most simple
        # decoders, tell() will often just give a byte offset in the file.
        return (position | (dec_flags<<64) | (bytes_to_feed<<128) |
               (chars_to_skip<<192) | bool(need_eof)<<256)

    def _unpack_cookie(self, bigint):
        rest, position = divmod(bigint, 1<<64)
        rest, dec_flags = divmod(rest, 1<<64)
        rest, bytes_to_feed = divmod(rest, 1<<64)
        need_eof, chars_to_skip = divmod(rest, 1<<64)
        return position, dec_flags, bytes_to_feed, need_eof, chars_to_skip

    def tell(self):
        if not self._seekable:
            raise UnsupportedOperation("underlying stream is not seekable")
        if not self._telling:
            raise IOError("telling position disabled by next() call")
        self.flush()
        position = self.buffer.tell()
        decoder = self._decoder
        if decoder is None or self._snapshot is None:
            if self._decoded_chars:
                # This should never happen.
                raise AssertionError("pending decoded text")
            return position

        # Skip backward to the snapshot point (see _read_chunk).
        dec_flags, next_input = self._snapshot
        position -= len(next_input)

        # How many decoded characters have been used up since the snapshot?
        chars_to_skip = self._decoded_chars_used
        if chars_to_skip == 0:
            # We haven't moved from the snapshot point.
            return self._pack_cookie(position, dec_flags)

        # Starting from the snapshot position, we will walk the decoder
        # forward until it gives us enough decoded characters.
        saved_state = decoder.getstate()
        try:
            # Note our initial start point.
            decoder.setstate((b'', dec_flags))
            start_pos = position
            start_flags, bytes_fed, chars_decoded = dec_flags, 0, 0
            need_eof = 0

            # Feed the decoder one byte at a time.  As we go, note the
            # nearest "safe start point" before the current location
            # (a point where the decoder has nothing buffered, so seek()
            # can safely start from there and advance to this location).
            next_byte = bytearray(1)
            for next_byte[0] in next_input:
                bytes_fed += 1
                chars_decoded += len(decoder.decode(next_byte))
                dec_buffer, dec_flags = decoder.getstate()
                if not dec_buffer and chars_decoded <= chars_to_skip:
                    # Decoder buffer is empty, so this is a safe start point.
                    start_pos += bytes_fed
                    chars_to_skip -= chars_decoded
                    start_flags, bytes_fed, chars_decoded = dec_flags, 0, 0
                if chars_decoded >= chars_to_skip:
                    break
            else:
                # We didn't get enough decoded data; signal EOF to get more.
                chars_decoded += len(decoder.decode(b'', final=True))
                need_eof = 1
                if chars_decoded < chars_to_skip:
                    raise IOError("can't reconstruct logical file position")

            # The returned cookie corresponds to the last safe start point.
            return self._pack_cookie(
                start_pos, start_flags, bytes_fed, need_eof, chars_to_skip)
        finally:
            decoder.setstate(saved_state)

    def truncate(self, pos=None):
        self.flush()
        if pos is None:
            pos = self.tell()
        return self.buffer.truncate(pos)

    def detach(self):
        if self.buffer is None:
            raise ValueError("buffer is already detached")
        self.flush()
        buffer = self._buffer
        self._buffer = None
        return buffer

    def seek(self, cookie, whence=0):
        if self.closed:
            raise ValueError("tell on closed file")
        if not self._seekable:
            raise UnsupportedOperation("underlying stream is not seekable")
        if whence == 1: # seek relative to current position
            if cookie != 0:
                raise UnsupportedOperation("can't do nonzero cur-relative seeks")
            # Seeking to the current position should attempt to
            # sync the underlying buffer with the current position.
            whence = 0
            cookie = self.tell()
        if whence == 2: # seek relative to end of file
            if cookie != 0:
                raise UnsupportedOperation("can't do nonzero end-relative seeks")
            self.flush()
            position = self.buffer.seek(0, 2)
            self._set_decoded_chars('')
            self._snapshot = None
            if self._decoder:
                self._decoder.reset()
            return position
        if whence != 0:
            raise ValueError("invalid whence (%r, should be 0, 1 or 2)" %
                             (whence,))
        if cookie < 0:
            raise ValueError("negative seek position %r" % (cookie,))
        self.flush()

        # The strategy of seek() is to go back to the safe start point
        # and replay the effect of read(chars_to_skip) from there.
        start_pos, dec_flags, bytes_to_feed, need_eof, chars_to_skip = \
            self._unpack_cookie(cookie)

        # Seek back to the safe start point.
        self.buffer.seek(start_pos)
        self._set_decoded_chars('')
        self._snapshot = None

        # Restore the decoder to its state from the safe start point.
        if cookie == 0 and self._decoder:
            self._decoder.reset()
        elif self._decoder or dec_flags or chars_to_skip:
            self._decoder = self._decoder or self._get_decoder()
            self._decoder.setstate((b'', dec_flags))
            self._snapshot = (dec_flags, b'')

        if chars_to_skip:
            # Just like _read_chunk, feed the decoder and save a snapshot.
            input_chunk = self.buffer.read(bytes_to_feed)
            self._set_decoded_chars(
                self._decoder.decode(input_chunk, need_eof))
            self._snapshot = (dec_flags, input_chunk)

            # Skip chars_to_skip of the decoded characters.
            if len(self._decoded_chars) < chars_to_skip:
                raise IOError("can't restore logical file position")
            self._decoded_chars_used = chars_to_skip

        # Finally, reset the encoder (merely useful for proper BOM handling)
        try:
            encoder = self._encoder or self._get_encoder()
        except LookupError:
            # Sometimes the encoder doesn't exist
            pass
        else:
            if cookie != 0:
                encoder.setstate(0)
            else:
                encoder.reset()
        return cookie

    def read(self, n=None):
        self._checkReadable()
        if n is None:
            n = -1
        decoder = self._decoder or self._get_decoder()
        try:
            n.__index__
        except AttributeError as err:
            raise TypeError("an integer is required") from err
        if n < 0:
            # Read everything.
            result = (self._get_decoded_chars() +
                      decoder.decode(self.buffer.read(), final=True))
            self._set_decoded_chars('')
            self._snapshot = None
            return result
        else:
            # Keep reading chunks until we have n characters to return.
            eof = False
            result = self._get_decoded_chars(n)
            while len(result) < n and not eof:
                eof = not self._read_chunk()
                result += self._get_decoded_chars(n - len(result))
            return result

    def __next__(self):
        self._telling = False
        line = self.readline()
        if not line:
            self._snapshot = None
            self._telling = self._seekable
            raise StopIteration
        return line

    def readline(self, limit=None):
        if self.closed:
            raise ValueError("read from closed file")
        if limit is None:
            limit = -1
        elif not isinstance(limit, int):
            raise TypeError("limit must be an integer")

        # Grab all the decoded text (we will rewind any extra bits later).
        line = self._get_decoded_chars()

        start = 0
        # Make the decoder if it doesn't already exist.
        if not self._decoder:
            self._get_decoder()

        pos = endpos = None
        while True:
            if self._readtranslate:
                # Newlines are already translated, only search for \n
                pos = line.find('\n', start)
                if pos >= 0:
                    endpos = pos + 1
                    break
                else:
                    start = len(line)

            elif self._readuniversal:
                # Universal newline search. Find any of \r, \r\n, \n
                # The decoder ensures that \r\n are not split in two pieces

                # In C we'd look for these in parallel of course.
                nlpos = line.find("\n", start)
                crpos = line.find("\r", start)
                if crpos == -1:
                    if nlpos == -1:
                        # Nothing found
                        start = len(line)
                    else:
                        # Found \n
                        endpos = nlpos + 1
                        break
                elif nlpos == -1:
                    # Found lone \r
                    endpos = crpos + 1
                    break
                elif nlpos < crpos:
                    # Found \n
                    endpos = nlpos + 1
                    break
                elif nlpos == crpos + 1:
                    # Found \r\n
                    endpos = crpos + 2
                    break
                else:
                    # Found \r
                    endpos = crpos + 1
                    break
            else:
                # non-universal
                pos = line.find(self._readnl)
                if pos >= 0:
                    endpos = pos + len(self._readnl)
                    break

            if limit >= 0 and len(line) >= limit:
                endpos = limit  # reached length limit
                break

            # No line ending seen yet - get more data'
            while self._read_chunk():
                if self._decoded_chars:
                    break
            if self._decoded_chars:
                line += self._get_decoded_chars()
            else:
                # end of file
                self._set_decoded_chars('')
                self._snapshot = None
                return line

        if limit >= 0 and endpos > limit:
            endpos = limit  # don't exceed limit

        # Rewind _decoded_chars to just after the line ending we found.
        self._rewind_decoded_chars(len(line) - endpos)
        return line[:endpos]

    @property
    def newlines(self):
        return self._decoder.newlines if self._decoder else None


class StringIO(TextIOWrapper):
    """Text I/O implementation using an in-memory buffer.

    The initial_value argument sets the value of object.  The newline
    argument is like the one of TextIOWrapper's constructor.
    """

    def __init__(self, initial_value="", newline="\n"):
        super(StringIO, self).__init__(BytesIO(),
                                       encoding="utf-8",
                                       errors="strict",
                                       newline=newline)
        # Issue #5645: make universal newlines semantics the same as in the
        # C version, even under Windows.
        if newline is None:
            self._writetranslate = False
        if initial_value is not None:
            if not isinstance(initial_value, str):
                raise TypeError("initial_value must be str or None, not {0}"
                                .format(type(initial_value).__name__))
                initial_value = str(initial_value)
            self.write(initial_value)
            self.seek(0)

    def getvalue(self):
        self.flush()
        return self.buffer.getvalue().decode(self._encoding, self._errors)

    def __repr__(self):
        # TextIOWrapper tells the encoding in its repr. In StringIO,
        # that's a implementation detail.
        return object.__repr__(self)

    @property
    def errors(self):
        return None

    @property
    def encoding(self):
        return None

    def detach(self):
        # This doesn't make sense on StringIO.
        self._unsupported("detach")<|MERGE_RESOLUTION|>--- conflicted
+++ resolved
@@ -35,14 +35,8 @@
         self.characters_written = characters_written
 
 
-<<<<<<< HEAD
-def open(file, mode = "r", buffering = None,
-         encoding = None, errors = None,
-         newline = None, closefd = True) -> "IOBase":
-=======
 def open(file, mode="r", buffering=-1, encoding=None, errors=None,
          newline=None, closefd=True):
->>>>>>> 175d89ef
 
     r"""Open file and return a stream.  Raise IOError upon failure.
 
@@ -92,18 +86,6 @@
     line buffering (only usable in text mode), and an integer > 1 to indicate
     the size of a fixed-size chunk buffer.  When no buffering argument is
     given, the default buffering policy works as follows:
-<<<<<<< HEAD
-
-    * Binary files are buffered in fixed-size chunks; the size of the buffer
-      is chosen using a heuristic trying to determine the underlying device's
-      "block size" and falling back on `io.DEFAULT_BUFFER_SIZE`.
-      On many systems, the buffer will typically be 4096 or 8192 bytes long.
-
-    * "Interactive" text files (files for which isatty() returns True)
-      use line buffering.  Other text files use the policy described above
-      for binary files.
-=======
->>>>>>> 175d89ef
 
     * Binary files are buffered in fixed-size chunks; the size of the buffer
       is chosen using a heuristic trying to determine the underlying device's
@@ -306,21 +288,13 @@
     ### Internal ###
 
     def _unsupported(self, name):
-<<<<<<< HEAD
-        """Internal: raise an exception for unsupported operations."""
-=======
         """Internal: raise an IOError exception for unsupported operations."""
->>>>>>> 175d89ef
         raise UnsupportedOperation("%s.%s() not supported" %
                                    (self.__class__.__name__, name))
 
     ### Positioning ###
 
-<<<<<<< HEAD
-    def seek(self, pos, whence = 0):
-=======
     def seek(self, pos, whence=0):
->>>>>>> 175d89ef
         """Change stream position.
 
         Change the stream position to byte offset offset. offset is
@@ -336,17 +310,10 @@
         self._unsupported("seek")
 
     def tell(self):
-<<<<<<< HEAD
-        """Return current stream position."""
-        return self.seek(0, 1)
-
-    def truncate(self, pos = None):
-=======
         """Return an int indicating the current stream position."""
         return self.seek(0, 1)
 
     def truncate(self, pos=None):
->>>>>>> 175d89ef
         """Truncate file to size bytes.
 
         Size defaults to the current IO position as reported by tell().  Return
@@ -390,11 +357,7 @@
     ### Inquiries ###
 
     def seekable(self):
-<<<<<<< HEAD
-        """Return whether object supports random access.
-=======
         """Return a bool indicating whether object supports random access.
->>>>>>> 175d89ef
 
         If False, seek(), tell() and truncate() will raise UnsupportedOperation.
         This method may need to do a test seek().
@@ -409,12 +372,7 @@
                                        if msg is None else msg)
 
     def readable(self):
-<<<<<<< HEAD
-
-        """Return whether object was opened for reading.
-=======
         """Return a bool indicating whether object was opened for reading.
->>>>>>> 175d89ef
 
         If False, read() will raise UnsupportedOperation.
         """
@@ -428,11 +386,7 @@
                                        if msg is None else msg)
 
     def writable(self):
-<<<<<<< HEAD
-        """Return whether object was opened for writing.
-=======
         """Return a bool indicating whether object was opened for writing.
->>>>>>> 175d89ef
 
         If False, write() and truncate() will raise UnsupportedOperation.
         """
@@ -463,11 +417,7 @@
     ### Context manager ###
 
     def __enter__(self):  # That's a forward reference
-<<<<<<< HEAD
-        """Context management protocol.  Returns self."""
-=======
         """Context management protocol.  Returns self (an instance of IOBase)."""
->>>>>>> 175d89ef
         self._checkClosed()
         return self
 
@@ -480,22 +430,14 @@
     # XXX Should these be present even if unimplemented?
 
     def fileno(self):
-<<<<<<< HEAD
-        """Returns underlying file descriptor if one exists.
-=======
         """Returns underlying file descriptor (an int) if one exists.
->>>>>>> 175d89ef
 
         An IOError is raised if the IO object does not use a file descriptor.
         """
         self._unsupported("fileno")
 
     def isatty(self):
-<<<<<<< HEAD
-        """Return whether this is an 'interactive' stream.
-=======
         """Return a bool indicating whether this is an 'interactive' stream.
->>>>>>> 175d89ef
 
         Return False if it can't be determined.
         """
@@ -504,13 +446,8 @@
 
     ### Readline[s] and writelines ###
 
-<<<<<<< HEAD
-    def readline(self, limit = -1):
-        r"""Read and return a line from the stream.
-=======
     def readline(self, limit=-1):
         r"""Read and return a line of bytes from the stream.
->>>>>>> 175d89ef
 
         If limit is specified, at most limit bytes will be read.
         Limit should be an int.
@@ -596,13 +533,8 @@
     # primitive operation, but that would lead to nasty recursion in case
     # a subclass doesn't implement either.)
 
-<<<<<<< HEAD
-    def read(self, n = -1):
-        """Read and return up to n bytes.
-=======
     def read(self, n=-1):
         """Read and return up to n bytes, where n is an int.
->>>>>>> 175d89ef
 
         Returns an empty bytes object on EOF, or None if the object is
         set not to block and has no data to read.
@@ -629,17 +561,10 @@
         return bytes(res)
 
     def readinto(self, b):
-<<<<<<< HEAD
-        """Read up to len(b) bytes into b.
-
-        Returns number of bytes read (0 for EOF), or None if the object
-        is set not to block and has no data to read.
-=======
         """Read up to len(b) bytes into bytearray b.
 
         Returns an int representing the number of bytes read (0 for EOF), or
         None if the object is set not to block and has no data to read.
->>>>>>> 175d89ef
         """
         self._unsupported("readinto")
 
@@ -672,13 +597,8 @@
     implementation, but wrap one.
     """
 
-<<<<<<< HEAD
-    def read(self, n = None):
-        """Read and return up to n bytes.
-=======
     def read(self, n=None):
         """Read and return up to n bytes, where n is an int.
->>>>>>> 175d89ef
 
         If the argument is omitted, None, or negative, reads and
         returns all data until EOF.
@@ -697,14 +617,6 @@
         """
         self._unsupported("read")
 
-<<<<<<< HEAD
-    def read1(self, n = None):
-        """Read up to n bytes with at most one read() system call."""
-        self._unsupported("read1")
-
-    def readinto(self, b):
-        """Read up to len(b) bytes into b.
-=======
     def read1(self, n=None):
         """Read up to n bytes with at most one read() system call,
         where n is an int.
@@ -713,7 +625,6 @@
 
     def readinto(self, b):
         """Read up to len(b) bytes into bytearray b.
->>>>>>> 175d89ef
 
         Like read(), this may issue multiple reads to the underlying raw
         stream, unless the latter is 'interactive'.
@@ -736,11 +647,7 @@
         return n
 
     def write(self, b):
-<<<<<<< HEAD
-        """Write the given buffer to the IO stream.
-=======
         """Write the given bytes buffer to the IO stream.
->>>>>>> 175d89ef
 
         Return the number of bytes written, which is never less than
         len(b).
@@ -1390,13 +1297,8 @@
     are immutable. There is no public constructor.
     """
 
-<<<<<<< HEAD
-    def read(self, n = -1):
-        """Read at most n characters from stream.
-=======
     def read(self, n=-1):
         """Read at most n characters from stream, where n is an int.
->>>>>>> 175d89ef
 
         Read from underlying buffer until we have n characters or we hit EOF.
         If n is negative or omitted, read until EOF.
@@ -1406,19 +1308,11 @@
         self._unsupported("read")
 
     def write(self, s):
-<<<<<<< HEAD
-        """Write string s to stream."""
-        self._unsupported("write")
-
-    def truncate(self, pos = None):
-        """Truncate size to pos."""
-=======
         """Write string s to stream and returning an int."""
         self._unsupported("write")
 
     def truncate(self, pos=None):
         """Truncate size to pos, where pos is an int."""
->>>>>>> 175d89ef
         self._unsupported("truncate")
 
     def readline(self):
