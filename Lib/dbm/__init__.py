--- conflicted
+++ resolved
@@ -35,11 +35,7 @@
 only if it doesn't exist; and 'n' always creates a new database.
 """
 
-<<<<<<< HEAD
-__all__ = ['open', 'whichdb', 'error', 'error']
-=======
 __all__ = ['open', 'whichdb', 'error']
->>>>>>> 175d89ef
 
 import io
 import os
