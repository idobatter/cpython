"""HTTP/1.1 client library

<intro stuff goes here>
<other stuff, too>

HTTPConnection goes through a number of "states", which define when a client
may legally make another request or fetch the response for a particular
request. This diagram details these state transitions:

    (null)
      |
      | HTTPConnection()
      v
    Idle
      |
      | putrequest()
      v
    Request-started
      |
      | ( putheader() )*  endheaders()
      v
    Request-sent
      |
      | response = getresponse()
      v
    Unread-response   [Response-headers-read]
      |\____________________
      |                     |
      | response.read()     | putrequest()
      v                     v
    Idle                  Req-started-unread-response
                     ______/|
                   /        |
   response.read() |        | ( putheader() )*  endheaders()
                   v        v
       Request-started    Req-sent-unread-response
                            |
                            | response.read()
                            v
                          Request-sent

This diagram presents the following rules:
  -- a second request may not be started until {response-headers-read}
  -- a response [object] cannot be retrieved until {request-sent}
  -- there is no differentiation between an unread response body and a
     partially read response body

Note: this enforcement is applied by the HTTPConnection class. The
      HTTPResponse class does not enforce this state machine, which
      implies sophisticated clients may accelerate the request/response
      pipeline. Caution should be taken, though: accelerating the states
      beyond the above pattern may imply knowledge of the server's
      connection-close behavior for certain requests. For example, it
      is impossible to tell whether the server will close the connection
      UNTIL the response headers have been read; this means that further
      requests cannot be placed into the pipeline until it is known that
      the server will NOT be closing the connection.

Logical State                  __state            __response
-------------                  -------            ----------
Idle                           _CS_IDLE           None
Request-started                _CS_REQ_STARTED    None
Request-sent                   _CS_REQ_SENT       None
Unread-response                _CS_IDLE           <response_class>
Req-started-unread-response    _CS_REQ_STARTED    <response_class>
Req-sent-unread-response       _CS_REQ_SENT       <response_class>
"""

import email.parser
import email.message
import io
import os
import socket
import collections
from urllib.parse import urlsplit
import warnings

__all__ = ["HTTPResponse", "HTTPConnection",
           "HTTPException", "NotConnected", "UnknownProtocol",
           "UnknownTransferEncoding", "UnimplementedFileMode",
           "IncompleteRead", "InvalidURL", "ImproperConnectionState",
           "CannotSendRequest", "CannotSendHeader", "ResponseNotReady",
           "BadStatusLine", "error", "responses"]

HTTP_PORT = 80
HTTPS_PORT = 443

_UNKNOWN = 'UNKNOWN'

# connection states
_CS_IDLE = 'Idle'
_CS_REQ_STARTED = 'Request-started'
_CS_REQ_SENT = 'Request-sent'

# status codes
# informational
CONTINUE = 100
SWITCHING_PROTOCOLS = 101
PROCESSING = 102

# successful
OK = 200
CREATED = 201
ACCEPTED = 202
NON_AUTHORITATIVE_INFORMATION = 203
NO_CONTENT = 204
RESET_CONTENT = 205
PARTIAL_CONTENT = 206
MULTI_STATUS = 207
IM_USED = 226

# redirection
MULTIPLE_CHOICES = 300
MOVED_PERMANENTLY = 301
FOUND = 302
SEE_OTHER = 303
NOT_MODIFIED = 304
USE_PROXY = 305
TEMPORARY_REDIRECT = 307

# client error
BAD_REQUEST = 400
UNAUTHORIZED = 401
PAYMENT_REQUIRED = 402
FORBIDDEN = 403
NOT_FOUND = 404
METHOD_NOT_ALLOWED = 405
NOT_ACCEPTABLE = 406
PROXY_AUTHENTICATION_REQUIRED = 407
REQUEST_TIMEOUT = 408
CONFLICT = 409
GONE = 410
LENGTH_REQUIRED = 411
PRECONDITION_FAILED = 412
REQUEST_ENTITY_TOO_LARGE = 413
REQUEST_URI_TOO_LONG = 414
UNSUPPORTED_MEDIA_TYPE = 415
REQUESTED_RANGE_NOT_SATISFIABLE = 416
EXPECTATION_FAILED = 417
UNPROCESSABLE_ENTITY = 422
LOCKED = 423
FAILED_DEPENDENCY = 424
UPGRADE_REQUIRED = 426
PRECONDITION_REQUIRED = 428
TOO_MANY_REQUESTS = 429
REQUEST_HEADER_FIELDS_TOO_LARGE = 431

# server error
INTERNAL_SERVER_ERROR = 500
NOT_IMPLEMENTED = 501
BAD_GATEWAY = 502
SERVICE_UNAVAILABLE = 503
GATEWAY_TIMEOUT = 504
HTTP_VERSION_NOT_SUPPORTED = 505
INSUFFICIENT_STORAGE = 507
NOT_EXTENDED = 510
NETWORK_AUTHENTICATION_REQUIRED = 511

# Mapping status codes to official W3C names
responses = {
    100: 'Continue',
    101: 'Switching Protocols',

    200: 'OK',
    201: 'Created',
    202: 'Accepted',
    203: 'Non-Authoritative Information',
    204: 'No Content',
    205: 'Reset Content',
    206: 'Partial Content',

    300: 'Multiple Choices',
    301: 'Moved Permanently',
    302: 'Found',
    303: 'See Other',
    304: 'Not Modified',
    305: 'Use Proxy',
    306: '(Unused)',
    307: 'Temporary Redirect',

    400: 'Bad Request',
    401: 'Unauthorized',
    402: 'Payment Required',
    403: 'Forbidden',
    404: 'Not Found',
    405: 'Method Not Allowed',
    406: 'Not Acceptable',
    407: 'Proxy Authentication Required',
    408: 'Request Timeout',
    409: 'Conflict',
    410: 'Gone',
    411: 'Length Required',
    412: 'Precondition Failed',
    413: 'Request Entity Too Large',
    414: 'Request-URI Too Long',
    415: 'Unsupported Media Type',
    416: 'Requested Range Not Satisfiable',
    417: 'Expectation Failed',
    428: 'Precondition Required',
    429: 'Too Many Requests',
    431: 'Request Header Fields Too Large',

    500: 'Internal Server Error',
    501: 'Not Implemented',
    502: 'Bad Gateway',
    503: 'Service Unavailable',
    504: 'Gateway Timeout',
    505: 'HTTP Version Not Supported',
    511: 'Network Authentication Required',
}

# maximal amount of data to read at one time in _safe_read
MAXAMOUNT = 1048576

# maximal line length when calling readline().
_MAXLINE = 65536

class HTTPMessage(email.message.Message):
    # XXX The only usage of this method is in
    # http.server.CGIHTTPRequestHandler.  Maybe move the code there so
    # that it doesn't need to be part of the public API.  The API has
    # never been defined so this could cause backwards compatibility
    # issues.

    def getallmatchingheaders(self, name):
        """Find all header lines matching a given header name.

        Look through the list of headers and find all lines matching a given
        header name (and their continuation lines).  A list of the lines is
        returned, without interpretation.  If the header does not occur, an
        empty list is returned.  If the header occurs multiple times, all
        occurrences are returned.  Case is not important in the header name.

        """
        name = name.lower() + ':'
        n = len(name)
        lst = []
        hit = 0
        for line in self.keys():
            if line[:n].lower() == name:
                hit = 1
            elif not line[:1].isspace():
                hit = 0
            if hit:
                lst.append(line)
        return lst

def parse_headers(fp, _class=HTTPMessage):
    """Parses only RFC2822 headers from a file pointer.

    email Parser wants to see strings rather than bytes.
    But a TextIOWrapper around self.rfile would buffer too many bytes
    from the stream, bytes which we later need to read as bytes.
    So we read the correct bytes here, as bytes, for email Parser
    to parse.

    """
    headers = []
    while True:
        line = fp.readline(_MAXLINE + 1)
        if len(line) > _MAXLINE:
            raise LineTooLong("header line")
        headers.append(line)
        if line in (b'\r\n', b'\n', b''):
            break
    hstring = b''.join(headers).decode('iso-8859-1')
    return email.parser.Parser(_class=_class).parsestr(hstring)


_strict_sentinel = object()

class HTTPResponse(io.RawIOBase):

    # See RFC 2616 sec 19.6 and RFC 1945 sec 6 for details.

    # The bytes from the socket object are iso-8859-1 strings.
    # See RFC 2616 sec 2.2 which notes an exception for MIME-encoded
    # text following RFC 2047.  The basic status line parsing only
    # accepts iso-8859-1.

    def __init__(self, sock, debuglevel=0, strict=_strict_sentinel, method=None, url=None):
        # If the response includes a content-length header, we need to
        # make sure that the client doesn't read more than the
        # specified number of bytes.  If it does, it will block until
        # the server times out and closes the connection.  This will
        # happen if a self.fp.read() is done (without a size) whether
        # self.fp is buffered or not.  So, no self.fp.read() by
        # clients unless they know what they are doing.
        self.fp = sock.makefile("rb")
        self.debuglevel = debuglevel
        if strict is not _strict_sentinel:
            warnings.warn("the 'strict' argument isn't supported anymore; "
                "http.client now always assumes HTTP/1.x compliant servers.",
                DeprecationWarning, 2)
        self._method = method

        # The HTTPResponse object is returned via urllib.  The clients
        # of http and urllib expect different attributes for the
        # headers.  headers is used here and supports urllib.  msg is
        # provided as a backwards compatibility layer for http
        # clients.

        self.headers = self.msg = None

        # from the Status-Line of the response
        self.version = _UNKNOWN # HTTP-Version
        self.status = _UNKNOWN  # Status-Code
        self.reason = _UNKNOWN  # Reason-Phrase

        self.chunked = _UNKNOWN         # is "chunked" being used?
        self.chunk_left = _UNKNOWN      # bytes left to read in current chunk
        self.length = _UNKNOWN          # number of bytes left in response
        self.will_close = _UNKNOWN      # conn will close at end of response

    def _read_status(self):
        line = str(self.fp.readline(_MAXLINE + 1), "iso-8859-1")
        if len(line) > _MAXLINE:
            raise LineTooLong("status line")
        if self.debuglevel > 0:
            print("reply:", repr(line))
        if not line:
            # Presumably, the server closed the connection before
            # sending a valid response.
            raise BadStatusLine(line)
        try:
            version, status, reason = line.split(None, 2)
        except ValueError:
            try:
                version, status = line.split(None, 1)
                reason = ""
            except ValueError:
                # empty version will cause next test to fail.
                version = ""
        if not version.startswith("HTTP/"):
            self.close()
            raise BadStatusLine(line)

        # The status code is a three-digit number
        try:
            status = int(status)
            if status < 100 or status > 999:
                raise BadStatusLine(line)
        except ValueError:
            raise BadStatusLine(line)
        return version, status, reason

    def begin(self):
        if self.headers is not None:
            # we've already started reading the response
            return

        # read until we get a non-100 response
        while True:
            version, status, reason = self._read_status()
            if status != CONTINUE:
                break
            # skip the header from the 100 response
            while True:
                skip = self.fp.readline(_MAXLINE + 1)
                if len(skip) > _MAXLINE:
                    raise LineTooLong("header line")
                skip = skip.strip()
                if not skip:
                    break
                if self.debuglevel > 0:
                    print("header:", skip)

        self.code = self.status = status
        self.reason = reason.strip()
        if version in ("HTTP/1.0", "HTTP/0.9"):
            # Some servers might still return "0.9", treat it as 1.0 anyway
            self.version = 10
        elif version.startswith("HTTP/1."):
            self.version = 11   # use HTTP/1.1 code for HTTP/1.x where x>=1
        else:
            raise UnknownProtocol(version)

        self.headers = self.msg = parse_headers(self.fp)

        if self.debuglevel > 0:
            for hdr in self.headers:
                print("header:", hdr, end=" ")

        # are we using the chunked-style of transfer encoding?
        tr_enc = self.headers.get("transfer-encoding")
        if tr_enc and tr_enc.lower() == "chunked":
            self.chunked = True
            self.chunk_left = None
        else:
            self.chunked = False

        # will the connection close at the end of the response?
        self.will_close = self._check_close()

        # do we have a Content-Length?
        # NOTE: RFC 2616, S4.4, #3 says we ignore this if tr_enc is "chunked"
        self.length = None
        length = self.headers.get("content-length")

         # are we using the chunked-style of transfer encoding?
        tr_enc = self.headers.get("transfer-encoding")
        if length and not self.chunked:
            try:
                self.length = int(length)
            except ValueError:
                self.length = None
            else:
                if self.length < 0:  # ignore nonsensical negative lengths
                    self.length = None
        else:
            self.length = None

        # does the body have a fixed length? (of zero)
        if (status == NO_CONTENT or status == NOT_MODIFIED or
            100 <= status < 200 or      # 1xx codes
            self._method == "HEAD"):
            self.length = 0

        # if the connection remains open, and we aren't using chunked, and
        # a content-length was not provided, then assume that the connection
        # WILL close.
        if (not self.will_close and
            not self.chunked and
            self.length is None):
            self.will_close = True

    def _check_close(self):
        conn = self.headers.get("connection")
        if self.version == 11:
            # An HTTP/1.1 proxy is assumed to stay open unless
            # explicitly closed.
            conn = self.headers.get("connection")
            if conn and "close" in conn.lower():
                return True
            return False

        # Some HTTP/1.0 implementations have support for persistent
        # connections, using rules different than HTTP/1.1.

        # For older HTTP, Keep-Alive indicates persistent connection.
        if self.headers.get("keep-alive"):
            return False

        # At least Akamai returns a "Connection: Keep-Alive" header,
        # which was supposed to be sent by the client.
        if conn and "keep-alive" in conn.lower():
            return False

        # Proxy-Connection is a netscape hack.
        pconn = self.headers.get("proxy-connection")
        if pconn and "keep-alive" in pconn.lower():
            return False

        # otherwise, assume it will close
        return True

    def close(self):
        if self.fp:
            self.fp.close()
            self.fp = None

    # These implementations are for the benefit of io.BufferedReader.

    # XXX This class should probably be revised to act more like
    # the "raw stream" that BufferedReader expects.

    @property
    def closed(self):
        return self.isclosed()

    def flush(self):
        self.fp.flush()

    def readable(self):
        return True

    # End of "raw stream" methods

    def isclosed(self):
        # NOTE: it is possible that we will not ever call self.close(). This
        #       case occurs when will_close is TRUE, length is None, and we
        #       read up to the last byte, but NOT past it.
        #
        # IMPLIES: if will_close is FALSE, then self.close() will ALWAYS be
        #          called, meaning self.isclosed() is meaningful.
        return self.fp is None

    def read(self, amt=None):
        if self.fp is None:
            return b""

        if self._method == "HEAD":
            self.close()
            return b""

        if amt is not None:
            # Amount is given, so call base class version
            # (which is implemented in terms of self.readinto)
            return super(HTTPResponse, self).read(amt)
        else:
            # Amount is not given (unbounded read) so we must check self.length
            # and self.chunked

            if self.chunked:
                return self._readall_chunked()

            if self.length is None:
                s = self.fp.read()
            else:
                s = self._safe_read(self.length)
                self.length = 0
            self.close()        # we read everything
            return s

    def readinto(self, b):
        if self.fp is None:
            return 0

        if self._method == "HEAD":
            self.close()
            return 0

        if self.chunked:
            return self._readinto_chunked(b)

        if self.length is not None:
            if len(b) > self.length:
                # clip the read to the "end of response"
                b = memoryview(b)[0:self.length]

        # we do not use _safe_read() here because this may be a .will_close
        # connection, and the user is reading more bytes than will be provided
        # (for example, reading in 1k chunks)
        n = self.fp.readinto(b)
        if self.length is not None:
            self.length -= n
            if not self.length:
                self.close()
<<<<<<< HEAD
        else:
            if not s:
                self.close()

        return s
=======
        return n

    def _read_next_chunk_size(self):
        # Read the next chunk size from the file
        line = self.fp.readline(_MAXLINE + 1)
        if len(line) > _MAXLINE:
            raise LineTooLong("chunk size")
        i = line.find(b";")
        if i >= 0:
            line = line[:i] # strip chunk-extensions
        try:
            return int(line, 16)
        except ValueError:
            # close the connection as protocol synchronisation is
            # probably lost
            self.close()
            raise
>>>>>>> febc4f04

    def _read_and_discard_trailer(self):
        # read and discard trailer up to the CRLF terminator
        ### note: we shouldn't have any trailers!
        while True:
            line = self.fp.readline(_MAXLINE + 1)
            if len(line) > _MAXLINE:
                raise LineTooLong("trailer line")
            if not line:
                # a vanishingly small number of sites EOF without
                # sending the trailer
                break
            if line in (b'\r\n', b'\n', b''):
                break

    def _readall_chunked(self):
        assert self.chunked != _UNKNOWN
        chunk_left = self.chunk_left
        value = []
        while True:
            if chunk_left is None:
                try:
                    chunk_left = self._read_next_chunk_size()
                    if chunk_left == 0:
                        break
                except ValueError:
                    raise IncompleteRead(b''.join(value))
            value.append(self._safe_read(chunk_left))

            # we read the whole chunk, get another
            self._safe_read(2)      # toss the CRLF at the end of the chunk
            chunk_left = None

        self._read_and_discard_trailer()

        # we read everything; close the "file"
        self.close()

        return b''.join(value)

    def _readinto_chunked(self, b):
        assert self.chunked != _UNKNOWN
        chunk_left = self.chunk_left

        total_bytes = 0
        mvb = memoryview(b)
        while True:
            if chunk_left is None:
                try:
                    chunk_left = self._read_next_chunk_size()
                    if chunk_left == 0:
                        break
                except ValueError:
                    raise IncompleteRead(bytes(b[0:total_bytes]))

            if len(mvb) < chunk_left:
                n = self._safe_readinto(mvb)
                self.chunk_left = chunk_left - n
                return total_bytes + n
            elif len(mvb) == chunk_left:
                n = self._safe_readinto(mvb)
                self._safe_read(2)  # toss the CRLF at the end of the chunk
                self.chunk_left = None
                return total_bytes + n
            else:
                temp_mvb = mvb[0:chunk_left]
                n = self._safe_readinto(temp_mvb)
                mvb = mvb[n:]
                total_bytes += n

            # we read the whole chunk, get another
            self._safe_read(2)      # toss the CRLF at the end of the chunk
            chunk_left = None

        self._read_and_discard_trailer()

        # we read everything; close the "file"
        self.close()

        return total_bytes

    def _safe_read(self, amt):
        """Read the number of bytes requested, compensating for partial reads.

        Normally, we have a blocking socket, but a read() can be interrupted
        by a signal (resulting in a partial read).

        Note that we cannot distinguish between EOF and an interrupt when zero
        bytes have been read. IncompleteRead() will be raised in this
        situation.

        This function should be used when <amt> bytes "should" be present for
        reading. If the bytes are truly not available (due to EOF), then the
        IncompleteRead exception can be used to detect the problem.
        """
        s = []
        while amt > 0:
            chunk = self.fp.read(min(amt, MAXAMOUNT))
            if not chunk:
                raise IncompleteRead(b''.join(s), amt)
            s.append(chunk)
            amt -= len(chunk)
        return b"".join(s)

    def _safe_readinto(self, b):
        """Same as _safe_read, but for reading into a buffer."""
        total_bytes = 0
        mvb = memoryview(b)
        while total_bytes < len(b):
            if MAXAMOUNT < len(mvb):
                temp_mvb = mvb[0:MAXAMOUNT]
                n = self.fp.readinto(temp_mvb)
            else:
                n = self.fp.readinto(mvb)
            if not n:
                raise IncompleteRead(bytes(mvb[0:total_bytes]), len(b))
            mvb = mvb[n:]
            total_bytes += n
        return total_bytes

    def fileno(self):
        return self.fp.fileno()

    def getheader(self, name, default=None):
        if self.headers is None:
            raise ResponseNotReady()
        headers = self.headers.get_all(name) or default
        if isinstance(headers, str) or not hasattr(headers, '__iter__'):
            return headers
        else:
            return ', '.join(headers)

    def getheaders(self):
        """Return list of (header, value) tuples."""
        if self.headers is None:
            raise ResponseNotReady()
        return list(self.headers.items())

    # We override IOBase.__iter__ so that it doesn't check for closed-ness

    def __iter__(self):
        return self

    # For compatibility with old-style urllib responses.

    def info(self):
        return self.headers

    def geturl(self):
        return self.url

    def getcode(self):
        return self.status

class HTTPConnection:

    _http_vsn = 11
    _http_vsn_str = 'HTTP/1.1'

    response_class = HTTPResponse
    default_port = HTTP_PORT
    auto_open = 1
    debuglevel = 0

    def __init__(self, host, port=None, strict=_strict_sentinel,
                 timeout=socket._GLOBAL_DEFAULT_TIMEOUT, source_address=None):
        if strict is not _strict_sentinel:
            warnings.warn("the 'strict' argument isn't supported anymore; "
                "http.client now always assumes HTTP/1.x compliant servers.",
                DeprecationWarning, 2)
        self.timeout = timeout
        self.source_address = source_address
        self.sock = None
        self._buffer = []
        self.__response = None
        self.__state = _CS_IDLE
        self._method = None
        self._tunnel_host = None
        self._tunnel_port = None
        self._tunnel_headers = {}

        self._set_hostport(host, port)

    def set_tunnel(self, host, port=None, headers=None):
        """ Sets up the host and the port for the HTTP CONNECT Tunnelling.

        The headers argument should be a mapping of extra HTTP headers
        to send with the CONNECT request.
        """
        self._tunnel_host = host
        self._tunnel_port = port
        if headers:
            self._tunnel_headers = headers
        else:
            self._tunnel_headers.clear()

    def _set_hostport(self, host, port):
        if port is None:
            i = host.rfind(':')
            j = host.rfind(']')         # ipv6 addresses have [...]
            if i > j:
                try:
                    port = int(host[i+1:])
                except ValueError:
                    if host[i+1:] == "": # http://foo.com:/ == http://foo.com/
                        port = self.default_port
                    else:
                        raise InvalidURL("nonnumeric port: '%s'" % host[i+1:])
                host = host[:i]
            else:
                port = self.default_port
            if host and host[0] == '[' and host[-1] == ']':
                host = host[1:-1]
        self.host = host
        self.port = port

    def set_debuglevel(self, level):
        self.debuglevel = level

    def _tunnel(self):
        self._set_hostport(self._tunnel_host, self._tunnel_port)
        connect_str = "CONNECT %s:%d HTTP/1.0\r\n" % (self.host, self.port)
        connect_bytes = connect_str.encode("ascii")
        self.send(connect_bytes)
        for header, value in self._tunnel_headers.items():
            header_str = "%s: %s\r\n" % (header, value)
            header_bytes = header_str.encode("latin-1")
            self.send(header_bytes)
        self.send(b'\r\n')

        response = self.response_class(self.sock, method=self._method)
        (version, code, message) = response._read_status()

        if code != 200:
            self.close()
            raise socket.error("Tunnel connection failed: %d %s" % (code,
                                                                    message.strip()))
        while True:
            line = response.fp.readline(_MAXLINE + 1)
            if len(line) > _MAXLINE:
                raise LineTooLong("header line")
            if not line:
                # for sites which EOF without sending a trailer
                break
            if line in (b'\r\n', b'\n', b''):
                break

    def connect(self):
        """Connect to the host and port specified in __init__."""
        self.sock = socket.create_connection((self.host,self.port),
                                             self.timeout, self.source_address)
        if self._tunnel_host:
            self._tunnel()

    def close(self):
        """Close the connection to the HTTP server."""
        if self.sock:
            self.sock.close()   # close it manually... there may be other refs
            self.sock = None
        if self.__response:
            self.__response.close()
            self.__response = None
        self.__state = _CS_IDLE

    def send(self, data):
        """Send `data' to the server.
        ``data`` can be a string object, a bytes object, an array object, a
        file-like object that supports a .read() method, or an iterable object.
        """

        if self.sock is None:
            if self.auto_open:
                self.connect()
            else:
                raise NotConnected()

        if self.debuglevel > 0:
            print("send:", repr(data))
        blocksize = 8192
        if hasattr(data, "read") :
            if self.debuglevel > 0:
                print("sendIng a read()able")
            encode = False
            try:
                mode = data.mode
            except AttributeError:
                # io.BytesIO and other file-like objects don't have a `mode`
                # attribute.
                pass
            else:
                if "b" not in mode:
                    encode = True
                    if self.debuglevel > 0:
                        print("encoding file using iso-8859-1")
            while 1:
                datablock = data.read(blocksize)
                if not datablock:
                    break
                if encode:
                    datablock = datablock.encode("iso-8859-1")
                self.sock.sendall(datablock)

        try:
            self.sock.sendall(data)
        except TypeError:
            if isinstance(data, collections.Iterable):
                for d in data:
                    self.sock.sendall(d)
            else:
                raise TypeError("data should be a bytes-like object "
                                "or an iterable, got %r" % type(data))

    def _output(self, s):
        """Add a line of output to the current request buffer.

        Assumes that the line does *not* end with \\r\\n.
        """
        self._buffer.append(s)

    def _send_output(self, message_body=None):
        """Send the currently buffered request and clear the buffer.

        Appends an extra \\r\\n to the buffer.
        A message_body may be specified, to be appended to the request.
        """
        self._buffer.extend((b"", b""))
        msg = b"\r\n".join(self._buffer)
        del self._buffer[:]
        # If msg and message_body are sent in a single send() call,
        # it will avoid performance problems caused by the interaction
        # between delayed ack and the Nagle algorithm.
        if isinstance(message_body, bytes):
            msg += message_body
            message_body = None
        self.send(msg)
        if message_body is not None:
            # message_body was not a string (i.e. it is a file), and
            # we must run the risk of Nagle.
            self.send(message_body)

    def putrequest(self, method, url, skip_host=0, skip_accept_encoding=0):
        """Send a request to the server.

        `method' specifies an HTTP request method, e.g. 'GET'.
        `url' specifies the object being requested, e.g. '/index.html'.
        `skip_host' if True does not add automatically a 'Host:' header
        `skip_accept_encoding' if True does not add automatically an
           'Accept-Encoding:' header
        """

        # if a prior response has been completed, then forget about it.
        if self.__response and self.__response.isclosed():
            self.__response = None


        # in certain cases, we cannot issue another request on this connection.
        # this occurs when:
        #   1) we are in the process of sending a request.   (_CS_REQ_STARTED)
        #   2) a response to a previous request has signalled that it is going
        #      to close the connection upon completion.
        #   3) the headers for the previous response have not been read, thus
        #      we cannot determine whether point (2) is true.   (_CS_REQ_SENT)
        #
        # if there is no prior response, then we can request at will.
        #
        # if point (2) is true, then we will have passed the socket to the
        # response (effectively meaning, "there is no prior response"), and
        # will open a new one when a new request is made.
        #
        # Note: if a prior response exists, then we *can* start a new request.
        #       We are not allowed to begin fetching the response to this new
        #       request, however, until that prior response is complete.
        #
        if self.__state == _CS_IDLE:
            self.__state = _CS_REQ_STARTED
        else:
            raise CannotSendRequest(self.__state)

        # Save the method we use, we need it later in the response phase
        self._method = method
        if not url:
            url = '/'
        request = '%s %s %s' % (method, url, self._http_vsn_str)

        # Non-ASCII characters should have been eliminated earlier
        self._output(request.encode('ascii'))

        if self._http_vsn == 11:
            # Issue some standard headers for better HTTP/1.1 compliance

            if not skip_host:
                # this header is issued *only* for HTTP/1.1
                # connections. more specifically, this means it is
                # only issued when the client uses the new
                # HTTPConnection() class. backwards-compat clients
                # will be using HTTP/1.0 and those clients may be
                # issuing this header themselves. we should NOT issue
                # it twice; some web servers (such as Apache) barf
                # when they see two Host: headers

                # If we need a non-standard port,include it in the
                # header.  If the request is going through a proxy,
                # but the host of the actual URL, not the host of the
                # proxy.

                netloc = ''
                if url.startswith('http'):
                    nil, netloc, nil, nil, nil = urlsplit(url)

                if netloc:
                    try:
                        netloc_enc = netloc.encode("ascii")
                    except UnicodeEncodeError:
                        netloc_enc = netloc.encode("idna")
                    self.putheader('Host', netloc_enc)
                else:
                    try:
                        host_enc = self.host.encode("ascii")
                    except UnicodeEncodeError:
                        host_enc = self.host.encode("idna")

                    # As per RFC 273, IPv6 address should be wrapped with []
                    # when used as Host header

                    if self.host.find(':') >= 0:
                        host_enc = b'[' + host_enc + b']'

                    if self.port == self.default_port:
                        self.putheader('Host', host_enc)
                    else:
                        host_enc = host_enc.decode("ascii")
                        self.putheader('Host', "%s:%s" % (host_enc, self.port))

            # note: we are assuming that clients will not attempt to set these
            #       headers since *this* library must deal with the
            #       consequences. this also means that when the supporting
            #       libraries are updated to recognize other forms, then this
            #       code should be changed (removed or updated).

            # we only want a Content-Encoding of "identity" since we don't
            # support encodings such as x-gzip or x-deflate.
            if not skip_accept_encoding:
                self.putheader('Accept-Encoding', 'identity')

            # we can accept "chunked" Transfer-Encodings, but no others
            # NOTE: no TE header implies *only* "chunked"
            #self.putheader('TE', 'chunked')

            # if TE is supplied in the header, then it must appear in a
            # Connection header.
            #self.putheader('Connection', 'TE')

        else:
            # For HTTP/1.0, the server will assume "not chunked"
            pass

    def putheader(self, header, *values):
        """Send a request header line to the server.

        For example: h.putheader('Accept', 'text/html')
        """
        if self.__state != _CS_REQ_STARTED:
            raise CannotSendHeader()

        if hasattr(header, 'encode'):
            header = header.encode('ascii')
        values = list(values)
        for i, one_value in enumerate(values):
            if hasattr(one_value, 'encode'):
                values[i] = one_value.encode('latin-1')
            elif isinstance(one_value, int):
                values[i] = str(one_value).encode('ascii')
        value = b'\r\n\t'.join(values)
        header = header + b': ' + value
        self._output(header)

    def endheaders(self, message_body=None):
        """Indicate that the last header line has been sent to the server.

        This method sends the request to the server.  The optional message_body
        argument can be used to pass a message body associated with the
        request.  The message body will be sent in the same packet as the
        message headers if it is a string, otherwise it is sent as a separate
        packet.
        """
        if self.__state == _CS_REQ_STARTED:
            self.__state = _CS_REQ_SENT
        else:
            raise CannotSendHeader()
        self._send_output(message_body)

    def request(self, method, url, body=None, headers={}):
        """Send a complete request to the server."""
        self._send_request(method, url, body, headers)

    def _set_content_length(self, body):
        # Set the content-length based on the body.
        thelen = None
        try:
            thelen = str(len(body))
        except TypeError as te:
            # If this is a file-like object, try to
            # fstat its file descriptor
            try:
                thelen = str(os.fstat(body.fileno()).st_size)
            except (AttributeError, OSError):
                # Don't send a length if this failed
                if self.debuglevel > 0: print("Cannot stat!!")

        if thelen is not None:
            self.putheader('Content-Length', thelen)

    def _send_request(self, method, url, body, headers):
        # Honor explicitly requested Host: and Accept-Encoding: headers.
        header_names = dict.fromkeys([k.lower() for k in headers])
        skips = {}
        if 'host' in header_names:
            skips['skip_host'] = 1
        if 'accept-encoding' in header_names:
            skips['skip_accept_encoding'] = 1

        self.putrequest(method, url, **skips)

        if body is not None and ('content-length' not in header_names):
            self._set_content_length(body)
        for hdr, value in headers.items():
            self.putheader(hdr, value)
        if isinstance(body, str):
            # RFC 2616 Section 3.7.1 says that text default has a
            # default charset of iso-8859-1.
            body = body.encode('iso-8859-1')
        self.endheaders(body)

    def getresponse(self):
        """Get the response from the server.

        If the HTTPConnection is in the correct state, returns an
        instance of HTTPResponse or of whatever object is returned by
        class the response_class variable.

        If a request has not been sent or if a previous response has
        not be handled, ResponseNotReady is raised.  If the HTTP
        response indicates that the connection should be closed, then
        it will be closed before the response is returned.  When the
        connection is closed, the underlying socket is closed.
        """

        # if a prior response has been completed, then forget about it.
        if self.__response and self.__response.isclosed():
            self.__response = None

        # if a prior response exists, then it must be completed (otherwise, we
        # cannot read this response's header to determine the connection-close
        # behavior)
        #
        # note: if a prior response existed, but was connection-close, then the
        # socket and response were made independent of this HTTPConnection
        # object since a new request requires that we open a whole new
        # connection
        #
        # this means the prior response had one of two states:
        #   1) will_close: this connection was reset and the prior socket and
        #                  response operate independently
        #   2) persistent: the response was retained and we await its
        #                  isclosed() status to become true.
        #
        if self.__state != _CS_REQ_SENT or self.__response:
            raise ResponseNotReady(self.__state)

        if self.debuglevel > 0:
            response = self.response_class(self.sock, self.debuglevel,
                                           method=self._method)
        else:
            response = self.response_class(self.sock, method=self._method)

        response.begin()
        assert response.will_close != _UNKNOWN
        self.__state = _CS_IDLE

        if response.will_close:
            # this effectively passes the connection to the response
            self.close()
        else:
            # remember this, so we can tell when it is complete
            self.__response = response

        return response

try:
    import ssl
except ImportError:
    pass
else:
    class HTTPSConnection(HTTPConnection):
        "This class allows communication via SSL."

        default_port = HTTPS_PORT

        # XXX Should key_file and cert_file be deprecated in favour of context?

        def __init__(self, host, port=None, key_file=None, cert_file=None,
                     strict=_strict_sentinel, timeout=socket._GLOBAL_DEFAULT_TIMEOUT,
                     source_address=None, *, context=None, check_hostname=None):
            super(HTTPSConnection, self).__init__(host, port, strict, timeout,
                                                  source_address)
            self.key_file = key_file
            self.cert_file = cert_file
            if context is None:
                # Some reasonable defaults
                context = ssl.SSLContext(ssl.PROTOCOL_SSLv23)
                context.options |= ssl.OP_NO_SSLv2
            will_verify = context.verify_mode != ssl.CERT_NONE
            if check_hostname is None:
                check_hostname = will_verify
            elif check_hostname and not will_verify:
                raise ValueError("check_hostname needs a SSL context with "
                                 "either CERT_OPTIONAL or CERT_REQUIRED")
            if key_file or cert_file:
                context.load_cert_chain(cert_file, key_file)
            self._context = context
            self._check_hostname = check_hostname

        def connect(self):
            "Connect to a host on a given (SSL) port."

            sock = socket.create_connection((self.host, self.port),
                                            self.timeout, self.source_address)

            if self._tunnel_host:
                self.sock = sock
                self._tunnel()

            server_hostname = self.host if ssl.HAS_SNI else None
            self.sock = self._context.wrap_socket(sock,
                                                  server_hostname=server_hostname)
            try:
                if self._check_hostname:
                    ssl.match_hostname(self.sock.getpeercert(), self.host)
            except Exception:
                self.sock.shutdown(socket.SHUT_RDWR)
                self.sock.close()
                raise

    __all__.append("HTTPSConnection")

class HTTPException(Exception):
    # Subclasses that define an __init__ must call Exception.__init__
    # or define self.args.  Otherwise, str() will fail.
    pass

class NotConnected(HTTPException):
    pass

class InvalidURL(HTTPException):
    pass

class UnknownProtocol(HTTPException):
    def __init__(self, version):
        self.args = version,
        self.version = version

class UnknownTransferEncoding(HTTPException):
    pass

class UnimplementedFileMode(HTTPException):
    pass

class IncompleteRead(HTTPException):
    def __init__(self, partial, expected=None):
        self.args = partial,
        self.partial = partial
        self.expected = expected
    def __repr__(self):
        if self.expected is not None:
            e = ', %i more expected' % self.expected
        else:
            e = ''
        return 'IncompleteRead(%i bytes read%s)' % (len(self.partial), e)
    def __str__(self):
        return repr(self)

class ImproperConnectionState(HTTPException):
    pass

class CannotSendRequest(ImproperConnectionState):
    pass

class CannotSendHeader(ImproperConnectionState):
    pass

class ResponseNotReady(ImproperConnectionState):
    pass

class BadStatusLine(HTTPException):
    def __init__(self, line):
        if not line:
            line = repr(line)
        self.args = line,
        self.line = line

class LineTooLong(HTTPException):
    def __init__(self, line_type):
        HTTPException.__init__(self, "got more than %d bytes when reading %s"
                                     % (_MAXLINE, line_type))

# for backwards compatibility
error = HTTPException<|MERGE_RESOLUTION|>--- conflicted
+++ resolved
@@ -536,13 +536,9 @@
             self.length -= n
             if not self.length:
                 self.close()
-<<<<<<< HEAD
         else:
-            if not s:
+            if not n:
                 self.close()
-
-        return s
-=======
         return n
 
     def _read_next_chunk_size(self):
@@ -560,7 +556,6 @@
             # probably lost
             self.close()
             raise
->>>>>>> febc4f04
 
     def _read_and_discard_trailer(self):
         # read and discard trailer up to the CRLF terminator
