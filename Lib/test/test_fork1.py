"""This test checks for correct fork() behavior.
"""

<<<<<<< HEAD
import errno
=======
>>>>>>> 175d89ef
import imp
import os
import signal
import sys
import time
<<<<<<< HEAD
import threading
=======
>>>>>>> 175d89ef

from test.fork_wait import ForkWait
from test.support import (run_unittest, reap_children, get_attribute,
                          import_module, verbose)

threading = import_module('threading')

# Skip test if fork does not exist.
get_attribute(os, 'fork')

class ForkTest(ForkWait):
    def wait_impl(self, cpid):
        for i in range(10):
            # waitpid() shouldn't hang, but some of the buildbots seem to hang
            # in the forking tests.  This is an attempt to fix the problem.
            spid, status = os.waitpid(cpid, os.WNOHANG)
            if spid == cpid:
                break
            time.sleep(1.0)

        self.assertEqual(spid, cpid)
        self.assertEqual(status, 0, "cause = %d, exit = %d" % (status&0xff, status>>8))

<<<<<<< HEAD
    def test_import_lock_fork(self):
=======
    def test_threaded_import_lock_fork(self):
        """Check fork() in main thread works while a subthread is doing an import"""
>>>>>>> 175d89ef
        import_started = threading.Event()
        fake_module_name = "fake test module"
        partial_module = "partial"
        complete_module = "complete"
        def importer():
            imp.acquire_lock()
            sys.modules[fake_module_name] = partial_module
            import_started.set()
            time.sleep(0.01) # Give the other thread time to try and acquire.
            sys.modules[fake_module_name] = complete_module
            imp.release_lock()
        t = threading.Thread(target=importer)
        t.start()
        import_started.wait()
        pid = os.fork()
        try:
<<<<<<< HEAD
=======
            # PyOS_BeforeFork should have waited for the import to complete
            # before forking, so the child can recreate the import lock
            # correctly, but also won't see a partially initialised module
>>>>>>> 175d89ef
            if not pid:
                m = __import__(fake_module_name)
                if m == complete_module:
                    os._exit(0)
                else:
<<<<<<< HEAD
=======
                    if verbose > 1:
                        print("Child encountered partial module")
>>>>>>> 175d89ef
                    os._exit(1)
            else:
                t.join()
                # Exitcode 1 means the child got a partial module (bad.) No
                # exitcode (but a hang, which manifests as 'got pid 0')
                # means the child deadlocked (also bad.)
                self.wait_impl(pid)
        finally:
            try:
                os.kill(pid, signal.SIGKILL)
            except OSError:
                pass

<<<<<<< HEAD
=======

    def test_nested_import_lock_fork(self):
        """Check fork() in main thread works while the main thread is doing an import"""
        # Issue 9573: this used to trigger RuntimeError in the child process
        def fork_with_import_lock(level):
            release = 0
            in_child = False
            try:
                try:
                    for i in range(level):
                        imp.acquire_lock()
                        release += 1
                    pid = os.fork()
                    in_child = not pid
                finally:
                    for i in range(release):
                        imp.release_lock()
            except RuntimeError:
                if in_child:
                    if verbose > 1:
                        print("RuntimeError in child")
                    os._exit(1)
                raise
            if in_child:
                os._exit(0)
            self.wait_impl(pid)

        # Check this works with various levels of nested
        # import in the main thread
        for level in range(5):
            fork_with_import_lock(level)


>>>>>>> 175d89ef
def test_main():
    run_unittest(ForkTest)
    reap_children()

if __name__ == "__main__":
    test_main()<|MERGE_RESOLUTION|>--- conflicted
+++ resolved
@@ -1,19 +1,11 @@
 """This test checks for correct fork() behavior.
 """
 
-<<<<<<< HEAD
-import errno
-=======
->>>>>>> 175d89ef
 import imp
 import os
 import signal
 import sys
 import time
-<<<<<<< HEAD
-import threading
-=======
->>>>>>> 175d89ef
 
 from test.fork_wait import ForkWait
 from test.support import (run_unittest, reap_children, get_attribute,
@@ -37,12 +29,8 @@
         self.assertEqual(spid, cpid)
         self.assertEqual(status, 0, "cause = %d, exit = %d" % (status&0xff, status>>8))
 
-<<<<<<< HEAD
-    def test_import_lock_fork(self):
-=======
     def test_threaded_import_lock_fork(self):
         """Check fork() in main thread works while a subthread is doing an import"""
->>>>>>> 175d89ef
         import_started = threading.Event()
         fake_module_name = "fake test module"
         partial_module = "partial"
@@ -59,22 +47,16 @@
         import_started.wait()
         pid = os.fork()
         try:
-<<<<<<< HEAD
-=======
             # PyOS_BeforeFork should have waited for the import to complete
             # before forking, so the child can recreate the import lock
             # correctly, but also won't see a partially initialised module
->>>>>>> 175d89ef
             if not pid:
                 m = __import__(fake_module_name)
                 if m == complete_module:
                     os._exit(0)
                 else:
-<<<<<<< HEAD
-=======
                     if verbose > 1:
                         print("Child encountered partial module")
->>>>>>> 175d89ef
                     os._exit(1)
             else:
                 t.join()
@@ -88,8 +70,6 @@
             except OSError:
                 pass
 
-<<<<<<< HEAD
-=======
 
     def test_nested_import_lock_fork(self):
         """Check fork() in main thread works while the main thread is doing an import"""
@@ -123,7 +103,6 @@
             fork_with_import_lock(level)
 
 
->>>>>>> 175d89ef
 def test_main():
     run_unittest(ForkTest)
     reap_children()
