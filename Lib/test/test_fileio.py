--- conflicted
+++ resolved
@@ -347,11 +347,7 @@
         self.assertRaises(OSError, _FileIO, make_bad_fd())
         if sys.platform == 'win32':
             import msvcrt
-<<<<<<< HEAD
-            self.assertRaises(IOError, msvcrt.get_osfhandle, make_bad_fd())
-=======
             self.assertRaises(OSError, msvcrt.get_osfhandle, make_bad_fd())
->>>>>>> 125f4c2d
         # Issue 15989
         self.assertRaises(TypeError, _FileIO, _testcapi.INT_MAX + 1)
         self.assertRaises(TypeError, _FileIO, _testcapi.INT_MIN - 1)
