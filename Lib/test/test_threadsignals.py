--- conflicted
+++ resolved
@@ -73,11 +73,8 @@
     def alarm_interrupt(self, sig, frame):
         raise KeyboardInterrupt
 
-<<<<<<< HEAD
-=======
     @unittest.skipIf(USING_PTHREAD_COND,
                      'POSIX condition variables cannot be interrupted')
->>>>>>> 75dec455
     def test_lock_acquire_interruption(self):
         # Mimic receiving a SIGINT (KeyboardInterrupt) with SIGALRM while stuck
         # in a deadlock.
@@ -99,11 +96,8 @@
         finally:
             signal.signal(signal.SIGALRM, oldalrm)
 
-<<<<<<< HEAD
-=======
     @unittest.skipIf(USING_PTHREAD_COND,
                      'POSIX condition variables cannot be interrupted')
->>>>>>> 75dec455
     def test_rlock_acquire_interruption(self):
         # Mimic receiving a SIGINT (KeyboardInterrupt) with SIGALRM while stuck
         # in a deadlock.
