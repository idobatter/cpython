--- conflicted
+++ resolved
@@ -1,7 +1,4 @@
-<<<<<<< HEAD
-=======
 import builtins
->>>>>>> 175d89ef
 import imp
 from importlib.test.import_ import test_relative_imports
 from importlib.test.import_ import util as importlib_util
@@ -12,21 +9,12 @@
 import stat
 import sys
 import unittest
-<<<<<<< HEAD
-import warnings
-import textwrap
-
-from test.support import (
-    EnvironmentVarGuard, TESTFN, forget, is_jython,
-    rmtree, run_unittest, unlink, unload)
-=======
 import textwrap
 
 from test.support import (
     EnvironmentVarGuard, TESTFN, check_warnings, forget, is_jython,
     make_legacy_pyc, rmtree, run_unittest, swap_attr, swap_item, temp_umask,
     unlink, unload)
->>>>>>> 175d89ef
 from test import script_helper
 
 
@@ -38,24 +26,8 @@
               name + "$py.class"):
         unlink(f)
     rmtree('__pycache__')
-<<<<<<< HEAD
-
-=======
->>>>>>> 175d89ef
-
-class ImportTests(unittest.TestCase):
-
-    def tearDown(self):
-        unload(TESTFN)
-
-<<<<<<< HEAD
-    setUp = tearDown
-
-    def test_case_sensitivity(self):
-        # Brief digression to test that import is case-sensitive:  if we got
-        # this far, we know for sure that "random" exists.
-        try:
-=======
+
+
 class ImportTests(unittest.TestCase):
 
     def tearDown(self):
@@ -67,7 +39,6 @@
         # Brief digression to test that import is case-sensitive:  if we got
         # this far, we know for sure that "random" exists.
         with self.assertRaises(ImportError):
->>>>>>> 175d89ef
             import RAnDoM
 
     def test_double_const(self):
@@ -125,33 +96,6 @@
     def test_execute_bit_not_copied(self):
         # Issue 6070: under posix .pyc files got their execute bit set if
         # the .py file had the execute bit set, but they aren't executable.
-<<<<<<< HEAD
-        oldmask = os.umask(0o022)
-        sys.path.insert(0, os.curdir)
-        try:
-            fname = TESTFN + os.extsep + "py"
-            f = open(fname, 'w').close()
-            os.chmod(fname, (stat.S_IRUSR | stat.S_IRGRP | stat.S_IROTH |
-                             stat.S_IXUSR | stat.S_IXGRP | stat.S_IXOTH))
-            __import__(TESTFN)
-            fn = fname + 'c'
-            if not os.path.exists(fn):
-                fn = fname + 'o'
-                if not os.path.exists(fn): raise TestFailed("__import__ did "
-                    "not result in creation of either a .pyc or .pyo file")
-            s = os.stat(fn)
-            self.assertEqual(stat.S_IMODE(s.st_mode),
-                             stat.S_IRUSR | stat.S_IRGRP | stat.S_IROTH)
-        finally:
-            os.umask(oldmask)
-            remove_files(TESTFN)
-            if TESTFN in sys.modules: del sys.modules[TESTFN]
-            del sys.path[0]
-
-    def test_imp_module(self):
-        # Verify that the imp module can correctly load and find .py files
-        import imp, os
-=======
         with temp_umask(0o022):
             sys.path.insert(0, os.curdir)
             try:
@@ -175,7 +119,6 @@
 
     def test_imp_module(self):
         # Verify that the imp module can correctly load and find .py files
->>>>>>> 175d89ef
         # XXX (ncoghlan): It would be nice to use support.CleanImport
         # here, but that breaks because the os module registers some
         # handlers in copy_reg on import. Since CleanImport doesn't
@@ -187,10 +130,7 @@
         orig_getenv = os.getenv
         with EnvironmentVarGuard():
             x = imp.find_module("os")
-<<<<<<< HEAD
-=======
             self.addCleanup(x[0].close)
->>>>>>> 175d89ef
             new_os = imp.load_module("os", *x)
             self.assertIs(os, new_os)
             self.assertIs(orig_path, new_os.path)
@@ -209,10 +149,7 @@
 
         try:
             # Compile & remove .py file; we only need .pyc (or .pyo).
-<<<<<<< HEAD
-=======
             # Bytecode must be relocated from the PEP 3147 bytecode-only location.
->>>>>>> 175d89ef
             py_compile.compile(filename)
         finally:
             unlink(filename)
@@ -221,10 +158,7 @@
         sys.path.append('')
 
         try:
-<<<<<<< HEAD
-=======
             make_legacy_pyc(filename)
->>>>>>> 175d89ef
             # This used to crash.
             exec('import ' + module)
         finally:
@@ -262,16 +196,6 @@
         # import x.y.z as w binds z as w
         import test.support as y
         self.assertTrue(y is test.support, y.__name__)
-<<<<<<< HEAD
-
-    def test_import_initless_directory_warning(self):
-        with warnings.catch_warnings():
-            # Just a random non-package directory we always expect to be
-            # somewhere in sys.path...
-            warnings.simplefilter('error', ImportWarning)
-            self.assertRaises(ImportWarning, __import__, "site-packages")
-=======
->>>>>>> 175d89ef
 
     def test_failing_reload(self):
         # A failing reload should leave the module object in sys.modules.
@@ -339,13 +263,6 @@
         import test.support
         self.assertIs(x, test, x.__name__)
         self.assertTrue(hasattr(test.support, "__file__"))
-<<<<<<< HEAD
-
-        # import x.y.z as w binds z as w.
-        import test.support as y
-        self.assertIs(y, test.support, y.__name__)
-
-=======
 
         # import x.y.z as w binds z as w.
         import test.support as y
@@ -357,7 +274,6 @@
             # somewhere in sys.path...
             self.assertRaises(ImportError, __import__, "site-packages")
 
->>>>>>> 175d89ef
     def test_import_by_filename(self):
         path = os.path.abspath(TESTFN)
         encoding = sys.getfilesystemencoding()
@@ -367,16 +283,8 @@
             self.skipTest('path is not encodable to {}'.format(encoding))
         with self.assertRaises(ImportError) as c:
             __import__(path)
-<<<<<<< HEAD
-        except ImportError as err:
-            self.assertEqual("Import by filename is not supported.",
-                              err.args[0])
-        else:
-            self.fail("import by path didn't raise an exception")
-=======
         self.assertEqual("Import by filename is not supported.",
                          c.exception.args[0])
->>>>>>> 175d89ef
 
     def test_import_in_del_does_not_crash(self):
         # Issue 4236
@@ -574,8 +482,6 @@
                       "implicit absolute import")
 
 
-<<<<<<< HEAD
-=======
 class OverridingImportBuiltinTests(unittest.TestCase):
     def test_override_builtin(self):
         # Test that overriding builtins.__import__ can bypass sys.modules.
@@ -728,7 +634,6 @@
                          os.path.join(os.curdir, foo_pyc))
 
 
->>>>>>> 175d89ef
 class RelativeImportFromImportlibTests(test_relative_imports.RelativeImports):
 
     def setUp(self):
@@ -740,14 +645,9 @@
 
 
 def test_main(verbose=None):
-<<<<<<< HEAD
-    run_unittest(ImportTests,
-                 PycRewritingTests, PathsTests, RelativeImportTests,
-=======
     run_unittest(ImportTests, PycacheTests,
                  PycRewritingTests, PathsTests, RelativeImportTests,
                  OverridingImportBuiltinTests,
->>>>>>> 175d89ef
                  RelativeImportFromImportlibTests)
 
 
