# We import importlib *ASAP* in order to test #15386
import importlib
import builtins
import imp
from test.test_importlib.import_ import util as importlib_util
import marshal
import os
import platform
import py_compile
import random
import stat
import sys
import unittest
import textwrap
import errno
import shutil
import contextlib

import test.support
from test.support import (
    EnvironmentVarGuard, TESTFN, check_warnings, forget, is_jython,
    make_legacy_pyc, rmtree, run_unittest, swap_attr, swap_item, temp_umask,
    unlink, unload, create_empty_file, cpython_only)
from test import script_helper


def remove_files(name):
    for f in (name + ".py",
              name + ".pyc",
              name + ".pyo",
              name + ".pyw",
              name + "$py.class"):
        unlink(f)
    rmtree('__pycache__')


@contextlib.contextmanager
def _ready_to_import(name=None, source=""):
    # sets up a temporary directory and removes it
    # creates the module file
    # temporarily clears the module from sys.modules (if any)
    name = name or "spam"
    with script_helper.temp_dir() as tempdir:
        path = script_helper.make_script(tempdir, name, source)
        old_module = sys.modules.pop(name, None)
        try:
            sys.path.insert(0, tempdir)
            yield name, path
            sys.path.remove(tempdir)
        finally:
            if old_module is not None:
                sys.modules[name] = old_module


class ImportTests(unittest.TestCase):

    def setUp(self):
        remove_files(TESTFN)
        importlib.invalidate_caches()

    def tearDown(self):
        unload(TESTFN)

    setUp = tearDown

    def test_case_sensitivity(self):
        # Brief digression to test that import is case-sensitive:  if we got
        # this far, we know for sure that "random" exists.
        with self.assertRaises(ImportError):
            import RAnDoM

    def test_double_const(self):
        # Another brief digression to test the accuracy of manifest float
        # constants.
        from test import double_const  # don't blink -- that *was* the test

    def test_import(self):
        def test_with_extension(ext):
            # The extension is normally ".py", perhaps ".pyw".
            source = TESTFN + ext
            pyo = TESTFN + ".pyo"
            if is_jython:
                pyc = TESTFN + "$py.class"
            else:
                pyc = TESTFN + ".pyc"

            with open(source, "w") as f:
                print("# This tests Python's ability to import a",
                      ext, "file.", file=f)
                a = random.randrange(1000)
                b = random.randrange(1000)
                print("a =", a, file=f)
                print("b =", b, file=f)

            if TESTFN in sys.modules:
                del sys.modules[TESTFN]
            importlib.invalidate_caches()
            try:
                try:
                    mod = __import__(TESTFN)
                except ImportError as err:
                    self.fail("import from %s failed: %s" % (ext, err))

                self.assertEqual(mod.a, a,
                    "module loaded (%s) but contents invalid" % mod)
                self.assertEqual(mod.b, b,
                    "module loaded (%s) but contents invalid" % mod)
            finally:
                forget(TESTFN)
                unlink(source)
                unlink(pyc)
                unlink(pyo)

        sys.path.insert(0, os.curdir)
        try:
            test_with_extension(".py")
            if sys.platform.startswith("win"):
                for ext in [".PY", ".Py", ".pY", ".pyw", ".PYW", ".pYw"]:
                    test_with_extension(ext)
        finally:
            del sys.path[0]

<<<<<<< HEAD
    @unittest.skipUnless(os.name == 'posix',
                         "test meaningful only on posix systems")
    def test_execute_bit_not_copied(self):
        # Issue 6070: under posix .pyc files got their execute bit set if
        # the .py file had the execute bit set, but they aren't executable.
        with temp_umask(0o022):
            sys.path.insert(0, os.curdir)
            try:
                fname = TESTFN + os.extsep + "py"
                open(fname, 'w').close()
                os.chmod(fname, (stat.S_IRUSR | stat.S_IRGRP | stat.S_IROTH |
                                 stat.S_IXUSR | stat.S_IXGRP | stat.S_IXOTH))
                fn = imp.cache_from_source(fname)
                unlink(fn)
                __import__(TESTFN)
                if not os.path.exists(fn):
                    self.fail("__import__ did not result in creation of "
                              "either a .pyc or .pyo file")
                s = os.stat(fn)
                self.assertEqual(stat.S_IMODE(s.st_mode),
                                 stat.S_IRUSR | stat.S_IRGRP | stat.S_IROTH)
            finally:
                del sys.path[0]
                remove_files(TESTFN)
                unload(TESTFN)

    def test_rewrite_pyc_with_read_only_source(self):
        # Issue 6074: a long time ago on posix, and more recently on Windows,
        # a read only source file resulted in a read only pyc file, which
        # led to problems with updating it later
        sys.path.insert(0, os.curdir)
        fname = TESTFN + os.extsep + "py"
        try:
            # Write a Python file, make it read-only and import it
            with open(fname, 'w') as f:
                f.write("x = 'original'\n")
            # Tweak the mtime of the source to ensure pyc gets updated later
            s = os.stat(fname)
            os.utime(fname, (s.st_atime, s.st_mtime-100000000))
            os.chmod(fname, 0o400)
            m1 = __import__(TESTFN)
            self.assertEqual(m1.x, 'original')
            # Change the file and then reimport it
            os.chmod(fname, 0o600)
            with open(fname, 'w') as f:
                f.write("x = 'rewritten'\n")
            unload(TESTFN)
            m2 = __import__(TESTFN)
            self.assertEqual(m2.x, 'rewritten')
            # Now delete the source file and check the pyc was rewritten
            unlink(fname)
            unload(TESTFN)
            m3 = __import__(TESTFN)
            self.assertEqual(m3.x, 'rewritten')
        finally:
            chmod_files(TESTFN)
            remove_files(TESTFN)
            unload(TESTFN)
            del sys.path[0]

    def test_imp_module(self):
        # Verify that the imp module can correctly load and find .py files
        # XXX (ncoghlan): It would be nice to use support.CleanImport
        # here, but that breaks because the os module registers some
        # handlers in copy_reg on import. Since CleanImport doesn't
        # revert that registration, the module is left in a broken
        # state after reversion. Reinitialising the module contents
        # and just reverting os.environ to its previous state is an OK
        # workaround
        orig_path = os.path
        orig_getenv = os.getenv
        with EnvironmentVarGuard():
            x = imp.find_module("os")
            self.addCleanup(x[0].close)
            new_os = imp.load_module("os", *x)
            self.assertIs(os, new_os)
            self.assertIs(orig_path, new_os.path)
            self.assertIsNot(orig_getenv, new_os.getenv)

=======
>>>>>>> 2e44fdaa
    def test_bug7732(self):
        source = TESTFN + '.py'
        os.mkdir(source)
        try:
            self.assertRaisesRegex(ImportError, '^No module',
                imp.find_module, TESTFN, ["."])
        finally:
            os.rmdir(source)

    def test_module_with_large_stack(self, module='longlist'):
        # Regression test for http://bugs.python.org/issue561858.
        filename = module + '.py'

        # Create a file with a list of 65000 elements.
        with open(filename, 'w') as f:
            f.write('d = [\n')
            for i in range(65000):
                f.write('"",\n')
            f.write(']')

        try:
            # Compile & remove .py file; we only need .pyc (or .pyo).
            # Bytecode must be relocated from the PEP 3147 bytecode-only location.
            py_compile.compile(filename)
        finally:
            unlink(filename)

        # Need to be able to load from current dir.
        sys.path.append('')
        importlib.invalidate_caches()

        try:
            make_legacy_pyc(filename)
            # This used to crash.
            exec('import ' + module)
        finally:
            # Cleanup.
            del sys.path[-1]
            unlink(filename + 'c')
            unlink(filename + 'o')

    def test_failing_import_sticks(self):
        source = TESTFN + ".py"
        with open(source, "w") as f:
            print("a = 1/0", file=f)

        # New in 2.4, we shouldn't be able to import that no matter how often
        # we try.
        sys.path.insert(0, os.curdir)
        importlib.invalidate_caches()
        if TESTFN in sys.modules:
            del sys.modules[TESTFN]
        try:
            for i in [1, 2, 3]:
                self.assertRaises(ZeroDivisionError, __import__, TESTFN)
                self.assertNotIn(TESTFN, sys.modules,
                                 "damaged module in sys.modules on %i try" % i)
        finally:
            del sys.path[0]
            remove_files(TESTFN)

    def test_import_name_binding(self):
        # import x.y.z binds x in the current namespace
        import test as x
        import test.support
        self.assertTrue(x is test, x.__name__)
        self.assertTrue(hasattr(test.support, "__file__"))

        # import x.y.z as w binds z as w
        import test.support as y
        self.assertTrue(y is test.support, y.__name__)

    def test_failing_reload(self):
        # A failing reload should leave the module object in sys.modules.
        source = TESTFN + os.extsep + "py"
        with open(source, "w") as f:
            f.write("a = 1\nb=2\n")

        sys.path.insert(0, os.curdir)
        try:
            mod = __import__(TESTFN)
            self.assertIn(TESTFN, sys.modules)
            self.assertEqual(mod.a, 1, "module has wrong attribute values")
            self.assertEqual(mod.b, 2, "module has wrong attribute values")

            # On WinXP, just replacing the .py file wasn't enough to
            # convince reload() to reparse it.  Maybe the timestamp didn't
            # move enough.  We force it to get reparsed by removing the
            # compiled file too.
            remove_files(TESTFN)

            # Now damage the module.
            with open(source, "w") as f:
                f.write("a = 10\nb=20//0\n")

            self.assertRaises(ZeroDivisionError, imp.reload, mod)
            # But we still expect the module to be in sys.modules.
            mod = sys.modules.get(TESTFN)
            self.assertIsNot(mod, None, "expected module to be in sys.modules")

            # We should have replaced a w/ 10, but the old b value should
            # stick.
            self.assertEqual(mod.a, 10, "module has wrong attribute values")
            self.assertEqual(mod.b, 2, "module has wrong attribute values")

        finally:
            del sys.path[0]
            remove_files(TESTFN)
            unload(TESTFN)

    def test_file_to_source(self):
        # check if __file__ points to the source file where available
        source = TESTFN + ".py"
        with open(source, "w") as f:
            f.write("test = None\n")

        sys.path.insert(0, os.curdir)
        try:
            mod = __import__(TESTFN)
            self.assertTrue(mod.__file__.endswith('.py'))
            os.remove(source)
            del sys.modules[TESTFN]
            make_legacy_pyc(source)
            importlib.invalidate_caches()
            mod = __import__(TESTFN)
            base, ext = os.path.splitext(mod.__file__)
            self.assertIn(ext, ('.pyc', '.pyo'))
        finally:
            del sys.path[0]
            remove_files(TESTFN)
            if TESTFN in sys.modules:
                del sys.modules[TESTFN]

    def test_import_name_binding(self):
        # import x.y.z binds x in the current namespace.
        import test as x
        import test.support
        self.assertIs(x, test, x.__name__)
        self.assertTrue(hasattr(test.support, "__file__"))

        # import x.y.z as w binds z as w.
        import test.support as y
        self.assertIs(y, test.support, y.__name__)

    def test_import_by_filename(self):
        path = os.path.abspath(TESTFN)
        encoding = sys.getfilesystemencoding()
        try:
            path.encode(encoding)
        except UnicodeEncodeError:
            self.skipTest('path is not encodable to {}'.format(encoding))
        with self.assertRaises(ImportError) as c:
            __import__(path)

    def test_import_in_del_does_not_crash(self):
        # Issue 4236
        testfn = script_helper.make_script('', TESTFN, textwrap.dedent("""\
            import sys
            class C:
               def __del__(self):
                  import imp
            sys.argv.insert(0, C())
            """))
        script_helper.assert_python_ok(testfn)

    def test_timestamp_overflow(self):
        # A modification timestamp larger than 2**32 should not be a problem
        # when importing a module (issue #11235).
        sys.path.insert(0, os.curdir)
        try:
            source = TESTFN + ".py"
            compiled = imp.cache_from_source(source)
            with open(source, 'w') as f:
                pass
            try:
                os.utime(source, (2 ** 33 - 5, 2 ** 33 - 5))
            except OverflowError:
                self.skipTest("cannot set modification time to large integer")
            except OSError as e:
                if e.errno != getattr(errno, 'EOVERFLOW', None):
                    raise
                self.skipTest("cannot set modification time to large integer ({})".format(e))
            __import__(TESTFN)
            # The pyc file was created.
            os.stat(compiled)
        finally:
            del sys.path[0]
            remove_files(TESTFN)

    def test_bogus_fromlist(self):
        try:
            __import__('http', fromlist=['blah'])
        except ImportError:
            self.fail("fromlist must allow bogus names")


class FilePermissionTests(unittest.TestCase):
    # tests for file mode on cached .pyc/.pyo files

    @unittest.skipUnless(os.name == 'posix',
                         "test meaningful only on posix systems")
    def test_creation_mode(self):
        mask = 0o022
        with temp_umask(mask), _ready_to_import() as (name, path):
            cached_path = imp.cache_from_source(path)
            module = __import__(name)
            if not os.path.exists(cached_path):
                self.fail("__import__ did not result in creation of "
                          "either a .pyc or .pyo file")
            stat_info = os.stat(cached_path)

        # Check that the umask is respected, and the executable bits
        # aren't set.
        self.assertEqual(oct(stat.S_IMODE(stat_info.st_mode)),
                         oct(0o666 & ~mask))

    @unittest.skipUnless(os.name == 'posix',
                         "test meaningful only on posix systems")
    def test_cached_mode_issue_2051(self):
        # permissions of .pyc should match those of .py, regardless of mask
        mode = 0o600
        with temp_umask(0o022), _ready_to_import() as (name, path):
            cached_path = imp.cache_from_source(path)
            os.chmod(path, mode)
            __import__(name)
            if not os.path.exists(cached_path):
                self.fail("__import__ did not result in creation of "
                          "either a .pyc or .pyo file")
            stat_info = os.stat(cached_path)

        self.assertEqual(oct(stat.S_IMODE(stat_info.st_mode)), oct(mode))

    @unittest.skipUnless(os.name == 'posix',
                         "test meaningful only on posix systems")
    def test_cached_readonly(self):
        mode = 0o400
        with temp_umask(0o022), _ready_to_import() as (name, path):
            cached_path = imp.cache_from_source(path)
            os.chmod(path, mode)
            __import__(name)
            if not os.path.exists(cached_path):
                self.fail("__import__ did not result in creation of "
                          "either a .pyc or .pyo file")
            stat_info = os.stat(cached_path)

        expected = mode | 0o200 # Account for fix for issue #6074
        self.assertEqual(oct(stat.S_IMODE(stat_info.st_mode)), oct(expected))

    def test_pyc_always_writable(self):
        # Initially read-only .pyc files on Windows used to cause problems
        # with later updates, see issue #6074 for details
        with _ready_to_import() as (name, path):
            # Write a Python file, make it read-only and import it
            with open(path, 'w') as f:
                f.write("x = 'original'\n")
            # Tweak the mtime of the source to ensure pyc gets updated later
            s = os.stat(path)
            os.utime(path, (s.st_atime, s.st_mtime-100000000))
            os.chmod(path, 0o400)
            m = __import__(name)
            self.assertEqual(m.x, 'original')
            # Change the file and then reimport it
            os.chmod(path, 0o600)
            with open(path, 'w') as f:
                f.write("x = 'rewritten'\n")
            unload(name)
            importlib.invalidate_caches()
            m = __import__(name)
            self.assertEqual(m.x, 'rewritten')
            # Now delete the source file and check the pyc was rewritten
            unlink(path)
            unload(name)
            importlib.invalidate_caches()
            if __debug__:
                bytecode_only = path + "c"
            else:
                bytecode_only = path + "o"
            os.rename(imp.cache_from_source(path), bytecode_only)
            m = __import__(name)
            self.assertEqual(m.x, 'rewritten')


class PycRewritingTests(unittest.TestCase):
    # Test that the `co_filename` attribute on code objects always points
    # to the right file, even when various things happen (e.g. both the .py
    # and the .pyc file are renamed).

    module_name = "unlikely_module_name"
    module_source = """
import sys
code_filename = sys._getframe().f_code.co_filename
module_filename = __file__
constant = 1
def func():
    pass
func_filename = func.__code__.co_filename
"""
    dir_name = os.path.abspath(TESTFN)
    file_name = os.path.join(dir_name, module_name) + os.extsep + "py"
    compiled_name = imp.cache_from_source(file_name)

    def setUp(self):
        self.sys_path = sys.path[:]
        self.orig_module = sys.modules.pop(self.module_name, None)
        os.mkdir(self.dir_name)
        with open(self.file_name, "w") as f:
            f.write(self.module_source)
        sys.path.insert(0, self.dir_name)
        importlib.invalidate_caches()

    def tearDown(self):
        sys.path[:] = self.sys_path
        if self.orig_module is not None:
            sys.modules[self.module_name] = self.orig_module
        else:
            unload(self.module_name)
        unlink(self.file_name)
        unlink(self.compiled_name)
        rmtree(self.dir_name)

    def import_module(self):
        ns = globals()
        __import__(self.module_name, ns, ns)
        return sys.modules[self.module_name]

    def test_basics(self):
        mod = self.import_module()
        self.assertEqual(mod.module_filename, self.file_name)
        self.assertEqual(mod.code_filename, self.file_name)
        self.assertEqual(mod.func_filename, self.file_name)
        del sys.modules[self.module_name]
        mod = self.import_module()
        self.assertEqual(mod.module_filename, self.file_name)
        self.assertEqual(mod.code_filename, self.file_name)
        self.assertEqual(mod.func_filename, self.file_name)

    def test_incorrect_code_name(self):
        py_compile.compile(self.file_name, dfile="another_module.py")
        mod = self.import_module()
        self.assertEqual(mod.module_filename, self.file_name)
        self.assertEqual(mod.code_filename, self.file_name)
        self.assertEqual(mod.func_filename, self.file_name)

    def test_module_without_source(self):
        target = "another_module.py"
        py_compile.compile(self.file_name, dfile=target)
        os.remove(self.file_name)
        pyc_file = make_legacy_pyc(self.file_name)
        importlib.invalidate_caches()
        mod = self.import_module()
        self.assertEqual(mod.module_filename, pyc_file)
        self.assertEqual(mod.code_filename, target)
        self.assertEqual(mod.func_filename, target)

    def test_foreign_code(self):
        py_compile.compile(self.file_name)
        with open(self.compiled_name, "rb") as f:
            header = f.read(12)
            code = marshal.load(f)
        constants = list(code.co_consts)
        foreign_code = test_main.__code__
        pos = constants.index(1)
        constants[pos] = foreign_code
        code = type(code)(code.co_argcount, code.co_kwonlyargcount,
                          code.co_nlocals, code.co_stacksize,
                          code.co_flags, code.co_code, tuple(constants),
                          code.co_names, code.co_varnames, code.co_filename,
                          code.co_name, code.co_firstlineno, code.co_lnotab,
                          code.co_freevars, code.co_cellvars)
        with open(self.compiled_name, "wb") as f:
            f.write(header)
            marshal.dump(code, f)
        mod = self.import_module()
        self.assertEqual(mod.constant.co_filename, foreign_code.co_filename)


class PathsTests(unittest.TestCase):
    SAMPLES = ('test', 'test\u00e4\u00f6\u00fc\u00df', 'test\u00e9\u00e8',
               'test\u00b0\u00b3\u00b2')
    path = TESTFN

    def setUp(self):
        os.mkdir(self.path)
        self.syspath = sys.path[:]

    def tearDown(self):
        rmtree(self.path)
        sys.path[:] = self.syspath

    # Regression test for http://bugs.python.org/issue1293.
    def test_trailing_slash(self):
        with open(os.path.join(self.path, 'test_trailing_slash.py'), 'w') as f:
            f.write("testdata = 'test_trailing_slash'")
        sys.path.append(self.path+'/')
        mod = __import__("test_trailing_slash")
        self.assertEqual(mod.testdata, 'test_trailing_slash')
        unload("test_trailing_slash")

    # Regression test for http://bugs.python.org/issue3677.
    @unittest.skipUnless(sys.platform == 'win32', 'Windows-specific')
    def test_UNC_path(self):
        with open(os.path.join(self.path, 'test_unc_path.py'), 'w') as f:
            f.write("testdata = 'test_unc_path'")
        importlib.invalidate_caches()
        # Create the UNC path, like \\myhost\c$\foo\bar.
        path = os.path.abspath(self.path)
        import socket
        hn = socket.gethostname()
        drive = path[0]
        unc = "\\\\%s\\%s$"%(hn, drive)
        unc += path[2:]
        try:
            os.listdir(unc)
        except OSError as e:
            if e.errno in (errno.EPERM, errno.EACCES):
                # See issue #15338
                self.skipTest("cannot access administrative share %r" % (unc,))
            raise
        sys.path.insert(0, unc)
        try:
            mod = __import__("test_unc_path")
        except ImportError as e:
            self.fail("could not import 'test_unc_path' from %r: %r"
                      % (unc, e))
        self.assertEqual(mod.testdata, 'test_unc_path')
        self.assertTrue(mod.__file__.startswith(unc), mod.__file__)
        unload("test_unc_path")


class RelativeImportTests(unittest.TestCase):

    def tearDown(self):
        unload("test.relimport")
    setUp = tearDown

    def test_relimport_star(self):
        # This will import * from .test_import.
        from . import relimport
        self.assertTrue(hasattr(relimport, "RelativeImportTests"))

    def test_issue3221(self):
        # Note for mergers: the 'absolute' tests from the 2.x branch
        # are missing in Py3k because implicit relative imports are
        # a thing of the past
        #
        # Regression test for http://bugs.python.org/issue3221.
        def check_relative():
            exec("from . import relimport", ns)

        # Check relative import OK with __package__ and __name__ correct
        ns = dict(__package__='test', __name__='test.notarealmodule')
        check_relative()

        # Check relative import OK with only __name__ wrong
        ns = dict(__package__='test', __name__='notarealpkg.notarealmodule')
        check_relative()

        # Check relative import fails with only __package__ wrong
        ns = dict(__package__='foo', __name__='test.notarealmodule')
        self.assertRaises(SystemError, check_relative)

        # Check relative import fails with __package__ and __name__ wrong
        ns = dict(__package__='foo', __name__='notarealpkg.notarealmodule')
        self.assertRaises(SystemError, check_relative)

        # Check relative import fails with package set to a non-string
        ns = dict(__package__=object())
        self.assertRaises(TypeError, check_relative)

    def test_absolute_import_without_future(self):
        # If explicit relative import syntax is used, then do not try
        # to perform an absolute import in the face of failure.
        # Issue #7902.
        with self.assertRaises(ImportError):
            from .os import sep
            self.fail("explicit relative import triggered an "
                      "implicit absolute import")


class OverridingImportBuiltinTests(unittest.TestCase):
    def test_override_builtin(self):
        # Test that overriding builtins.__import__ can bypass sys.modules.
        import os

        def foo():
            import os
            return os
        self.assertEqual(foo(), os)  # Quick sanity check.

        with swap_attr(builtins, "__import__", lambda *x: 5):
            self.assertEqual(foo(), 5)

        # Test what happens when we shadow __import__ in globals(); this
        # currently does not impact the import process, but if this changes,
        # other code will need to change, so keep this test as a tripwire.
        with swap_item(globals(), "__import__", lambda *x: 5):
            self.assertEqual(foo(), os)


class PycacheTests(unittest.TestCase):
    # Test the various PEP 3147 related behaviors.

    tag = imp.get_tag()

    def _clean(self):
        forget(TESTFN)
        rmtree('__pycache__')
        unlink(self.source)

    def setUp(self):
        self.source = TESTFN + '.py'
        self._clean()
        with open(self.source, 'w') as fp:
            print('# This is a test file written by test_import.py', file=fp)
        sys.path.insert(0, os.curdir)
        importlib.invalidate_caches()

    def tearDown(self):
        assert sys.path[0] == os.curdir, 'Unexpected sys.path[0]'
        del sys.path[0]
        self._clean()

    def test_import_pyc_path(self):
        self.assertFalse(os.path.exists('__pycache__'))
        __import__(TESTFN)
        self.assertTrue(os.path.exists('__pycache__'))
        self.assertTrue(os.path.exists(os.path.join(
            '__pycache__', '{}.{}.py{}'.format(
            TESTFN, self.tag, 'c' if __debug__ else 'o'))))

    @unittest.skipUnless(os.name == 'posix',
                         "test meaningful only on posix systems")
    @unittest.skipIf(hasattr(os, 'geteuid') and os.geteuid() == 0,
            "due to varying filesystem permission semantics (issue #11956)")
    def test_unwritable_directory(self):
        # When the umask causes the new __pycache__ directory to be
        # unwritable, the import still succeeds but no .pyc file is written.
        with temp_umask(0o222):
            __import__(TESTFN)
        self.assertTrue(os.path.exists('__pycache__'))
        self.assertFalse(os.path.exists(os.path.join(
            '__pycache__', '{}.{}.pyc'.format(TESTFN, self.tag))))

    def test_missing_source(self):
        # With PEP 3147 cache layout, removing the source but leaving the pyc
        # file does not satisfy the import.
        __import__(TESTFN)
        pyc_file = imp.cache_from_source(self.source)
        self.assertTrue(os.path.exists(pyc_file))
        os.remove(self.source)
        forget(TESTFN)
        self.assertRaises(ImportError, __import__, TESTFN)

    def test_missing_source_legacy(self):
        # Like test_missing_source() except that for backward compatibility,
        # when the pyc file lives where the py file would have been (and named
        # without the tag), it is importable.  The __file__ of the imported
        # module is the pyc location.
        __import__(TESTFN)
        # pyc_file gets removed in _clean() via tearDown().
        pyc_file = make_legacy_pyc(self.source)
        os.remove(self.source)
        unload(TESTFN)
        importlib.invalidate_caches()
        m = __import__(TESTFN)
        self.assertEqual(m.__file__,
                         os.path.join(os.curdir, os.path.relpath(pyc_file)))

    def test___cached__(self):
        # Modules now also have an __cached__ that points to the pyc file.
        m = __import__(TESTFN)
        pyc_file = imp.cache_from_source(TESTFN + '.py')
        self.assertEqual(m.__cached__, os.path.join(os.curdir, pyc_file))

    def test___cached___legacy_pyc(self):
        # Like test___cached__() except that for backward compatibility,
        # when the pyc file lives where the py file would have been (and named
        # without the tag), it is importable.  The __cached__ of the imported
        # module is the pyc location.
        __import__(TESTFN)
        # pyc_file gets removed in _clean() via tearDown().
        pyc_file = make_legacy_pyc(self.source)
        os.remove(self.source)
        unload(TESTFN)
        importlib.invalidate_caches()
        m = __import__(TESTFN)
        self.assertEqual(m.__cached__,
                         os.path.join(os.curdir, os.path.relpath(pyc_file)))

    def test_package___cached__(self):
        # Like test___cached__ but for packages.
        def cleanup():
            rmtree('pep3147')
            unload('pep3147.foo')
            unload('pep3147')
        os.mkdir('pep3147')
        self.addCleanup(cleanup)
        # Touch the __init__.py
        with open(os.path.join('pep3147', '__init__.py'), 'w'):
            pass
        with open(os.path.join('pep3147', 'foo.py'), 'w'):
            pass
        importlib.invalidate_caches()
        m = __import__('pep3147.foo')
        init_pyc = imp.cache_from_source(
            os.path.join('pep3147', '__init__.py'))
        self.assertEqual(m.__cached__, os.path.join(os.curdir, init_pyc))
        foo_pyc = imp.cache_from_source(os.path.join('pep3147', 'foo.py'))
        self.assertEqual(sys.modules['pep3147.foo'].__cached__,
                         os.path.join(os.curdir, foo_pyc))

    def test_package___cached___from_pyc(self):
        # Like test___cached__ but ensuring __cached__ when imported from a
        # PEP 3147 pyc file.
        def cleanup():
            rmtree('pep3147')
            unload('pep3147.foo')
            unload('pep3147')
        os.mkdir('pep3147')
        self.addCleanup(cleanup)
        # Touch the __init__.py
        with open(os.path.join('pep3147', '__init__.py'), 'w'):
            pass
        with open(os.path.join('pep3147', 'foo.py'), 'w'):
            pass
        importlib.invalidate_caches()
        m = __import__('pep3147.foo')
        unload('pep3147.foo')
        unload('pep3147')
        importlib.invalidate_caches()
        m = __import__('pep3147.foo')
        init_pyc = imp.cache_from_source(
            os.path.join('pep3147', '__init__.py'))
        self.assertEqual(m.__cached__, os.path.join(os.curdir, init_pyc))
        foo_pyc = imp.cache_from_source(os.path.join('pep3147', 'foo.py'))
        self.assertEqual(sys.modules['pep3147.foo'].__cached__,
                         os.path.join(os.curdir, foo_pyc))

    def test_recompute_pyc_same_second(self):
        # Even when the source file doesn't change timestamp, a change in
        # source size is enough to trigger recomputation of the pyc file.
        __import__(TESTFN)
        unload(TESTFN)
        with open(self.source, 'a') as fp:
            print("x = 5", file=fp)
        m = __import__(TESTFN)
        self.assertEqual(m.x, 5)


class TestSymbolicallyLinkedPackage(unittest.TestCase):
    package_name = 'sample'
    tagged = package_name + '-tagged'

    def setUp(self):
        test.support.rmtree(self.tagged)
        test.support.rmtree(self.package_name)
        self.orig_sys_path = sys.path[:]

        # create a sample package; imagine you have a package with a tag and
        #  you want to symbolically link it from its untagged name.
        os.mkdir(self.tagged)
        self.addCleanup(test.support.rmtree, self.tagged)
        init_file = os.path.join(self.tagged, '__init__.py')
        test.support.create_empty_file(init_file)
        assert os.path.exists(init_file)

        # now create a symlink to the tagged package
        # sample -> sample-tagged
        os.symlink(self.tagged, self.package_name, target_is_directory=True)
        self.addCleanup(test.support.unlink, self.package_name)
        importlib.invalidate_caches()

        self.assertEqual(os.path.isdir(self.package_name), True)

        assert os.path.isfile(os.path.join(self.package_name, '__init__.py'))

    def tearDown(self):
        sys.path[:] = self.orig_sys_path

    # regression test for issue6727
    @unittest.skipUnless(
        not hasattr(sys, 'getwindowsversion')
        or sys.getwindowsversion() >= (6, 0),
        "Windows Vista or later required")
    @test.support.skip_unless_symlink
    def test_symlinked_dir_importable(self):
        # make sure sample can only be imported from the current directory.
        sys.path[:] = ['.']
        assert os.path.exists(self.package_name)
        assert os.path.exists(os.path.join(self.package_name, '__init__.py'))

        # Try to import the package
        importlib.import_module(self.package_name)


@cpython_only
class ImportlibBootstrapTests(unittest.TestCase):
    # These tests check that importlib is bootstrapped.

    def test_frozen_importlib(self):
        mod = sys.modules['_frozen_importlib']
        self.assertTrue(mod)

    def test_frozen_importlib_is_bootstrap(self):
        from importlib import _bootstrap
        mod = sys.modules['_frozen_importlib']
        self.assertIs(mod, _bootstrap)
        self.assertEqual(mod.__name__, 'importlib._bootstrap')
        self.assertEqual(mod.__package__, 'importlib')
        self.assertTrue(mod.__file__.endswith('_bootstrap.py'), mod.__file__)

    def test_there_can_be_only_one(self):
        # Issue #15386 revealed a tricky loophole in the bootstrapping
        # This test is technically redundant, since the bug caused importing
        # this test module to crash completely, but it helps prove the point
        from importlib import machinery
        mod = sys.modules['_frozen_importlib']
        self.assertIs(machinery.FileFinder, mod.FileFinder)
        self.assertIs(imp.new_module, mod.new_module)


class ImportTracebackTests(unittest.TestCase):

    def setUp(self):
        os.mkdir(TESTFN)
        self.old_path = sys.path[:]
        sys.path.insert(0, TESTFN)

    def tearDown(self):
        sys.path[:] = self.old_path
        rmtree(TESTFN)

    def create_module(self, mod, contents, ext=".py"):
        fname = os.path.join(TESTFN, mod + ext)
        with open(fname, "w") as f:
            f.write(contents)
        self.addCleanup(unload, mod)
        importlib.invalidate_caches()
        return fname

    def assert_traceback(self, tb, files):
        deduped_files = []
        while tb:
            code = tb.tb_frame.f_code
            fn = code.co_filename
            if not deduped_files or fn != deduped_files[-1]:
                deduped_files.append(fn)
            tb = tb.tb_next
        self.assertEqual(len(deduped_files), len(files), deduped_files)
        for fn, pat in zip(deduped_files, files):
            self.assertIn(pat, fn)

    def test_nonexistent_module(self):
        try:
            # assertRaises() clears __traceback__
            import nonexistent_xyzzy
        except ImportError as e:
            tb = e.__traceback__
        else:
            self.fail("ImportError should have been raised")
        self.assert_traceback(tb, [__file__])

    def test_nonexistent_module_nested(self):
        self.create_module("foo", "import nonexistent_xyzzy")
        try:
            import foo
        except ImportError as e:
            tb = e.__traceback__
        else:
            self.fail("ImportError should have been raised")
        self.assert_traceback(tb, [__file__, 'foo.py'])

    def test_exec_failure(self):
        self.create_module("foo", "1/0")
        try:
            import foo
        except ZeroDivisionError as e:
            tb = e.__traceback__
        else:
            self.fail("ZeroDivisionError should have been raised")
        self.assert_traceback(tb, [__file__, 'foo.py'])

    def test_exec_failure_nested(self):
        self.create_module("foo", "import bar")
        self.create_module("bar", "1/0")
        try:
            import foo
        except ZeroDivisionError as e:
            tb = e.__traceback__
        else:
            self.fail("ZeroDivisionError should have been raised")
        self.assert_traceback(tb, [__file__, 'foo.py', 'bar.py'])

    # A few more examples from issue #15425
    def test_syntax_error(self):
        self.create_module("foo", "invalid syntax is invalid")
        try:
            import foo
        except SyntaxError as e:
            tb = e.__traceback__
        else:
            self.fail("SyntaxError should have been raised")
        self.assert_traceback(tb, [__file__])

    def _setup_broken_package(self, parent, child):
        pkg_name = "_parent_foo"
        self.addCleanup(unload, pkg_name)
        pkg_path = os.path.join(TESTFN, pkg_name)
        os.mkdir(pkg_path)
        # Touch the __init__.py
        init_path = os.path.join(pkg_path, '__init__.py')
        with open(init_path, 'w') as f:
            f.write(parent)
        bar_path = os.path.join(pkg_path, 'bar.py')
        with open(bar_path, 'w') as f:
            f.write(child)
        importlib.invalidate_caches()
        return init_path, bar_path

    def test_broken_submodule(self):
        init_path, bar_path = self._setup_broken_package("", "1/0")
        try:
            import _parent_foo.bar
        except ZeroDivisionError as e:
            tb = e.__traceback__
        else:
            self.fail("ZeroDivisionError should have been raised")
        self.assert_traceback(tb, [__file__, bar_path])

    def test_broken_from(self):
        init_path, bar_path = self._setup_broken_package("", "1/0")
        try:
            from _parent_foo import bar
        except ZeroDivisionError as e:
            tb = e.__traceback__
        else:
            self.fail("ImportError should have been raised")
        self.assert_traceback(tb, [__file__, bar_path])

    def test_broken_parent(self):
        init_path, bar_path = self._setup_broken_package("1/0", "")
        try:
            import _parent_foo.bar
        except ZeroDivisionError as e:
            tb = e.__traceback__
        else:
            self.fail("ZeroDivisionError should have been raised")
        self.assert_traceback(tb, [__file__, init_path])

    def test_broken_parent_from(self):
        init_path, bar_path = self._setup_broken_package("1/0", "")
        try:
            from _parent_foo import bar
        except ZeroDivisionError as e:
            tb = e.__traceback__
        else:
            self.fail("ZeroDivisionError should have been raised")
        self.assert_traceback(tb, [__file__, init_path])

    @cpython_only
    def test_import_bug(self):
        # We simulate a bug in importlib and check that it's not stripped
        # away from the traceback.
        self.create_module("foo", "")
        importlib = sys.modules['_frozen_importlib']
        old_load_module = importlib.SourceLoader.load_module
        try:
            def load_module(*args):
                1/0
            importlib.SourceLoader.load_module = load_module
            try:
                import foo
            except ZeroDivisionError as e:
                tb = e.__traceback__
            else:
                self.fail("ZeroDivisionError should have been raised")
            self.assert_traceback(tb, [__file__, '<frozen importlib', __file__])
        finally:
            importlib.SourceLoader.load_module = old_load_module


def test_main(verbose=None):
    run_unittest(ImportTests, PycacheTests, FilePermissionTests,
                 PycRewritingTests, PathsTests, RelativeImportTests,
                 OverridingImportBuiltinTests,
                 ImportlibBootstrapTests,
                 TestSymbolicallyLinkedPackage,
                 ImportTracebackTests)


if __name__ == '__main__':
    # Test needs to be a package, so we can do relative imports.
    from test.test_import import test_main
    test_main()<|MERGE_RESOLUTION|>--- conflicted
+++ resolved
@@ -120,88 +120,6 @@
         finally:
             del sys.path[0]
 
-<<<<<<< HEAD
-    @unittest.skipUnless(os.name == 'posix',
-                         "test meaningful only on posix systems")
-    def test_execute_bit_not_copied(self):
-        # Issue 6070: under posix .pyc files got their execute bit set if
-        # the .py file had the execute bit set, but they aren't executable.
-        with temp_umask(0o022):
-            sys.path.insert(0, os.curdir)
-            try:
-                fname = TESTFN + os.extsep + "py"
-                open(fname, 'w').close()
-                os.chmod(fname, (stat.S_IRUSR | stat.S_IRGRP | stat.S_IROTH |
-                                 stat.S_IXUSR | stat.S_IXGRP | stat.S_IXOTH))
-                fn = imp.cache_from_source(fname)
-                unlink(fn)
-                __import__(TESTFN)
-                if not os.path.exists(fn):
-                    self.fail("__import__ did not result in creation of "
-                              "either a .pyc or .pyo file")
-                s = os.stat(fn)
-                self.assertEqual(stat.S_IMODE(s.st_mode),
-                                 stat.S_IRUSR | stat.S_IRGRP | stat.S_IROTH)
-            finally:
-                del sys.path[0]
-                remove_files(TESTFN)
-                unload(TESTFN)
-
-    def test_rewrite_pyc_with_read_only_source(self):
-        # Issue 6074: a long time ago on posix, and more recently on Windows,
-        # a read only source file resulted in a read only pyc file, which
-        # led to problems with updating it later
-        sys.path.insert(0, os.curdir)
-        fname = TESTFN + os.extsep + "py"
-        try:
-            # Write a Python file, make it read-only and import it
-            with open(fname, 'w') as f:
-                f.write("x = 'original'\n")
-            # Tweak the mtime of the source to ensure pyc gets updated later
-            s = os.stat(fname)
-            os.utime(fname, (s.st_atime, s.st_mtime-100000000))
-            os.chmod(fname, 0o400)
-            m1 = __import__(TESTFN)
-            self.assertEqual(m1.x, 'original')
-            # Change the file and then reimport it
-            os.chmod(fname, 0o600)
-            with open(fname, 'w') as f:
-                f.write("x = 'rewritten'\n")
-            unload(TESTFN)
-            m2 = __import__(TESTFN)
-            self.assertEqual(m2.x, 'rewritten')
-            # Now delete the source file and check the pyc was rewritten
-            unlink(fname)
-            unload(TESTFN)
-            m3 = __import__(TESTFN)
-            self.assertEqual(m3.x, 'rewritten')
-        finally:
-            chmod_files(TESTFN)
-            remove_files(TESTFN)
-            unload(TESTFN)
-            del sys.path[0]
-
-    def test_imp_module(self):
-        # Verify that the imp module can correctly load and find .py files
-        # XXX (ncoghlan): It would be nice to use support.CleanImport
-        # here, but that breaks because the os module registers some
-        # handlers in copy_reg on import. Since CleanImport doesn't
-        # revert that registration, the module is left in a broken
-        # state after reversion. Reinitialising the module contents
-        # and just reverting os.environ to its previous state is an OK
-        # workaround
-        orig_path = os.path
-        orig_getenv = os.getenv
-        with EnvironmentVarGuard():
-            x = imp.find_module("os")
-            self.addCleanup(x[0].close)
-            new_os = imp.load_module("os", *x)
-            self.assertIs(os, new_os)
-            self.assertIs(orig_path, new_os.path)
-            self.assertIsNot(orig_getenv, new_os.getenv)
-
-=======
->>>>>>> 2e44fdaa
     def test_bug7732(self):
         source = TESTFN + '.py'
         os.mkdir(source)
