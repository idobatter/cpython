--- conflicted
+++ resolved
@@ -1,45 +1,19 @@
 """Test compiler changes for unary ops (+, -, ~) introduced in Python 2.2"""
 
 import unittest
-from test.support import run_unittest
+from test.test_support import run_unittest, have_unicode
 
 class UnaryOpTestCase(unittest.TestCase):
 
     def test_negative(self):
         self.assertTrue(-2 == 0 - 2)
-<<<<<<< HEAD
-        self.assertEqual(-0, 0)
-        self.assertEqual(--2, 2)
-        self.assertTrue(-2 == 0 - 2)
-=======
         self.assertTrue(-0 == 0)
         self.assertTrue(--2 == 2)
         self.assertTrue(-2L == 0 - 2L)
->>>>>>> 4f5f3481
         self.assertTrue(-2.0 == 0 - 2.0)
         self.assertTrue(-2j == 0 - 2j)
 
     def test_positive(self):
-<<<<<<< HEAD
-        self.assertEqual(+2, 2)
-        self.assertEqual(+0, 0)
-        self.assertEqual(++2, 2)
-        self.assertEqual(+2, 2)
-        self.assertEqual(+2.0, 2.0)
-        self.assertEqual(+2j, 2j)
-
-    def test_invert(self):
-        self.assertTrue(-2 == 0 - 2)
-        self.assertEqual(-0, 0)
-        self.assertEqual(--2, 2)
-        self.assertTrue(-2 == 0 - 2)
-
-    def test_no_overflow(self):
-        nines = "9" * 32
-        self.assertTrue(eval("+" + nines) == 10**32-1)
-        self.assertTrue(eval("-" + nines) == -(10**32-1))
-        self.assertTrue(eval("~" + nines) == ~(10**32-1))
-=======
         self.assertTrue(+2 == 2)
         self.assertTrue(+0 == 0)
         self.assertTrue(++2 == 2)
@@ -58,7 +32,6 @@
         self.assertTrue(eval("+" + nines) == eval("+" + nines + "L"))
         self.assertTrue(eval("-" + nines) == eval("-" + nines + "L"))
         self.assertTrue(eval("~" + nines) == eval("~" + nines + "L"))
->>>>>>> 4f5f3481
 
     def test_negation_of_exponentiation(self):
         # Make sure '**' does the right thing; these form a
@@ -70,8 +43,9 @@
 
     def test_bad_types(self):
         for op in '+', '-', '~':
-            self.assertRaises(TypeError, eval, op + "b'a'")
             self.assertRaises(TypeError, eval, op + "'a'")
+            if have_unicode:
+                self.assertRaises(TypeError, eval, op + "u'a'")
 
         self.assertRaises(TypeError, eval, "~2j")
         self.assertRaises(TypeError, eval, "~2.0")
