from test.support import verbose, TestFailed
import locale
import sys
import test.support as support
import unittest

maxsize = support.MAX_Py_ssize_t

# test string formatting operator (I am not sure if this is being tested
# elsewhere but, surely, some of the given cases are *not* tested because
# they crash python)
# test on unicode strings as well

def testformat(formatstr, args, output=None, limit=None, overflowok=False):
    if verbose:
        if output:
            print("%r %% %r =? %r ..." %\
                (formatstr, args, output), end=' ')
        else:
            print("%r %% %r works? ..." % (formatstr, args), end=' ')
    try:
        result = formatstr % args
    except OverflowError:
        if not overflowok:
            raise
        if verbose:
            print('overflow (this is fine)')
    else:
        if output and limit is None and result != output:
            if verbose:
                print('no')
            raise AssertionError("%r %% %r == %r != %r" %
                                (formatstr, args, result, output))
        # when 'limit' is specified, it determines how many characters
        # must match exactly; lengths must always match.
        # ex: limit=5, '12345678' matches '12345___'
        # (mainly for floating point format tests for which an exact match
        # can't be guaranteed due to rounding and representation errors)
        elif output and limit is not None and (
                len(result)!=len(output) or result[:limit]!=output[:limit]):
            if verbose:
                print('no')
            print("%s %% %s == %s != %s" % \
                  (repr(formatstr), repr(args), repr(result), repr(output)))
        else:
            if verbose:
                print('yes')


class FormatTest(unittest.TestCase):
    def test_format(self):
        testformat("%.1d", (1,), "1")
        testformat("%.*d", (sys.maxsize,1), overflowok=True)  # expect overflow
        testformat("%.100d", (1,), '00000000000000000000000000000000000000'
                 '000000000000000000000000000000000000000000000000000000'
                 '00000001', overflowok=True)
        testformat("%#.117x", (1,), '0x00000000000000000000000000000000000'
                 '000000000000000000000000000000000000000000000000000000'
                 '0000000000000000000000000001',
                 overflowok=True)
        testformat("%#.118x", (1,), '0x00000000000000000000000000000000000'
                 '000000000000000000000000000000000000000000000000000000'
                 '00000000000000000000000000001',
                 overflowok=True)

        testformat("%f", (1.0,), "1.000000")
        # these are trying to test the limits of the internal magic-number-length
        # formatting buffer, if that number changes then these tests are less
        # effective
        testformat("%#.*g", (109, -1.e+49/3.))
        testformat("%#.*g", (110, -1.e+49/3.))
        testformat("%#.*g", (110, -1.e+100/3.))
        # test some ridiculously large precision, expect overflow
        testformat('%12.*f', (123456, 1.0))

        # check for internal overflow validation on length of precision
        # these tests should no longer cause overflow in Python
        # 2.7/3.1 and later.
        testformat("%#.*g", (110, -1.e+100/3.))
        testformat("%#.*G", (110, -1.e+100/3.))
        testformat("%#.*f", (110, -1.e+100/3.))
        testformat("%#.*F", (110, -1.e+100/3.))
        # Formatting of integers. Overflow is not ok
        testformat("%x", 10, "a")
        testformat("%x", 100000000000, "174876e800")
        testformat("%o", 10, "12")
        testformat("%o", 100000000000, "1351035564000")
        testformat("%d", 10, "10")
        testformat("%d", 100000000000, "100000000000")
        big = 123456789012345678901234567890
        testformat("%d", big, "123456789012345678901234567890")
        testformat("%d", -big, "-123456789012345678901234567890")
        testformat("%5d", -big, "-123456789012345678901234567890")
        testformat("%31d", -big, "-123456789012345678901234567890")
        testformat("%32d", -big, " -123456789012345678901234567890")
        testformat("%-32d", -big, "-123456789012345678901234567890 ")
        testformat("%032d", -big, "-0123456789012345678901234567890")
        testformat("%-032d", -big, "-123456789012345678901234567890 ")
        testformat("%034d", -big, "-000123456789012345678901234567890")
        testformat("%034d", big, "0000123456789012345678901234567890")
        testformat("%0+34d", big, "+000123456789012345678901234567890")
        testformat("%+34d", big, "   +123456789012345678901234567890")
        testformat("%34d", big, "    123456789012345678901234567890")
        testformat("%.2d", big, "123456789012345678901234567890")
        testformat("%.30d", big, "123456789012345678901234567890")
        testformat("%.31d", big, "0123456789012345678901234567890")
        testformat("%32.31d", big, " 0123456789012345678901234567890")
        testformat("%d", float(big), "123456________________________", 6)
        big = 0x1234567890abcdef12345  # 21 hex digits
        testformat("%x", big, "1234567890abcdef12345")
        testformat("%x", -big, "-1234567890abcdef12345")
        testformat("%5x", -big, "-1234567890abcdef12345")
        testformat("%22x", -big, "-1234567890abcdef12345")
        testformat("%23x", -big, " -1234567890abcdef12345")
        testformat("%-23x", -big, "-1234567890abcdef12345 ")
        testformat("%023x", -big, "-01234567890abcdef12345")
        testformat("%-023x", -big, "-1234567890abcdef12345 ")
        testformat("%025x", -big, "-0001234567890abcdef12345")
        testformat("%025x", big, "00001234567890abcdef12345")
        testformat("%0+25x", big, "+0001234567890abcdef12345")
        testformat("%+25x", big, "   +1234567890abcdef12345")
        testformat("%25x", big, "    1234567890abcdef12345")
        testformat("%.2x", big, "1234567890abcdef12345")
        testformat("%.21x", big, "1234567890abcdef12345")
        testformat("%.22x", big, "01234567890abcdef12345")
        testformat("%23.22x", big, " 01234567890abcdef12345")
        testformat("%-23.22x", big, "01234567890abcdef12345 ")
        testformat("%X", big, "1234567890ABCDEF12345")
        testformat("%#X", big, "0X1234567890ABCDEF12345")
        testformat("%#x", big, "0x1234567890abcdef12345")
        testformat("%#x", -big, "-0x1234567890abcdef12345")
        testformat("%#.23x", -big, "-0x001234567890abcdef12345")
        testformat("%#+.23x", big, "+0x001234567890abcdef12345")
        testformat("%# .23x", big, " 0x001234567890abcdef12345")
        testformat("%#+.23X", big, "+0X001234567890ABCDEF12345")
        testformat("%#-+.23X", big, "+0X001234567890ABCDEF12345")
        testformat("%#-+26.23X", big, "+0X001234567890ABCDEF12345")
        testformat("%#-+27.23X", big, "+0X001234567890ABCDEF12345 ")
        testformat("%#+27.23X", big, " +0X001234567890ABCDEF12345")
        # next one gets two leading zeroes from precision, and another from the
        # 0 flag and the width
        testformat("%#+027.23X", big, "+0X0001234567890ABCDEF12345")
        # same, except no 0 flag
        testformat("%#+27.23X", big, " +0X001234567890ABCDEF12345")
        testformat("%x", float(big), "123456_______________", 6)
        big = 0o12345670123456701234567012345670  # 32 octal digits
        testformat("%o", big, "12345670123456701234567012345670")
        testformat("%o", -big, "-12345670123456701234567012345670")
        testformat("%5o", -big, "-12345670123456701234567012345670")
        testformat("%33o", -big, "-12345670123456701234567012345670")
        testformat("%34o", -big, " -12345670123456701234567012345670")
        testformat("%-34o", -big, "-12345670123456701234567012345670 ")
        testformat("%034o", -big, "-012345670123456701234567012345670")
        testformat("%-034o", -big, "-12345670123456701234567012345670 ")
        testformat("%036o", -big, "-00012345670123456701234567012345670")
        testformat("%036o", big, "000012345670123456701234567012345670")
        testformat("%0+36o", big, "+00012345670123456701234567012345670")
        testformat("%+36o", big, "   +12345670123456701234567012345670")
        testformat("%36o", big, "    12345670123456701234567012345670")
        testformat("%.2o", big, "12345670123456701234567012345670")
        testformat("%.32o", big, "12345670123456701234567012345670")
        testformat("%.33o", big, "012345670123456701234567012345670")
        testformat("%34.33o", big, " 012345670123456701234567012345670")
        testformat("%-34.33o", big, "012345670123456701234567012345670 ")
        testformat("%o", big, "12345670123456701234567012345670")
        testformat("%#o", big, "0o12345670123456701234567012345670")
        testformat("%#o", -big, "-0o12345670123456701234567012345670")
        testformat("%#.34o", -big, "-0o0012345670123456701234567012345670")
        testformat("%#+.34o", big, "+0o0012345670123456701234567012345670")
        testformat("%# .34o", big, " 0o0012345670123456701234567012345670")
        testformat("%#+.34o", big, "+0o0012345670123456701234567012345670")
        testformat("%#-+.34o", big, "+0o0012345670123456701234567012345670")
        testformat("%#-+37.34o", big, "+0o0012345670123456701234567012345670")
        testformat("%#+37.34o", big, "+0o0012345670123456701234567012345670")
        # next one gets one leading zero from precision
        testformat("%.33o", big, "012345670123456701234567012345670")
        # base marker shouldn't change that, since "0" is redundant
        testformat("%#.33o", big, "0o012345670123456701234567012345670")
        # but reduce precision, and base marker should add a zero
        testformat("%#.32o", big, "0o12345670123456701234567012345670")
        # one leading zero from precision, and another from "0" flag & width
        testformat("%034.33o", big, "0012345670123456701234567012345670")
        # base marker shouldn't change that
        testformat("%0#34.33o", big, "0o012345670123456701234567012345670")
        testformat("%o", float(big), "123456__________________________", 6)
        # Some small ints, in both Python int and flavors).
        testformat("%d", 42, "42")
        testformat("%d", -42, "-42")
        testformat("%d", 42, "42")
        testformat("%d", -42, "-42")
        testformat("%d", 42.0, "42")
        testformat("%#x", 1, "0x1")
        testformat("%#x", 1, "0x1")
        testformat("%#X", 1, "0X1")
        testformat("%#X", 1, "0X1")
        testformat("%#x", 1.0, "0x1")
        testformat("%#o", 1, "0o1")
        testformat("%#o", 1, "0o1")
        testformat("%#o", 0, "0o0")
        testformat("%#o", 0, "0o0")
        testformat("%o", 0, "0")
        testformat("%o", 0, "0")
        testformat("%d", 0, "0")
        testformat("%d", 0, "0")
        testformat("%#x", 0, "0x0")
        testformat("%#x", 0, "0x0")
        testformat("%#X", 0, "0X0")
        testformat("%#X", 0, "0X0")
        testformat("%x", 0x42, "42")
        testformat("%x", -0x42, "-42")
        testformat("%x", 0x42, "42")
        testformat("%x", -0x42, "-42")
        testformat("%x", float(0x42), "42")
        testformat("%o", 0o42, "42")
        testformat("%o", -0o42, "-42")
        testformat("%o", 0o42, "42")
        testformat("%o", -0o42, "-42")
        testformat("%o", float(0o42), "42")
        testformat("%r", "\u0378", "'\\u0378'")  # non printable
        testformat("%a", "\u0378", "'\\u0378'")  # non printable
        testformat("%r", "\u0374", "'\u0374'")   # printable
        testformat("%a", "\u0374", "'\\u0374'")  # printable

        # alternate float formatting
        testformat('%g', 1.1, '1.1')
        testformat('%#g', 1.1, '1.10000')

        # Test exception for unknown format characters
        if verbose:
            print('Testing exceptions')
        def test_exc(formatstr, args, exception, excmsg):
            try:
                testformat(formatstr, args)
            except exception as exc:
                if str(exc) == excmsg:
                    if verbose:
                        print("yes")
                else:
                    if verbose: print('no')
                    print('Unexpected ', exception, ':', repr(str(exc)))
            except:
                if verbose: print('no')
                print('Unexpected exception')
                raise
            else:
                raise TestFailed('did not get expected exception: %s' % excmsg)
        test_exc('abc %b', 1, ValueError,
                 "unsupported format character 'b' (0x62) at index 5")
        #test_exc(unicode('abc %\u3000','raw-unicode-escape'), 1, ValueError,
        #         "unsupported format character '?' (0x3000) at index 5")
        test_exc('%d', '1', TypeError, "%d format: a number is required, not str")
        test_exc('%g', '1', TypeError, "a float is required")
        test_exc('no format', '1', TypeError,
                 "not all arguments converted during string formatting")
        test_exc('no format', '1', TypeError,
                 "not all arguments converted during string formatting")

        if maxsize == 2**31-1:
            # crashes 2.2.1 and earlier:
            try:
                "%*d"%(maxsize, -127)
            except MemoryError:
                pass
            else:
                raise TestFailed('"%*d"%(maxsize, -127) should fail')

    def test_non_ascii(self):
        testformat("\u20ac=%f", (1.0,), "\u20ac=1.000000")

        self.assertEqual(format("abc", "\u2007<5"), "abc\u2007\u2007")
        self.assertEqual(format(123, "\u2007<5"), "123\u2007\u2007")
        self.assertEqual(format(12.3, "\u2007<6"), "12.3\u2007\u2007")
        self.assertEqual(format(0j, "\u2007<4"), "0j\u2007\u2007")
        self.assertEqual(format(1+2j, "\u2007<8"), "(1+2j)\u2007\u2007")

        self.assertEqual(format("abc", "\u2007>5"), "\u2007\u2007abc")
        self.assertEqual(format(123, "\u2007>5"), "\u2007\u2007123")
        self.assertEqual(format(12.3, "\u2007>6"), "\u2007\u200712.3")
        self.assertEqual(format(1+2j, "\u2007>8"), "\u2007\u2007(1+2j)")
        self.assertEqual(format(0j, "\u2007>4"), "\u2007\u20070j")

        self.assertEqual(format("abc", "\u2007^5"), "\u2007abc\u2007")
        self.assertEqual(format(123, "\u2007^5"), "\u2007123\u2007")
        self.assertEqual(format(12.3, "\u2007^6"), "\u200712.3\u2007")
        self.assertEqual(format(1+2j, "\u2007^8"), "\u2007(1+2j)\u2007")
        self.assertEqual(format(0j, "\u2007^4"), "\u20070j\u2007")

    def test_locale(self):
        try:
            oldloc = locale.setlocale(locale.LC_ALL)
            locale.setlocale(locale.LC_ALL, '')
        except locale.Error as err:
            self.skipTest("Cannot set locale: {}".format(err))
        try:
            localeconv = locale.localeconv()
            sep = localeconv['thousands_sep']
            point = localeconv['decimal_point']

            text = format(123456789, "n")
            self.assertIn(sep, text)
            self.assertEqual(text.replace(sep, ''), '123456789')

            text = format(1234.5, "n")
            self.assertIn(sep, text)
            self.assertIn(point, text)
            self.assertEqual(text.replace(sep, ''), '1234' + point + '5')
        finally:
            locale.setlocale(locale.LC_ALL, oldloc)

<<<<<<< HEAD
=======
    @support.cpython_only
    def test_optimisations(self):
        text = "abcde" # 5 characters

        self.assertIs("%s" % text, text)
        self.assertIs("%.5s" % text, text)
        self.assertIs("%.10s" % text, text)
        self.assertIs("%1s" % text, text)
        self.assertIs("%5s" % text, text)

        self.assertIs("{0}".format(text), text)
        self.assertIs("{0:s}".format(text), text)
        self.assertIs("{0:.5s}".format(text), text)
        self.assertIs("{0:.10s}".format(text), text)
        self.assertIs("{0:1s}".format(text), text)
        self.assertIs("{0:5s}".format(text), text)
>>>>>>> 8da3bcc1


def test_main():
    support.run_unittest(FormatTest)


if __name__ == "__main__":
    unittest.main()<|MERGE_RESOLUTION|>--- conflicted
+++ resolved
@@ -307,8 +307,6 @@
         finally:
             locale.setlocale(locale.LC_ALL, oldloc)
 
-<<<<<<< HEAD
-=======
     @support.cpython_only
     def test_optimisations(self):
         text = "abcde" # 5 characters
@@ -325,7 +323,6 @@
         self.assertIs("{0:.10s}".format(text), text)
         self.assertIs("{0:1s}".format(text), text)
         self.assertIs("{0:5s}".format(text), text)
->>>>>>> 8da3bcc1
 
 
 def test_main():
