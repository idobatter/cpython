--- conflicted
+++ resolved
@@ -1,21 +1,6 @@
 from contextlib import contextmanager
 import linecache
 import os
-<<<<<<< HEAD
-from io import StringIO
-import sys
-import unittest
-import subprocess
-from test import support
-from test.script_helper import assert_python_ok
-
-from test import warning_tests
-
-import warnings as original_warnings
-
-py_warnings = support.import_fresh_module('warnings', blocked=['_warnings'])
-c_warnings = support.import_fresh_module('warnings', fresh=['_warnings'])
-=======
 import StringIO
 import sys
 import unittest
@@ -29,7 +14,6 @@
 
 py_warnings = test_support.import_fresh_module('warnings', blocked=['_warnings'])
 c_warnings = test_support.import_fresh_module('warnings', fresh=['_warnings'])
->>>>>>> 4f5f3481
 
 @contextmanager
 def warnings_state(module):
@@ -115,11 +99,7 @@
             self.module.resetwarnings()
             self.module.filterwarnings("default", category=UserWarning)
             message = UserWarning("FilterTests.test_default")
-<<<<<<< HEAD
-            for x in range(2):
-=======
             for x in xrange(2):
->>>>>>> 4f5f3481
                 self.module.warn(message, UserWarning)
                 if x == 0:
                     self.assertEqual(w[-1].message, message)
@@ -227,21 +207,6 @@
                 self.assertEqual(str(w[-1].message), text)
                 self.assertTrue(w[-1].category is UserWarning)
 
-<<<<<<< HEAD
-    # Issue 3639
-    def test_warn_nonstandard_types(self):
-        # warn() should handle non-standard types without issue.
-        for ob in (Warning, None, 42):
-            with original_warnings.catch_warnings(record=True,
-                    module=self.module) as w:
-                self.module.simplefilter("once")
-                self.module.warn(ob)
-                # Don't directly compare objects since
-                # ``Warning() != Warning()``.
-                self.assertEqual(str(w[-1].message), str(UserWarning(ob)))
-
-=======
->>>>>>> 4f5f3481
     def test_filename(self):
         with warnings_state(self.module):
             with original_warnings.catch_warnings(record=True,
@@ -355,11 +320,7 @@
             sys.argv = argv
 
     def test_warn_explicit_type_errors(self):
-<<<<<<< HEAD
-        # warn_explicit() shoud error out gracefully if it is given objects
-=======
         # warn_explicit() should error out gracefully if it is given objects
->>>>>>> 4f5f3481
         # of the wrong types.
         # lineno is expected to be an integer.
         self.assertRaises(TypeError, self.module.warn_explicit,
@@ -391,33 +352,19 @@
     module = c_warnings
 
     # As an early adopter, we sanity check the
-<<<<<<< HEAD
-    # test.support.import_fresh_module utility function
-    def test_accelerated(self):
-        self.assertFalse(original_warnings is self.module)
-        self.assertFalse(hasattr(self.module.warn, '__code__'))
-=======
     # test_support.import_fresh_module utility function
     def test_accelerated(self):
         self.assertFalse(original_warnings is self.module)
         self.assertFalse(hasattr(self.module.warn, 'func_code'))
->>>>>>> 4f5f3481
 
 class PyWarnTests(BaseTest, WarnTests):
     module = py_warnings
 
     # As an early adopter, we sanity check the
-<<<<<<< HEAD
-    # test.support.import_fresh_module utility function
-    def test_pure_python(self):
-        self.assertFalse(original_warnings is self.module)
-        self.assertTrue(hasattr(self.module.warn, '__code__'))
-=======
     # test_support.import_fresh_module utility function
     def test_pure_python(self):
         self.assertFalse(original_warnings is self.module)
         self.assertTrue(hasattr(self.module.warn, 'func_code'))
->>>>>>> 4f5f3481
 
 
 class WCmdLineTests(unittest.TestCase):
@@ -545,11 +492,7 @@
         with original_warnings.catch_warnings(module=self.module):
             self.module.filterwarnings("always", category=UserWarning)
             del self.module.showwarning
-<<<<<<< HEAD
-            with support.captured_output('stderr') as stream:
-=======
             with test_support.captured_output('stderr') as stream:
->>>>>>> 4f5f3481
                 self.module.warn(text)
                 result = stream.getvalue()
         self.assertIn(text, result)
@@ -570,11 +513,7 @@
         with original_warnings.catch_warnings(module=self.module):
             self.module.filterwarnings("always", category=UserWarning)
             del self.module.showwarning
-<<<<<<< HEAD
-            with support.captured_output('stderr') as stream:
-=======
             with test_support.captured_output('stderr') as stream:
->>>>>>> 4f5f3481
                 warning_tests.inner(text)
                 result = stream.getvalue()
         self.assertEqual(result.count('\n'), 2,
@@ -591,8 +530,6 @@
         assert expected_line
         self.assertEqual(second_line, expected_line)
 
-<<<<<<< HEAD
-=======
     def test_filename_none(self):
         # issue #12467: race condition if a warning is emitted at shutdown
         globals_dict = globals()
@@ -605,7 +542,6 @@
         finally:
             globals_dict['__file__'] = oldfile
 
->>>>>>> 4f5f3481
 
 class WarningsDisplayTests(unittest.TestCase):
 
@@ -636,11 +572,7 @@
         expected_file_line = linecache.getline(file_name, line_num).strip()
         message = 'msg'
         category = Warning
-<<<<<<< HEAD
-        file_object = StringIO()
-=======
         file_object = StringIO.StringIO()
->>>>>>> 4f5f3481
         expect = self.module.formatwarning(message, category, file_name,
                                             line_num)
         self.module.showwarning(message, category, file_name, line_num,
@@ -650,11 +582,7 @@
         expected_file_line += "for the win!"
         expect = self.module.formatwarning(message, category, file_name,
                                             line_num, expected_file_line)
-<<<<<<< HEAD
-        file_object = StringIO()
-=======
         file_object = StringIO.StringIO()
->>>>>>> 4f5f3481
         self.module.showwarning(message, category, file_name, line_num,
                                 file_object, expected_file_line)
         self.assertEqual(expect, file_object.getvalue())
@@ -738,19 +666,11 @@
             self.assertTrue(wmod.filters is orig_filters)
 
     def test_check_warnings(self):
-<<<<<<< HEAD
-        # Explicit tests for the test.support convenience wrapper
-        wmod = self.module
-        if wmod is not sys.modules['warnings']:
-            return
-        with support.check_warnings(quiet=False) as w:
-=======
         # Explicit tests for the test_support convenience wrapper
         wmod = self.module
         if wmod is not sys.modules['warnings']:
             return
         with test_support.check_warnings(quiet=False) as w:
->>>>>>> 4f5f3481
             self.assertEqual(w.warnings, [])
             wmod.simplefilter("always")
             wmod.warn("foo")
@@ -762,22 +682,6 @@
             w.reset()
             self.assertEqual(w.warnings, [])
 
-<<<<<<< HEAD
-        with support.check_warnings():
-            # defaults to quiet=True without argument
-            pass
-        with support.check_warnings(('foo', UserWarning)):
-            wmod.warn("foo")
-
-        with self.assertRaises(AssertionError):
-            with support.check_warnings(('', RuntimeWarning)):
-                # defaults to quiet=False with argument
-                pass
-        with self.assertRaises(AssertionError):
-            with support.check_warnings(('foo', RuntimeWarning)):
-                wmod.warn("foo")
-
-=======
         with test_support.check_warnings():
             # defaults to quiet=True without argument
             pass
@@ -793,7 +697,6 @@
                 wmod.warn("foo")
 
 
->>>>>>> 4f5f3481
 class CCatchWarningTests(CatchWarningTests):
     module = c_warnings
 
@@ -809,11 +712,7 @@
         p = subprocess.Popen([sys.executable,
                 "-c", "import sys; sys.stdout.write(str(sys.warnoptions))"],
                 stdout=subprocess.PIPE, env=newenv)
-<<<<<<< HEAD
-        self.assertEqual(p.communicate()[0], b"['ignore::DeprecationWarning']")
-=======
         self.assertEqual(p.communicate()[0], "['ignore::DeprecationWarning']")
->>>>>>> 4f5f3481
         self.assertEqual(p.wait(), 0)
 
     def test_comma_separated_warnings(self):
@@ -824,11 +723,7 @@
                 "-c", "import sys; sys.stdout.write(str(sys.warnoptions))"],
                 stdout=subprocess.PIPE, env=newenv)
         self.assertEqual(p.communicate()[0],
-<<<<<<< HEAD
-                b"['ignore::DeprecationWarning', 'ignore::UnicodeWarning']")
-=======
                 "['ignore::DeprecationWarning', 'ignore::UnicodeWarning']")
->>>>>>> 4f5f3481
         self.assertEqual(p.wait(), 0)
 
     def test_envvar_and_command_line(self):
@@ -838,24 +733,7 @@
                 "-c", "import sys; sys.stdout.write(str(sys.warnoptions))"],
                 stdout=subprocess.PIPE, env=newenv)
         self.assertEqual(p.communicate()[0],
-<<<<<<< HEAD
-                b"['ignore::UnicodeWarning', 'ignore::DeprecationWarning']")
-        self.assertEqual(p.wait(), 0)
-
-    @unittest.skipUnless(sys.getfilesystemencoding() != 'ascii',
-                         'requires non-ascii filesystemencoding')
-    def test_nonascii(self):
-        newenv = os.environ.copy()
-        newenv["PYTHONWARNINGS"] = "ignore:DeprecaciónWarning"
-        newenv["PYTHONIOENCODING"] = "utf-8"
-        p = subprocess.Popen([sys.executable,
-                "-c", "import sys; sys.stdout.write(str(sys.warnoptions))"],
-                stdout=subprocess.PIPE, env=newenv)
-        self.assertEqual(p.communicate()[0],
-                "['ignore:DeprecaciónWarning']".encode('utf-8'))
-=======
                 "['ignore::UnicodeWarning', 'ignore::DeprecationWarning']")
->>>>>>> 4f5f3481
         self.assertEqual(p.wait(), 0)
 
 class CEnvironmentVariableTests(EnvironmentVariableTests):
@@ -865,40 +743,6 @@
     module = py_warnings
 
 
-<<<<<<< HEAD
-class BootstrapTest(unittest.TestCase):
-    def test_issue_8766(self):
-        # "import encodings" emits a warning whereas the warnings is not loaded
-        # or not completly loaded (warnings imports indirectly encodings by
-        # importing linecache) yet
-        with support.temp_cwd() as cwd, support.temp_cwd('encodings'):
-            env = os.environ.copy()
-            env['PYTHONPATH'] = cwd
-
-            # encodings loaded by initfsencoding()
-            retcode = subprocess.call([sys.executable, '-c', 'pass'], env=env)
-            self.assertEqual(retcode, 0)
-
-            # Use -W to load warnings module at startup
-            retcode = subprocess.call(
-                [sys.executable, '-c', 'pass', '-W', 'always'],
-                env=env)
-            self.assertEqual(retcode, 0)
-
-def test_main():
-    py_warnings.onceregistry.clear()
-    c_warnings.onceregistry.clear()
-    support.run_unittest(
-        CFilterTests, PyFilterTests,
-        CWarnTests, PyWarnTests,
-        CWCmdLineTests, PyWCmdLineTests,
-        _WarningsTests,
-        CWarningsDisplayTests, PyWarningsDisplayTests,
-        CCatchWarningTests, PyCatchWarningTests,
-        CEnvironmentVariableTests, PyEnvironmentVariableTests,
-        BootstrapTest,
-    )
-=======
 def test_main():
     py_warnings.onceregistry.clear()
     c_warnings.onceregistry.clear()
@@ -911,7 +755,6 @@
                                 CEnvironmentVariableTests,
                                 PyEnvironmentVariableTests
                              )
->>>>>>> 4f5f3481
 
 
 if __name__ == "__main__":
