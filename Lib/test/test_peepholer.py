import dis
import re
import sys
from io import StringIO
import unittest
from math import copysign

def disassemble(func):
    f = StringIO()
    tmp = sys.stdout
    sys.stdout = f
    try:
        dis.dis(func)
    finally:
        sys.stdout = tmp
    result = f.getvalue()
    f.close()
    return result

def dis_single(line):
    return disassemble(compile(line, '', 'single'))


class TestTranforms(unittest.TestCase):

    def test_unot(self):
        # UNARY_NOT POP_JUMP_IF_FALSE  -->  POP_JUMP_IF_TRUE'
        def unot(x):
            if not x == 2:
                del x
        asm = disassemble(unot)
        for elem in ('UNARY_NOT', 'POP_JUMP_IF_FALSE'):
            self.assertNotIn(elem, asm)
        for elem in ('POP_JUMP_IF_TRUE',):
            self.assertIn(elem, asm)

    def test_elim_inversion_of_is_or_in(self):
        for line, elem in (
            ('not a is b', '(is not)',),
            ('not a in b', '(not in)',),
            ('not a is not b', '(is)',),
            ('not a not in b', '(in)',),
            ):
            asm = dis_single(line)
            self.assertIn(elem, asm)

    def test_global_as_constant(self):
        # LOAD_GLOBAL None/True/False  -->  LOAD_CONST None/True/False
        def f(x):
            None
            None
            return x
        def g(x):
            True
            return x
        def h(x):
            False
            return x
        for func, name in ((f, 'None'), (g, 'True'), (h, 'False')):
            asm = disassemble(func)
            for elem in ('LOAD_GLOBAL',):
                self.assertNotIn(elem, asm)
            for elem in ('LOAD_CONST', '('+name+')'):
                self.assertIn(elem, asm)
        def f():
            'Adding a docstring made this test fail in Py2.5.0'
            return None
        self.assertIn('LOAD_CONST', disassemble(f))
        self.assertNotIn('LOAD_GLOBAL', disassemble(f))

    def test_while_one(self):
        # Skip over:  LOAD_CONST trueconst  POP_JUMP_IF_FALSE xx
        def f():
            while 1:
                pass
            return list
        asm = disassemble(f)
        for elem in ('LOAD_CONST', 'POP_JUMP_IF_FALSE'):
            self.assertNotIn(elem, asm)
        for elem in ('JUMP_ABSOLUTE',):
            self.assertIn(elem, asm)

    def test_pack_unpack(self):
        for line, elem in (
            ('a, = a,', 'LOAD_CONST',),
            ('a, b = a, b', 'ROT_TWO',),
            ('a, b, c = a, b, c', 'ROT_THREE',),
            ):
            asm = dis_single(line)
            self.assertIn(elem, asm)
            self.assertNotIn('BUILD_TUPLE', asm)
            self.assertNotIn('UNPACK_TUPLE', asm)

    def test_folding_of_tuples_of_constants(self):
        for line, elem in (
            ('a = 1,2,3', '((1, 2, 3))'),
            ('("a","b","c")', "(('a', 'b', 'c'))"),
            ('a,b,c = 1,2,3', '((1, 2, 3))'),
            ('(None, 1, None)', '((None, 1, None))'),
            ('((1, 2), 3, 4)', '(((1, 2), 3, 4))'),
            ):
            asm = dis_single(line)
            self.assertIn(elem, asm)
            self.assertNotIn('BUILD_TUPLE', asm)
<<<<<<< HEAD
=======

        # Long tuples should be folded too.
        asm = dis_single(repr(tuple(range(10000))))
        # One LOAD_CONST for the tuple, one for the None return value
        self.assertEqual(asm.count('LOAD_CONST'), 2)
        self.assertNotIn('BUILD_TUPLE', asm)
>>>>>>> 75dec455

        # Bug 1053819:  Tuple of constants misidentified when presented with:
        # . . . opcode_with_arg 100   unary_opcode   BUILD_TUPLE 1  . . .
        # The following would segfault upon compilation
        def crater():
            (~[
                0, 1, 2, 3, 4, 5, 6, 7, 8, 9,
                0, 1, 2, 3, 4, 5, 6, 7, 8, 9,
                0, 1, 2, 3, 4, 5, 6, 7, 8, 9,
                0, 1, 2, 3, 4, 5, 6, 7, 8, 9,
                0, 1, 2, 3, 4, 5, 6, 7, 8, 9,
                0, 1, 2, 3, 4, 5, 6, 7, 8, 9,
                0, 1, 2, 3, 4, 5, 6, 7, 8, 9,
                0, 1, 2, 3, 4, 5, 6, 7, 8, 9,
                0, 1, 2, 3, 4, 5, 6, 7, 8, 9,
                0, 1, 2, 3, 4, 5, 6, 7, 8, 9,
            ],)

    def test_folding_of_lists_of_constants(self):
        for line, elem in (
            # in/not in constants with BUILD_LIST should be folded to a tuple:
            ('a in [1,2,3]', '(1, 2, 3)'),
            ('a not in ["a","b","c"]', "(('a', 'b', 'c'))"),
            ('a in [None, 1, None]', '((None, 1, None))'),
            ('a not in [(1, 2), 3, 4]', '(((1, 2), 3, 4))'),
            ):
            asm = dis_single(line)
            self.assertIn(elem, asm)
            self.assertNotIn('BUILD_LIST', asm)

    def test_folding_of_sets_of_constants(self):
        for line, elem in (
            # in/not in constants with BUILD_SET should be folded to a frozenset:
            ('a in {1,2,3}', frozenset({1, 2, 3})),
            ('a not in {"a","b","c"}', frozenset({'a', 'c', 'b'})),
            ('a in {None, 1, None}', frozenset({1, None})),
            ('a not in {(1, 2), 3, 4}', frozenset({(1, 2), 3, 4})),
            ('a in {1, 2, 3, 3, 2, 1}', frozenset({1, 2, 3})),
            ):
            asm = dis_single(line)
            self.assertNotIn('BUILD_SET', asm)

            # Verify that the frozenset 'elem' is in the disassembly
            # The ordering of the elements in repr( frozenset ) isn't
            # guaranteed, so we jump through some hoops to ensure that we have
            # the frozenset we expect:
            self.assertIn('frozenset', asm)
            # Extract the frozenset literal from the disassembly:
            m = re.match(r'.*(frozenset\({.*}\)).*', asm, re.DOTALL)
            self.assertTrue(m)
            self.assertEqual(eval(m.group(1)), elem)

        # Ensure that the resulting code actually works:
        def f(a):
            return a in {1, 2, 3}

        def g(a):
            return a not in {1, 2, 3}

        self.assertTrue(f(3))
        self.assertTrue(not f(4))

        self.assertTrue(not g(3))
        self.assertTrue(g(4))


    def test_folding_of_binops_on_constants(self):
        for line, elem in (
            ('a = 2+3+4', '(9)'),                   # chained fold
            ('"@"*4', "('@@@@')"),                  # check string ops
            ('a="abc" + "def"', "('abcdef')"),      # check string ops
            ('a = 3**4', '(81)'),                   # binary power
            ('a = 3*4', '(12)'),                    # binary multiply
            ('a = 13//4', '(3)'),                   # binary floor divide
            ('a = 14%4', '(2)'),                    # binary modulo
            ('a = 2+3', '(5)'),                     # binary add
            ('a = 13-4', '(9)'),                    # binary subtract
            ('a = (12,13)[1]', '(13)'),             # binary subscr
            ('a = 13 << 2', '(52)'),                # binary lshift
            ('a = 13 >> 2', '(3)'),                 # binary rshift
            ('a = 13 & 7', '(5)'),                  # binary and
            ('a = 13 ^ 7', '(10)'),                 # binary xor
            ('a = 13 | 7', '(15)'),                 # binary or
            ):
            asm = dis_single(line)
            self.assertIn(elem, asm, asm)
            self.assertNotIn('BINARY_', asm)

        # Verify that unfoldables are skipped
        asm = dis_single('a=2+"b"')
        self.assertIn('(2)', asm)
        self.assertIn("('b')", asm)

        # Verify that large sequences do not result from folding
        asm = dis_single('a="x"*1000')
        self.assertIn('(1000)', asm)

    def test_binary_subscr_on_unicode(self):
        # valid code get optimized
        asm = dis_single('"foo"[0]')
        self.assertIn("('f')", asm)
        self.assertNotIn('BINARY_SUBSCR', asm)
        asm = dis_single('"\u0061\uffff"[1]')
        self.assertIn("('\\uffff')", asm)
        self.assertNotIn('BINARY_SUBSCR', asm)

        # invalid code doesn't get optimized
        # out of range
        asm = dis_single('"fuu"[10]')
        self.assertIn('BINARY_SUBSCR', asm)
        # non-BMP char (see #5057)
        asm = dis_single('"\U00012345"[0]')
        self.assertIn('BINARY_SUBSCR', asm)


    def test_folding_of_unaryops_on_constants(self):
        for line, elem in (
            ('-0.5', '(-0.5)'),                     # unary negative
            ('-0.0', '(-0.0)'),                     # -0.0
            ('-(1.0-1.0)','(-0.0)'),                # -0.0 after folding
            ('-0', '(0)'),                          # -0
            ('~-2', '(1)'),                         # unary invert
            ('+1', '(1)'),                          # unary positive
        ):
            asm = dis_single(line)
            self.assertIn(elem, asm, asm)
            self.assertNotIn('UNARY_', asm)
<<<<<<< HEAD
=======

        # Check that -0.0 works after marshaling
        def negzero():
            return -(1.0-1.0)

        self.assertNotIn('UNARY_', disassemble(negzero))
        self.assertTrue(copysign(1.0, negzero()) < 0)
>>>>>>> 75dec455

        # Verify that unfoldables are skipped
        for line, elem in (
            ('-"abc"', "('abc')"),                  # unary negative
            ('~"abc"', "('abc')"),                  # unary invert
        ):
            asm = dis_single(line)
            self.assertIn(elem, asm, asm)
            self.assertIn('UNARY_', asm)

    def test_elim_extra_return(self):
        # RETURN LOAD_CONST None RETURN  -->  RETURN
        def f(x):
            return x
        asm = disassemble(f)
        self.assertNotIn('LOAD_CONST', asm)
        self.assertNotIn('(None)', asm)
        self.assertEqual(asm.split().count('RETURN_VALUE'), 1)

    def test_elim_jump_to_return(self):
        # JUMP_FORWARD to RETURN -->  RETURN
        def f(cond, true_value, false_value):
            return true_value if cond else false_value
        asm = disassemble(f)
        self.assertNotIn('JUMP_FORWARD', asm)
        self.assertNotIn('JUMP_ABSOLUTE', asm)
        self.assertEqual(asm.split().count('RETURN_VALUE'), 2)

    def test_elim_jump_after_return1(self):
        # Eliminate dead code: jumps immediately after returns can't be reached
        def f(cond1, cond2):
            if cond1: return 1
            if cond2: return 2
            while 1:
                return 3
            while 1:
                if cond1: return 4
                return 5
            return 6
        asm = disassemble(f)
        self.assertNotIn('JUMP_FORWARD', asm)
        self.assertNotIn('JUMP_ABSOLUTE', asm)
        self.assertEqual(asm.split().count('RETURN_VALUE'), 6)

    def test_elim_jump_after_return2(self):
        # Eliminate dead code: jumps immediately after returns can't be reached
        def f(cond1, cond2):
            while 1:
                if cond1: return 4
        asm = disassemble(f)
        self.assertNotIn('JUMP_FORWARD', asm)
        # There should be one jump for the while loop.
        self.assertEqual(asm.split().count('JUMP_ABSOLUTE'), 1)
        self.assertEqual(asm.split().count('RETURN_VALUE'), 2)

    def test_make_function_doesnt_bail(self):
        def f():
            def g()->1+1:
                pass
            return g
        asm = disassemble(f)
        self.assertNotIn('BINARY_ADD', asm)

<<<<<<< HEAD
=======
    def test_constant_folding(self):
        # Issue #11244: aggressive constant folding.
        exprs = [
            "3 * -5",
            "-3 * 5",
            "2 * (3 * 4)",
            "(2 * 3) * 4",
            "(-1, 2, 3)",
            "(1, -2, 3)",
            "(1, 2, -3)",
            "(1, 2, -3) * 6",
            "lambda x: x in {(3 * -5) + (-1 - 6), (1, -2, 3) * 2, None}",
        ]
        for e in exprs:
            asm = dis_single(e)
            self.assertNotIn('UNARY_', asm, e)
            self.assertNotIn('BINARY_', asm, e)
            self.assertNotIn('BUILD_', asm, e)

>>>>>>> 75dec455
class TestBuglets(unittest.TestCase):

    def test_bug_11510(self):
        # folded constant set optimization was commingled with the tuple
        # unpacking optimization which would fail if the set had duplicate
        # elements so that the set length was unexpected
        def f():
            x, y = {1, 1}
            return x, y
        with self.assertRaises(ValueError):
            f()


def test_main(verbose=None):
    import sys
    from test import support
    test_classes = (TestTranforms, TestBuglets)
    support.run_unittest(*test_classes)

    # verify reference counting
    if verbose and hasattr(sys, "gettotalrefcount"):
        import gc
        counts = [None] * 5
        for i in range(len(counts)):
            support.run_unittest(*test_classes)
            gc.collect()
            counts[i] = sys.gettotalrefcount()
        print(counts)

if __name__ == "__main__":
    test_main(verbose=True)<|MERGE_RESOLUTION|>--- conflicted
+++ resolved
@@ -102,15 +102,12 @@
             asm = dis_single(line)
             self.assertIn(elem, asm)
             self.assertNotIn('BUILD_TUPLE', asm)
-<<<<<<< HEAD
-=======
 
         # Long tuples should be folded too.
         asm = dis_single(repr(tuple(range(10000))))
         # One LOAD_CONST for the tuple, one for the None return value
         self.assertEqual(asm.count('LOAD_CONST'), 2)
         self.assertNotIn('BUILD_TUPLE', asm)
->>>>>>> 75dec455
 
         # Bug 1053819:  Tuple of constants misidentified when presented with:
         # . . . opcode_with_arg 100   unary_opcode   BUILD_TUPLE 1  . . .
@@ -238,8 +235,6 @@
             asm = dis_single(line)
             self.assertIn(elem, asm, asm)
             self.assertNotIn('UNARY_', asm)
-<<<<<<< HEAD
-=======
 
         # Check that -0.0 works after marshaling
         def negzero():
@@ -247,7 +242,6 @@
 
         self.assertNotIn('UNARY_', disassemble(negzero))
         self.assertTrue(copysign(1.0, negzero()) < 0)
->>>>>>> 75dec455
 
         # Verify that unfoldables are skipped
         for line, elem in (
@@ -311,8 +305,6 @@
         asm = disassemble(f)
         self.assertNotIn('BINARY_ADD', asm)
 
-<<<<<<< HEAD
-=======
     def test_constant_folding(self):
         # Issue #11244: aggressive constant folding.
         exprs = [
@@ -332,7 +324,6 @@
             self.assertNotIn('BINARY_', asm, e)
             self.assertNotIn('BUILD_', asm, e)
 
->>>>>>> 75dec455
 class TestBuglets(unittest.TestCase):
 
     def test_bug_11510(self):
