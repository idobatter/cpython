# Tests invocation of the interpreter with various command line arguments
# Most tests are executed with environment variables ignored
# See test_cmd_line_script.py for testing of script execution

import test.support, unittest
import os
import sys
import subprocess
import tempfile
from test.script_helper import spawn_python, kill_python, assert_python_ok, assert_python_failure


# XXX (ncoghlan): Move to script_helper and make consistent with run_python
def _kill_python_and_exit_code(p):
    data = kill_python(p)
    returncode = p.wait()
    return data, returncode

class CmdLineTest(unittest.TestCase):
    def test_directories(self):
        assert_python_failure('.')
        assert_python_failure('< .')

    def verify_valid_flag(self, cmd_line):
        rc, out, err = assert_python_ok(*cmd_line)
        self.assertTrue(out == b'' or out.endswith(b'\n'))
        self.assertNotIn(b'Traceback', out)
        self.assertNotIn(b'Traceback', err)

    def test_optimize(self):
        self.verify_valid_flag('-O')
        self.verify_valid_flag('-OO')

    def test_q(self):
        self.verify_valid_flag('-Qold')
        self.verify_valid_flag('-Qnew')
        self.verify_valid_flag('-Qwarn')
        self.verify_valid_flag('-Qwarnall')

    def test_site_flag(self):
        self.verify_valid_flag('-S')

    def test_usage(self):
        rc, out, err = assert_python_ok('-h')
        self.assertIn(b'usage', out)

    def test_version(self):
        version = ('Python %d.%d' % sys.version_info[:2]).encode("ascii")
        rc, out, err = assert_python_ok('-V')
        self.assertTrue(err.startswith(version))

    def test_verbose(self):
        # -v causes imports to write to stderr.  If the write to
        # stderr itself causes an import to happen (for the output
        # codec), a recursion loop can occur.
        rc, out, err = assert_python_ok('-v')
        self.assertNotIn(b'stack overflow', err)
        rc, out, err = assert_python_ok('-vv')
        self.assertNotIn(b'stack overflow', err)

    def test_xoptions(self):
        rc, out, err = assert_python_ok('-c', 'import sys; print(sys._xoptions)')
        opts = eval(out.splitlines()[0])
        self.assertEqual(opts, {})
        rc, out, err = assert_python_ok(
            '-Xa', '-Xb=c,d=e', '-c', 'import sys; print(sys._xoptions)')
        opts = eval(out.splitlines()[0])
        self.assertEqual(opts, {'a': True, 'b': 'c,d=e'})

    def test_run_module(self):
        # Test expected operation of the '-m' switch
        # Switch needs an argument
        assert_python_failure('-m')
        # Check we get an error for a nonexistent module
        assert_python_failure('-m', 'fnord43520xyz')
        # Check the runpy module also gives an error for
        # a nonexistent module
        assert_python_failure('-m', 'runpy', 'fnord43520xyz'),
        # All good if module is located and run successfully
        assert_python_ok('-m', 'timeit', '-n', '1'),

    def test_run_module_bug1764407(self):
        # -m and -i need to play well together
        # Runs the timeit module and checks the __main__
        # namespace has been populated appropriately
        p = spawn_python('-i', '-m', 'timeit', '-n', '1')
        p.stdin.write(b'Timer\n')
        p.stdin.write(b'exit()\n')
        data = kill_python(p)
        self.assertTrue(data.find(b'1 loop') != -1)
        self.assertTrue(data.find(b'__main__.Timer') != -1)

    def test_run_code(self):
        # Test expected operation of the '-c' switch
        # Switch needs an argument
        assert_python_failure('-c')
        # Check we get an error for an uncaught exception
        assert_python_failure('-c', 'raise Exception')
        # All good if execution is successful
        assert_python_ok('-c', 'pass')

    @unittest.skipIf(sys.getfilesystemencoding() == 'ascii',
                     'need a filesystem encoding different than ASCII')
    def test_non_ascii(self):
        # Test handling of non-ascii data
        if test.support.verbose:
            import locale
            print('locale encoding = %s, filesystem encoding = %s'
                  % (locale.getpreferredencoding(), sys.getfilesystemencoding()))
        command = "assert(ord('\xe9') == 0xe9)"
        assert_python_ok('-c', command)

    # On Windows, pass bytes to subprocess doesn't test how Python decodes the
    # command line, but how subprocess does decode bytes to unicode. Python
    # doesn't decode the command line because Windows provides directly the
    # arguments as unicode (using wmain() instead of main()).
    @unittest.skipIf(sys.platform == 'win32',
                     'Windows has a native unicode API')
    def test_undecodable_code(self):
        undecodable = b"\xff"
        env = os.environ.copy()
        # Use C locale to get ascii for the locale encoding
        env['LC_ALL'] = 'C'
        code = (
            b'import locale; '
            b'print(ascii("' + undecodable + b'"), '
                b'locale.getpreferredencoding())')
        p = subprocess.Popen(
            [sys.executable, "-c", code],
            stdout=subprocess.PIPE, stderr=subprocess.STDOUT,
            env=env)
        stdout, stderr = p.communicate()
        if p.returncode == 1:
            # _Py_char2wchar() decoded b'\xff' as '\udcff' (b'\xff' is not
            # decodable from ASCII) and run_command() failed on
            # PyUnicode_AsUTF8String(). This is the expected behaviour on
            # Linux.
            pattern = b"Unable to decode the command from the command line:"
        elif p.returncode == 0:
            # _Py_char2wchar() decoded b'\xff' as '\xff' even if the locale is
            # C and the locale encoding is ASCII. It occurs on FreeBSD, Solaris
            # and Mac OS X.
            pattern = b"'\\xff' "
            # The output is followed by the encoding name, an alias to ASCII.
            # Examples: "US-ASCII" or "646" (ISO 646, on Solaris).
        else:
            raise AssertionError("Unknown exit code: %s, output=%a" % (p.returncode, stdout))
        if not stdout.startswith(pattern):
            raise AssertionError("%a doesn't start with %a" % (stdout, pattern))

    @unittest.skipUnless(sys.platform == 'darwin', 'test specific to Mac OS X')
    def test_osx_utf8(self):
        def check_output(text):
            decoded = text.decode('utf8', 'surrogateescape')
            expected = ascii(decoded).encode('ascii') + b'\n'

            env = os.environ.copy()
            # C locale gives ASCII locale encoding, but Python uses UTF-8
            # to parse the command line arguments on Mac OS X
            env['LC_ALL'] = 'C'

            p = subprocess.Popen(
                (sys.executable, "-c", "import sys; print(ascii(sys.argv[1]))", text),
                stdout=subprocess.PIPE,
                env=env)
            stdout, stderr = p.communicate()
            self.assertEqual(stdout, expected)
            self.assertEqual(p.returncode, 0)

        # test valid utf-8
        text = 'e:\xe9, euro:\u20ac, non-bmp:\U0010ffff'.encode('utf-8')
        check_output(text)

        # test invalid utf-8
        text = (
            b'\xff'         # invalid byte
            b'\xc3\xa9'     # valid utf-8 character
            b'\xc3\xff'     # invalid byte sequence
            b'\xed\xa0\x80' # lone surrogate character (invalid)
        )
        check_output(text)

    def test_unbuffered_output(self):
        # Test expected operation of the '-u' switch
        for stream in ('stdout', 'stderr'):
            # Binary is unbuffered
            code = ("import os, sys; sys.%s.buffer.write(b'x'); os._exit(0)"
                % stream)
            rc, out, err = assert_python_ok('-u', '-c', code)
            data = err if stream == 'stderr' else out
            self.assertEqual(data, b'x', "binary %s not unbuffered" % stream)
            # Text is line-buffered
            code = ("import os, sys; sys.%s.write('x\\n'); os._exit(0)"
                % stream)
            rc, out, err = assert_python_ok('-u', '-c', code)
            data = err if stream == 'stderr' else out
            self.assertEqual(data.strip(), b'x',
                "text %s not line-buffered" % stream)

    def test_unbuffered_input(self):
        # sys.stdin still works with '-u'
        code = ("import sys; sys.stdout.write(sys.stdin.read(1))")
        p = spawn_python('-u', '-c', code)
        p.stdin.write(b'x')
        p.stdin.flush()
        data, rc = _kill_python_and_exit_code(p)
        self.assertEqual(rc, 0)
        self.assertTrue(data.startswith(b'x'), data)

    def test_large_PYTHONPATH(self):
<<<<<<< HEAD
        with test.support.EnvironmentVarGuard() as env:
            path1 = "ABCDE" * 100
            path2 = "FGHIJ" * 100
            env['PYTHONPATH'] = path1 + os.pathsep + path2

            code = """
import sys
path = ":".join(sys.path)
path = path.encode("ascii", "backslashreplace")
sys.stdout.buffer.write(path)"""
            code = code.strip().splitlines()
            code = '; '.join(code)
            p = _spawn_python('-S', '-c', code)
            stdout, _ = p.communicate()
            p.stdout.close()
            self.assertTrue(path1.encode('ascii') in stdout)
            self.assertTrue(path2.encode('ascii') in stdout)
=======
        path1 = "ABCDE" * 100
        path2 = "FGHIJ" * 100
        path = path1 + os.pathsep + path2

        code = """if 1:
            import sys
            path = ":".join(sys.path)
            path = path.encode("ascii", "backslashreplace")
            sys.stdout.buffer.write(path)"""
        rc, out, err = assert_python_ok('-S', '-c', code,
                                        PYTHONPATH=path)
        self.assertIn(path1.encode('ascii'), out)
        self.assertIn(path2.encode('ascii'), out)

    def test_displayhook_unencodable(self):
        for encoding in ('ascii', 'latin1', 'utf8'):
            env = os.environ.copy()
            env['PYTHONIOENCODING'] = encoding
            p = subprocess.Popen(
                [sys.executable, '-i'],
                stdin=subprocess.PIPE,
                stdout=subprocess.PIPE,
                stderr=subprocess.STDOUT,
                env=env)
            # non-ascii, surrogate, non-BMP printable, non-BMP unprintable
            text = "a=\xe9 b=\uDC80 c=\U00010000 d=\U0010FFFF"
            p.stdin.write(ascii(text).encode('ascii') + b"\n")
            p.stdin.write(b'exit()\n')
            data = kill_python(p)
            escaped = repr(text).encode(encoding, 'backslashreplace')
            self.assertIn(escaped, data)

    def check_input(self, code, expected):
        with tempfile.NamedTemporaryFile("wb+") as stdin:
            sep = os.linesep.encode('ASCII')
            stdin.write(sep.join((b'abc', b'def')))
            stdin.flush()
            stdin.seek(0)
            with subprocess.Popen(
                (sys.executable, "-c", code),
                stdin=stdin, stdout=subprocess.PIPE) as proc:
                stdout, stderr = proc.communicate()
        self.assertEqual(stdout.rstrip(), expected)

    def test_stdin_readline(self):
        # Issue #11272: check that sys.stdin.readline() replaces '\r\n' by '\n'
        # on Windows (sys.stdin is opened in binary mode)
        self.check_input(
            "import sys; print(repr(sys.stdin.readline()))",
            b"'abc\\n'")

    def test_builtin_input(self):
        # Issue #11272: check that input() strips newlines ('\n' or '\r\n')
        self.check_input(
            "print(repr(input()))",
            b"'abc'")
>>>>>>> 175d89ef


def test_main():
    test.support.run_unittest(CmdLineTest)
    test.support.reap_children()

if __name__ == "__main__":
    test_main()<|MERGE_RESOLUTION|>--- conflicted
+++ resolved
@@ -208,25 +208,6 @@
         self.assertTrue(data.startswith(b'x'), data)
 
     def test_large_PYTHONPATH(self):
-<<<<<<< HEAD
-        with test.support.EnvironmentVarGuard() as env:
-            path1 = "ABCDE" * 100
-            path2 = "FGHIJ" * 100
-            env['PYTHONPATH'] = path1 + os.pathsep + path2
-
-            code = """
-import sys
-path = ":".join(sys.path)
-path = path.encode("ascii", "backslashreplace")
-sys.stdout.buffer.write(path)"""
-            code = code.strip().splitlines()
-            code = '; '.join(code)
-            p = _spawn_python('-S', '-c', code)
-            stdout, _ = p.communicate()
-            p.stdout.close()
-            self.assertTrue(path1.encode('ascii') in stdout)
-            self.assertTrue(path2.encode('ascii') in stdout)
-=======
         path1 = "ABCDE" * 100
         path2 = "FGHIJ" * 100
         path = path1 + os.pathsep + path2
@@ -283,7 +264,6 @@
         self.check_input(
             "print(repr(input()))",
             b"'abc'")
->>>>>>> 175d89ef
 
 
 def test_main():
