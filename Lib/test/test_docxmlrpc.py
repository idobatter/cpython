from xmlrpc.server import DocXMLRPCServer
import http.client
import sys
from test import support
threading = support.import_module('threading')
import time
import socket
import unittest

PORT = None

def make_request_and_skipIf(condition, reason):
    # If we skip the test, we have to make a request because the
    # the server created in setUp blocks expecting one to come in.
    if not condition:
        return lambda func: func
    def decorator(func):
        def make_request_and_skip(self):
            self.client.request("GET", "/")
            self.client.getresponse()
            raise unittest.SkipTest(reason)
        return make_request_and_skip
    return decorator


def server(evt, numrequests):
    serv = DocXMLRPCServer(("localhost", 0), logRequests=False)

    try:
        global PORT
        PORT = serv.socket.getsockname()[1]

        # Add some documentation
        serv.set_server_title("DocXMLRPCServer Test Documentation")
        serv.set_server_name("DocXMLRPCServer Test Docs")
        serv.set_server_documentation(
            "This is an XML-RPC server's documentation, but the server "
            "can be used by POSTing to /RPC2. Try self.add, too.")

        # Create and register classes and functions
        class TestClass(object):
            def test_method(self, arg):
                """Test method's docs. This method truly does very little."""
                self.arg = arg

        serv.register_introspection_functions()
        serv.register_instance(TestClass())

        def add(x, y):
            """Add two instances together. This follows PEP008, but has nothing
            to do with RFC1952. Case should matter: pEp008 and rFC1952.  Things
            that start with http and ftp should be auto-linked, too:
            http://google.com.
            """
            return x + y

        serv.register_function(add)
        serv.register_function(lambda x, y: x-y)

        while numrequests > 0:
            serv.handle_request()
            numrequests -= 1
    except socket.timeout:
        pass
    finally:
        serv.server_close()
        PORT = None
        evt.set()

class DocXMLRPCHTTPGETServer(unittest.TestCase):
    def setUp(self):
        self._threads = support.threading_setup()
        # Enable server feedback
        DocXMLRPCServer._send_traceback_header = True

        self.evt = threading.Event()
        threading.Thread(target=server, args=(self.evt, 1)).start()

        # wait for port to be assigned
        n = 1000
        while n > 0 and PORT is None:
            time.sleep(0.001)
            n -= 1

        self.client = http.client.HTTPConnection("localhost:%d" % PORT)

    def tearDown(self):
        self.client.close()

        self.evt.wait()

        # Disable server feedback
        DocXMLRPCServer._send_traceback_header = False
        support.threading_cleanup(*self._threads)

    def test_valid_get_response(self):
        self.client.request("GET", "/")
        response = self.client.getresponse()

        self.assertEqual(response.status, 200)
        self.assertEqual(response.getheader("Content-type"), "text/html")

        # Server throws an exception if we don't start to read the data
        response.read()

    def test_invalid_get_response(self):
        self.client.request("GET", "/spam")
        response = self.client.getresponse()

        self.assertEqual(response.status, 404)
        self.assertEqual(response.getheader("Content-type"), "text/plain")

        response.read()

    def test_lambda(self):
        """Test that lambda functionality stays the same.  The output produced
        currently is, I suspect invalid because of the unencoded brackets in the
        HTML, "<lambda>".

        The subtraction lambda method is tested.
        """
        self.client.request("GET", "/")
        response = self.client.getresponse()

<<<<<<< HEAD
        self.assertTrue(
b"""<dl><dt><a name="-&lt;lambda&gt;"><strong>&lt;lambda&gt;</strong></a>(x, y)</dt></dl>"""
            in response.read())
=======
        self.assertIn((b'<dl><dt><a name="-&lt;lambda&gt;"><strong>'
                       b'&lt;lambda&gt;</strong></a>(x, y)</dt></dl>'),
                      response.read())
>>>>>>> 175d89ef

    @make_request_and_skipIf(sys.flags.optimize >= 2,
                     "Docstrings are omitted with -O2 and above")
    def test_autolinking(self):
        """Test that the server correctly automatically wraps references to
        PEPS and RFCs with links, and that it linkifies text starting with
        http or ftp protocol prefixes.

        The documentation for the "add" method contains the test material.
        """
        self.client.request("GET", "/")
        response = self.client.getresponse().read()

<<<<<<< HEAD
        self.assertTrue( # This is ugly ... how can it be made better?
b"""<dl><dt><a name="-add"><strong>add</strong></a>(x, y)</dt><dd><tt>Add&nbsp;two&nbsp;instances&nbsp;together.&nbsp;This&nbsp;follows&nbsp;<a href="http://www.python.org/dev/peps/pep-0008/">PEP008</a>,&nbsp;but&nbsp;has&nbsp;nothing<br>\nto&nbsp;do&nbsp;with&nbsp;<a href="http://www.rfc-editor.org/rfc/rfc1952.txt">RFC1952</a>.&nbsp;Case&nbsp;should&nbsp;matter:&nbsp;pEp008&nbsp;and&nbsp;rFC1952.&nbsp;&nbsp;Things<br>\nthat&nbsp;start&nbsp;with&nbsp;http&nbsp;and&nbsp;ftp&nbsp;should&nbsp;be&nbsp;auto-linked,&nbsp;too:<br>\n<a href="http://google.com">http://google.com</a>.</tt></dd></dl>"""
          in response, response)

=======
        self.assertIn(
            (b'<dl><dt><a name="-add"><strong>add</strong></a>(x, y)</dt><dd>'
             b'<tt>Add&nbsp;two&nbsp;instances&nbsp;together.&nbsp;This&nbsp;'
             b'follows&nbsp;<a href="http://www.python.org/dev/peps/pep-0008/">'
             b'PEP008</a>,&nbsp;but&nbsp;has&nbsp;nothing<br>\nto&nbsp;do&nbsp;'
             b'with&nbsp;<a href="http://www.rfc-editor.org/rfc/rfc1952.txt">'
             b'RFC1952</a>.&nbsp;Case&nbsp;should&nbsp;matter:&nbsp;pEp008&nbsp;'
             b'and&nbsp;rFC1952.&nbsp;&nbsp;Things<br>\nthat&nbsp;start&nbsp;'
             b'with&nbsp;http&nbsp;and&nbsp;ftp&nbsp;should&nbsp;be&nbsp;'
             b'auto-linked,&nbsp;too:<br>\n<a href="http://google.com">'
             b'http://google.com</a>.</tt></dd></dl>'), response)

    @make_request_and_skipIf(sys.flags.optimize >= 2,
                     "Docstrings are omitted with -O2 and above")
>>>>>>> 175d89ef
    def test_system_methods(self):
        """Test the precense of three consecutive system.* methods.

        This also tests their use of parameter type recognition and the
        systems related to that process.
        """
        self.client.request("GET", "/")
        response = self.client.getresponse().read()

<<<<<<< HEAD
        self.assertTrue(
b"""<dl><dt><a name="-system.methodHelp"><strong>system.methodHelp</strong></a>(method_name)</dt><dd><tt><a href="#-system.methodHelp">system.methodHelp</a>(\'add\')&nbsp;=&gt;&nbsp;"Adds&nbsp;two&nbsp;integers&nbsp;together"<br>\n&nbsp;<br>\nReturns&nbsp;a&nbsp;string&nbsp;containing&nbsp;documentation&nbsp;for&nbsp;the&nbsp;specified&nbsp;method.</tt></dd></dl>\n<dl><dt><a name="-system.methodSignature"><strong>system.methodSignature</strong></a>(method_name)</dt><dd><tt><a href="#-system.methodSignature">system.methodSignature</a>(\'add\')&nbsp;=&gt;&nbsp;[double,&nbsp;int,&nbsp;int]<br>\n&nbsp;<br>\nReturns&nbsp;a&nbsp;list&nbsp;describing&nbsp;the&nbsp;signature&nbsp;of&nbsp;the&nbsp;method.&nbsp;In&nbsp;the<br>\nabove&nbsp;example,&nbsp;the&nbsp;add&nbsp;method&nbsp;takes&nbsp;two&nbsp;integers&nbsp;as&nbsp;arguments<br>\nand&nbsp;returns&nbsp;a&nbsp;double&nbsp;result.<br>\n&nbsp;<br>\nThis&nbsp;server&nbsp;does&nbsp;NOT&nbsp;support&nbsp;system.methodSignature.</tt></dd></dl>\n<dl><dt><a name="-test_method"><strong>test_method</strong></a>(arg)</dt><dd><tt>Test&nbsp;method\'s&nbsp;docs.&nbsp;This&nbsp;method&nbsp;truly&nbsp;does&nbsp;very&nbsp;little.</tt></dd></dl>""" in response)
=======
        self.assertIn(
            (b'<dl><dt><a name="-system.methodHelp"><strong>system.methodHelp'
             b'</strong></a>(method_name)</dt><dd><tt><a href="#-system.method'
             b'Help">system.methodHelp</a>(\'add\')&nbsp;=&gt;&nbsp;"Adds&nbsp;'
             b'two&nbsp;integers&nbsp;together"<br>\n&nbsp;<br>\nReturns&nbsp;a'
             b'&nbsp;string&nbsp;containing&nbsp;documentation&nbsp;for&nbsp;'
             b'the&nbsp;specified&nbsp;method.</tt></dd></dl>\n<dl><dt><a name'
             b'="-system.methodSignature"><strong>system.methodSignature</strong>'
             b'</a>(method_name)</dt><dd><tt><a href="#-system.methodSignature">'
             b'system.methodSignature</a>(\'add\')&nbsp;=&gt;&nbsp;[double,&nbsp;'
             b'int,&nbsp;int]<br>\n&nbsp;<br>\nReturns&nbsp;a&nbsp;list&nbsp;'
             b'describing&nbsp;the&nbsp;signature&nbsp;of&nbsp;the&nbsp;method.'
             b'&nbsp;In&nbsp;the<br>\nabove&nbsp;example,&nbsp;the&nbsp;add&nbsp;'
             b'method&nbsp;takes&nbsp;two&nbsp;integers&nbsp;as&nbsp;arguments'
             b'<br>\nand&nbsp;returns&nbsp;a&nbsp;double&nbsp;result.<br>\n&nbsp;'
             b'<br>\nThis&nbsp;server&nbsp;does&nbsp;NOT&nbsp;support&nbsp;system'
             b'.methodSignature.</tt></dd></dl>\n<dl><dt><a name="-test_method">'
             b'<strong>test_method</strong></a>(arg)</dt><dd><tt>Test&nbsp;'
             b'method\'s&nbsp;docs.&nbsp;This&nbsp;method&nbsp;truly&nbsp;does'
             b'&nbsp;very&nbsp;little.</tt></dd></dl>'), response)
>>>>>>> 175d89ef

    def test_autolink_dotted_methods(self):
        """Test that selfdot values are made strong automatically in the
        documentation."""
        self.client.request("GET", "/")
        response = self.client.getresponse()

<<<<<<< HEAD
        self.assertTrue(b"""Try&nbsp;self.<strong>add</strong>,&nbsp;too.""" in
            response.read())
=======
        self.assertIn(b"""Try&nbsp;self.<strong>add</strong>,&nbsp;too.""",
                      response.read())
>>>>>>> 175d89ef

def test_main():
    support.run_unittest(DocXMLRPCHTTPGETServer)

if __name__ == '__main__':
    test_main()<|MERGE_RESOLUTION|>--- conflicted
+++ resolved
@@ -122,15 +122,9 @@
         self.client.request("GET", "/")
         response = self.client.getresponse()
 
-<<<<<<< HEAD
-        self.assertTrue(
-b"""<dl><dt><a name="-&lt;lambda&gt;"><strong>&lt;lambda&gt;</strong></a>(x, y)</dt></dl>"""
-            in response.read())
-=======
         self.assertIn((b'<dl><dt><a name="-&lt;lambda&gt;"><strong>'
                        b'&lt;lambda&gt;</strong></a>(x, y)</dt></dl>'),
                       response.read())
->>>>>>> 175d89ef
 
     @make_request_and_skipIf(sys.flags.optimize >= 2,
                      "Docstrings are omitted with -O2 and above")
@@ -144,12 +138,6 @@
         self.client.request("GET", "/")
         response = self.client.getresponse().read()
 
-<<<<<<< HEAD
-        self.assertTrue( # This is ugly ... how can it be made better?
-b"""<dl><dt><a name="-add"><strong>add</strong></a>(x, y)</dt><dd><tt>Add&nbsp;two&nbsp;instances&nbsp;together.&nbsp;This&nbsp;follows&nbsp;<a href="http://www.python.org/dev/peps/pep-0008/">PEP008</a>,&nbsp;but&nbsp;has&nbsp;nothing<br>\nto&nbsp;do&nbsp;with&nbsp;<a href="http://www.rfc-editor.org/rfc/rfc1952.txt">RFC1952</a>.&nbsp;Case&nbsp;should&nbsp;matter:&nbsp;pEp008&nbsp;and&nbsp;rFC1952.&nbsp;&nbsp;Things<br>\nthat&nbsp;start&nbsp;with&nbsp;http&nbsp;and&nbsp;ftp&nbsp;should&nbsp;be&nbsp;auto-linked,&nbsp;too:<br>\n<a href="http://google.com">http://google.com</a>.</tt></dd></dl>"""
-          in response, response)
-
-=======
         self.assertIn(
             (b'<dl><dt><a name="-add"><strong>add</strong></a>(x, y)</dt><dd>'
              b'<tt>Add&nbsp;two&nbsp;instances&nbsp;together.&nbsp;This&nbsp;'
@@ -164,7 +152,6 @@
 
     @make_request_and_skipIf(sys.flags.optimize >= 2,
                      "Docstrings are omitted with -O2 and above")
->>>>>>> 175d89ef
     def test_system_methods(self):
         """Test the precense of three consecutive system.* methods.
 
@@ -174,10 +161,6 @@
         self.client.request("GET", "/")
         response = self.client.getresponse().read()
 
-<<<<<<< HEAD
-        self.assertTrue(
-b"""<dl><dt><a name="-system.methodHelp"><strong>system.methodHelp</strong></a>(method_name)</dt><dd><tt><a href="#-system.methodHelp">system.methodHelp</a>(\'add\')&nbsp;=&gt;&nbsp;"Adds&nbsp;two&nbsp;integers&nbsp;together"<br>\n&nbsp;<br>\nReturns&nbsp;a&nbsp;string&nbsp;containing&nbsp;documentation&nbsp;for&nbsp;the&nbsp;specified&nbsp;method.</tt></dd></dl>\n<dl><dt><a name="-system.methodSignature"><strong>system.methodSignature</strong></a>(method_name)</dt><dd><tt><a href="#-system.methodSignature">system.methodSignature</a>(\'add\')&nbsp;=&gt;&nbsp;[double,&nbsp;int,&nbsp;int]<br>\n&nbsp;<br>\nReturns&nbsp;a&nbsp;list&nbsp;describing&nbsp;the&nbsp;signature&nbsp;of&nbsp;the&nbsp;method.&nbsp;In&nbsp;the<br>\nabove&nbsp;example,&nbsp;the&nbsp;add&nbsp;method&nbsp;takes&nbsp;two&nbsp;integers&nbsp;as&nbsp;arguments<br>\nand&nbsp;returns&nbsp;a&nbsp;double&nbsp;result.<br>\n&nbsp;<br>\nThis&nbsp;server&nbsp;does&nbsp;NOT&nbsp;support&nbsp;system.methodSignature.</tt></dd></dl>\n<dl><dt><a name="-test_method"><strong>test_method</strong></a>(arg)</dt><dd><tt>Test&nbsp;method\'s&nbsp;docs.&nbsp;This&nbsp;method&nbsp;truly&nbsp;does&nbsp;very&nbsp;little.</tt></dd></dl>""" in response)
-=======
         self.assertIn(
             (b'<dl><dt><a name="-system.methodHelp"><strong>system.methodHelp'
              b'</strong></a>(method_name)</dt><dd><tt><a href="#-system.method'
@@ -198,7 +181,6 @@
              b'<strong>test_method</strong></a>(arg)</dt><dd><tt>Test&nbsp;'
              b'method\'s&nbsp;docs.&nbsp;This&nbsp;method&nbsp;truly&nbsp;does'
              b'&nbsp;very&nbsp;little.</tt></dd></dl>'), response)
->>>>>>> 175d89ef
 
     def test_autolink_dotted_methods(self):
         """Test that selfdot values are made strong automatically in the
@@ -206,13 +188,8 @@
         self.client.request("GET", "/")
         response = self.client.getresponse()
 
-<<<<<<< HEAD
-        self.assertTrue(b"""Try&nbsp;self.<strong>add</strong>,&nbsp;too.""" in
-            response.read())
-=======
         self.assertIn(b"""Try&nbsp;self.<strong>add</strong>,&nbsp;too.""",
                       response.read())
->>>>>>> 175d89ef
 
 def test_main():
     support.run_unittest(DocXMLRPCHTTPGETServer)
