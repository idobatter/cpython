--- conflicted
+++ resolved
@@ -3,15 +3,6 @@
     import zlib
 except ImportError:
     zlib = None
-<<<<<<< HEAD
-import io
-import os
-import shutil
-import struct
-import sys
-import unittest
-import zipfile
-=======
 
 import io
 import os
@@ -23,7 +14,6 @@
 import zipfile
 import unittest
 
->>>>>>> 6f2771e5
 
 from tempfile import TemporaryFile
 from random import randint, random
@@ -507,31 +497,10 @@
             for name in zipfp.namelist():
                 zipfp.open(name).close()
 
-    def test_unicode_filenames(self):
-        if __name__ == '__main__':
-            myfile = sys.argv[0]
-        else:
-            myfile = __file__
-
-        mydir = os.path.dirname(myfile) or os.curdir
-        fname = os.path.join(mydir, 'zip_cp437_header.zip')
-
-        print(fname)
-        zipfp = zipfile.ZipFile(fname)
-        try:
-            zipfp.extractall()
-        finally:
-            zipfp.close()
-
     def tearDown(self):
-<<<<<<< HEAD
-        support.unlink(TESTFN)
-        support.unlink(TESTFN2)
-=======
         unlink(TESTFN)
         unlink(TESTFN2)
 
->>>>>>> 6f2771e5
 
 class TestZip64InSmallFiles(unittest.TestCase):
     # These tests test the ZIP64 functionality without using large files,
