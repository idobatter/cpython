--- conflicted
+++ resolved
@@ -1,14 +1,8 @@
-from test import support
+from test import test_support
 import time
 import unittest
-<<<<<<< HEAD
-import locale
-import sysconfig
-import warnings
-=======
 import sys
 
->>>>>>> 4f5f3481
 
 class TimeTestCase(unittest.TestCase):
 
@@ -25,17 +19,10 @@
         time.clock()
 
     def test_conversions(self):
-<<<<<<< HEAD
-        self.assertEqual(time.ctime(self.t),
-                         time.asctime(time.localtime(self.t)))
-        self.assertEqual(int(time.mktime(time.localtime(self.t))),
-                         int(self.t))
-=======
         self.assertTrue(time.ctime(self.t)
                      == time.asctime(time.localtime(self.t)))
         self.assertTrue(long(time.mktime(time.localtime(self.t)))
                      == long(self.t))
->>>>>>> 4f5f3481
 
     def test_sleep(self):
         time.sleep(1.2)
@@ -51,26 +38,6 @@
             except ValueError:
                 self.fail('conversion specifier: %r failed.' % format)
 
-<<<<<<< HEAD
-    def _bounds_checking(self, func=time.strftime):
-        # Make sure that strftime() checks the bounds of the various parts
-        #of the time tuple (0 is valid for *all* values).
-
-        # The year field is tested by other test cases above
-
-        # Check month [1, 12] + zero support
-        self.assertRaises(ValueError, func,
-                            (1900, -1, 1, 0, 0, 0, 0, 1, -1))
-        self.assertRaises(ValueError, func,
-                            (1900, 13, 1, 0, 0, 0, 0, 1, -1))
-        # Check day of month [1, 31] + zero support
-        self.assertRaises(ValueError, func,
-                            (1900, 1, -1, 0, 0, 0, 0, 1, -1))
-        self.assertRaises(ValueError, func,
-                            (1900, 1, 32, 0, 0, 0, 0, 1, -1))
-        # Check hour [0, 23]
-        self.assertRaises(ValueError, func,
-=======
         # Issue #10762: Guard against invalid/non-supported format string
         # so that Python don't crash (Windows crashes when the format string
         # input to [w]strftime is not kosher.
@@ -102,64 +69,39 @@
                             (1900, 1, 32, 0, 0, 0, 0, 1, -1))
         # Check hour [0, 23]
         self.assertRaises(ValueError, time.strftime, '',
->>>>>>> 4f5f3481
                             (1900, 1, 1, -1, 0, 0, 0, 1, -1))
-        self.assertRaises(ValueError, func,
+        self.assertRaises(ValueError, time.strftime, '',
                             (1900, 1, 1, 24, 0, 0, 0, 1, -1))
         # Check minute [0, 59]
-<<<<<<< HEAD
-        self.assertRaises(ValueError, func,
-=======
-        self.assertRaises(ValueError, time.strftime, '',
->>>>>>> 4f5f3481
+        self.assertRaises(ValueError, time.strftime, '',
                             (1900, 1, 1, 0, -1, 0, 0, 1, -1))
-        self.assertRaises(ValueError, func,
+        self.assertRaises(ValueError, time.strftime, '',
                             (1900, 1, 1, 0, 60, 0, 0, 1, -1))
         # Check second [0, 61]
-<<<<<<< HEAD
-        self.assertRaises(ValueError, func,
-=======
-        self.assertRaises(ValueError, time.strftime, '',
->>>>>>> 4f5f3481
+        self.assertRaises(ValueError, time.strftime, '',
                             (1900, 1, 1, 0, 0, -1, 0, 1, -1))
         # C99 only requires allowing for one leap second, but Python's docs say
         # allow two leap seconds (0..61)
-        self.assertRaises(ValueError, func,
+        self.assertRaises(ValueError, time.strftime, '',
                             (1900, 1, 1, 0, 0, 62, 0, 1, -1))
         # No check for upper-bound day of week;
         #  value forced into range by a ``% 7`` calculation.
         # Start check at -2 since gettmarg() increments value before taking
         #  modulo.
-        self.assertRaises(ValueError, func,
+        self.assertRaises(ValueError, time.strftime, '',
                             (1900, 1, 1, 0, 0, 0, -2, 1, -1))
         # Check day of the year [1, 366] + zero support
-<<<<<<< HEAD
-        self.assertRaises(ValueError, func,
+        self.assertRaises(ValueError, time.strftime, '',
                             (1900, 1, 1, 0, 0, 0, 0, -1, -1))
-        self.assertRaises(ValueError, func,
+        self.assertRaises(ValueError, time.strftime, '',
                             (1900, 1, 1, 0, 0, 0, 0, 367, -1))
 
-    def test_strftime_bounding_check(self):
-        self._bounds_checking(lambda tup: time.strftime('', tup))
-
-=======
-        self.assertRaises(ValueError, time.strftime, '',
-                            (1900, 1, 1, 0, 0, 0, 0, -1, -1))
-        self.assertRaises(ValueError, time.strftime, '',
-                            (1900, 1, 1, 0, 0, 0, 0, 367, -1))
-
->>>>>>> 4f5f3481
     def test_default_values_for_zero(self):
         # Make sure that using all zeros uses the proper default values.
         # No test for daylight savings since strftime() does not change output
         # based on its value.
         expected = "2000 01 01 00 00 00 1 001"
-<<<<<<< HEAD
-        with support.check_warnings():
-            result = time.strftime("%Y %m %d %H %M %S %w %j", (0,)*9)
-=======
         result = time.strftime("%Y %m %d %H %M %S %w %j", (0,)*9)
->>>>>>> 4f5f3481
         self.assertEqual(expected, result)
 
     def test_strptime(self):
@@ -176,48 +118,11 @@
             except ValueError:
                 self.fail("conversion specifier %r failed with '%s' input." %
                           (format, strf_output))
-<<<<<<< HEAD
-
-    def test_strptime_bytes(self):
-        # Make sure only strings are accepted as arguments to strptime.
-        self.assertRaises(TypeError, time.strptime, b'2009', "%Y")
-        self.assertRaises(TypeError, time.strptime, '2009', b'%Y')
-=======
->>>>>>> 4f5f3481
 
     def test_asctime(self):
         time.asctime(time.gmtime(self.t))
-
-        # Max year is only limited by the size of C int.
-        sizeof_int = sysconfig.get_config_var('SIZEOF_INT') or 4
-        bigyear = (1 << 8 * sizeof_int - 1) - 1
-        asc = time.asctime((bigyear, 6, 1) + (0,)*6)
-        self.assertEqual(asc[-len(str(bigyear)):], str(bigyear))
-        self.assertRaises(OverflowError, time.asctime, (bigyear + 1,) + (0,)*8)
         self.assertRaises(TypeError, time.asctime, 0)
         self.assertRaises(TypeError, time.asctime, ())
-<<<<<<< HEAD
-        self.assertRaises(TypeError, time.asctime, (0,) * 10)
-
-    def test_asctime_bounding_check(self):
-        self._bounds_checking(time.asctime)
-
-    def test_ctime(self):
-        t = time.mktime((1973, 9, 16, 1, 3, 52, 0, 0, -1))
-        self.assertEqual(time.ctime(t), 'Sun Sep 16 01:03:52 1973')
-        t = time.mktime((2000, 1, 1, 0, 0, 0, 0, 0, -1))
-        self.assertEqual(time.ctime(t), 'Sat Jan  1 00:00:00 2000')
-        for year in [-100, 100, 1000, 2000, 10000]:
-            try:
-                testval = time.mktime((year, 1, 10) + (0,)*6)
-            except (ValueError, OverflowError):
-                # If mktime fails, ctime will fail too.  This may happen
-                # on some platforms.
-                pass
-            else:
-                self.assertEqual(time.ctime(testval)[20:], str(year))
-
-=======
         # XXX: Posix compiant asctime should refuse to convert
         # year > 9999, but Linux implementation does not.
         # self.assertRaises(ValueError, time.asctime,
@@ -228,7 +133,6 @@
         except ValueError:
             pass
 
->>>>>>> 4f5f3481
     @unittest.skipIf(not hasattr(time, "tzset"),
         "time module has no attribute tzset")
     def test_tzset(self):
@@ -280,16 +184,12 @@
             environ['TZ'] = victoria
             time.tzset()
             self.assertNotEqual(time.gmtime(xmas2002), time.localtime(xmas2002))
-<<<<<<< HEAD
-            self.assertTrue(time.tzname[0] == 'AEST', str(time.tzname[0]))
-=======
 
             # Issue #11886: Australian Eastern Standard Time (UTC+10) is called
             # "EST" (as Eastern Standard Time, UTC-5) instead of "AEST" on some
             # operating systems (e.g. FreeBSD), which is wrong. See for example
             # this bug: http://bugs.debian.org/cgi-bin/bugreport.cgi?bug=93810
             self.assertIn(time.tzname[0], ('AEST' 'EST'), time.tzname[0])
->>>>>>> 4f5f3481
             self.assertTrue(time.tzname[1] == 'AEDT', str(time.tzname[1]))
             self.assertEqual(len(time.tzname), 2)
             self.assertEqual(time.daylight, 1)
@@ -302,7 +202,7 @@
             # rely on it.
             if org_TZ is not None:
                 environ['TZ'] = org_TZ
-            elif 'TZ' in environ:
+            elif environ.has_key('TZ'):
                 del environ['TZ']
             time.tzset()
 
@@ -327,20 +227,13 @@
         gt1 = time.gmtime(None)
         t0 = time.mktime(gt0)
         t1 = time.mktime(gt1)
-<<<<<<< HEAD
-        self.assertAlmostEqual(t1, t0, delta=0.2)
-=======
         self.assertTrue(0 <= (t1-t0) < 0.2)
->>>>>>> 4f5f3481
 
     def test_localtime_without_arg(self):
         lt0 = time.localtime()
         lt1 = time.localtime(None)
         t0 = time.mktime(lt0)
         t1 = time.mktime(lt1)
-<<<<<<< HEAD
-        self.assertAlmostEqual(t1, t0, delta=0.2)
-=======
         self.assertTrue(0 <= (t1-t0) < 0.2)
 
     def test_mktime(self):
@@ -353,160 +246,10 @@
             else:
                 self.assertEqual(time.mktime(tt), t)
 
->>>>>>> 4f5f3481
-
-class TestLocale(unittest.TestCase):
-    def setUp(self):
-        self.oldloc = locale.setlocale(locale.LC_ALL)
-
-    def tearDown(self):
-        locale.setlocale(locale.LC_ALL, self.oldloc)
-
-    def test_bug_3061(self):
-        try:
-            tmp = locale.setlocale(locale.LC_ALL, "fr_FR")
-        except locale.Error:
-            # skip this test
-            return
-        # This should not cause an exception
-        time.strftime("%B", (2009,2,1,0,0,0,0,0,0))
-
-
-class _BaseYearTest(unittest.TestCase):
-    accept2dyear = None
-
-    def setUp(self):
-        self.saved_accept2dyear = time.accept2dyear
-        time.accept2dyear = self.accept2dyear
-
-    def tearDown(self):
-        time.accept2dyear = self.saved_accept2dyear
-
-    def yearstr(self, y):
-        raise NotImplementedError()
-
-class _TestAsctimeYear:
-    def yearstr(self, y):
-        return time.asctime((y,) + (0,) * 8).split()[-1]
-
-    def test_large_year(self):
-        # Check that it doesn't crash for year > 9999
-        self.assertEqual(self.yearstr(12345), '12345')
-        self.assertEqual(self.yearstr(123456789), '123456789')
-
-class _TestStrftimeYear:
-    def yearstr(self, y):
-        return time.strftime('%Y', (y,) + (0,) * 8).split()[-1]
-
-    def test_large_year(self):
-        # Check that it doesn't crash for year > 9999
-        try:
-            text = self.yearstr(12345)
-        except ValueError:
-            # strftime() is limited to [1; 9999] with Visual Studio
-            return
-        # Issue #10864: OpenIndiana is limited to 4 digits,
-        # but Python doesn't raise a ValueError
-        #self.assertEqual(text, '12345')
-        #self.assertEqual(self.yearstr(123456789), '123456789')
-        self.assertIn(text, ('2345', '12345'))
-        self.assertIn(self.yearstr(123456789), ('123456789', '6789'))
-
-class _Test2dYear(_BaseYearTest):
-    accept2dyear = 1
-
-    def test_year(self):
-        with support.check_warnings():
-            self.assertEqual(self.yearstr(0), '2000')
-            self.assertEqual(self.yearstr(69), '1969')
-            self.assertEqual(self.yearstr(68), '2068')
-            self.assertEqual(self.yearstr(99), '1999')
-
-    def test_invalid(self):
-        self.assertRaises(ValueError, self.yearstr, -1)
-        self.assertRaises(ValueError, self.yearstr, 100)
-        self.assertRaises(ValueError, self.yearstr, 999)
-
-class _Test4dYear(_BaseYearTest):
-    accept2dyear = 0
-
-    def test_year(self):
-        self.assertIn(self.yearstr(1),     ('1', '0001'))
-        self.assertIn(self.yearstr(68),   ('68', '0068'))
-        self.assertIn(self.yearstr(69),   ('69', '0069'))
-        self.assertIn(self.yearstr(99),   ('99', '0099'))
-        self.assertIn(self.yearstr(999), ('999', '0999'))
-        self.assertEqual(self.yearstr(9999), '9999')
-
-    def test_negative(self):
-        try:
-            text = self.yearstr(-1)
-        except ValueError:
-            # strftime() is limited to [1; 9999] with Visual Studio
-            return
-        self.assertIn(text, ('-1', '-001'))
-
-        self.assertEqual(self.yearstr(-1234), '-1234')
-        self.assertEqual(self.yearstr(-123456), '-123456')
-
-
-    def test_mktime(self):
-        # Issue #1726687
-        for t in (-2, -1, 0, 1):
-            try:
-                tt = time.localtime(t)
-            except (OverflowError, ValueError):
-                pass
-            else:
-                self.assertEqual(time.mktime(tt), t)
-        # It may not be possible to reliably make mktime return error
-        # on all platfom.  This will make sure that no other exception
-        # than OverflowError is raised for an extreme value.
-        try:
-            time.mktime((-1, 1, 1, 0, 0, 0, -1, -1, -1))
-        except OverflowError:
-            pass
-
-class TestAsctimeAccept2dYear(_TestAsctimeYear, _Test2dYear):
-    pass
-
-class TestStrftimeAccept2dYear(_TestStrftimeYear, _Test2dYear):
-    pass
-
-class TestAsctime4dyear(_TestAsctimeYear, _Test4dYear):
-    pass
-
-class TestStrftime4dyear(_TestStrftimeYear, _Test4dYear):
-    pass
-
-class Test2dyearBool(_TestAsctimeYear, _Test2dYear):
-    accept2dyear = True
-
-class Test4dyearBool(_TestAsctimeYear, _Test4dYear):
-    accept2dyear = False
-
-class TestAccept2YearBad(_TestAsctimeYear, _BaseYearTest):
-    class X:
-        def __bool__(self):
-            raise RuntimeError('boo')
-    accept2dyear = X()
-    def test_2dyear(self):
-        pass
-    def test_invalid(self):
-        self.assertRaises(RuntimeError, self.yearstr, 200)
-
 
 def test_main():
-    support.run_unittest(
-        TimeTestCase,
-        TestLocale,
-        TestAsctimeAccept2dYear,
-        TestStrftimeAccept2dYear,
-        TestAsctime4dyear,
-        TestStrftime4dyear,
-        Test2dyearBool,
-        Test4dyearBool,
-        TestAccept2YearBad)
+    test_support.run_unittest(TimeTestCase)
+
 
 if __name__ == "__main__":
     test_main()