--- conflicted
+++ resolved
@@ -48,11 +48,7 @@
 
         # Perform a minimal sanity check on the result, just to be sure
         # the request means what we think it means.
-<<<<<<< HEAD
-        self.assertIsInstance(builders, collections.Sequence)
-=======
         self.assertIsInstance(builders, collections.abc.Sequence)
->>>>>>> 75dec455
         self.assertTrue([x for x in builders if "3.x" in x], builders)
 
 
