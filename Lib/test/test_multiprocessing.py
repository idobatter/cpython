--- conflicted
+++ resolved
@@ -19,10 +19,7 @@
 import random
 import logging
 import struct
-<<<<<<< HEAD
-=======
 import operator
->>>>>>> aa29e3e1
 import test.support
 import test.script_helper
 
@@ -1845,38 +1842,6 @@
         for (j, res) in enumerate(results):
             self.assertEqual(res.get(), sqr(j))
 
-<<<<<<< HEAD
-
-#
-# Test that manager has expected number of shared objects left
-#
-
-class _TestZZZNumberOfObjects(BaseTestCase):
-    # Because test cases are sorted alphabetically, this one will get
-    # run after all the other tests for the manager.  It tests that
-    # there have been no "reference leaks" for the manager's shared
-    # objects.  Note the comment in _TestPool.test_terminate().
-
-    # If some other test using ManagerMixin.manager fails, then the
-    # raised exception may keep alive a frame which holds a reference
-    # to a managed object.  This will cause test_number_of_objects to
-    # also fail.
-    ALLOWED_TYPES = ('manager',)
-
-    def test_number_of_objects(self):
-        EXPECTED_NUMBER = 1                # the pool object is still alive
-        multiprocessing.active_children()  # discard dead process objs
-        gc.collect()                       # do garbage collection
-        refs = self.manager._number_of_objects()
-        debug_info = self.manager._debug_info()
-        if refs != EXPECTED_NUMBER:
-            print(self.manager._debug_info())
-            print(debug_info)
-
-        self.assertEqual(refs, EXPECTED_NUMBER)
-
-=======
->>>>>>> aa29e3e1
 #
 # Test of creating a customized manager class
 #
@@ -1929,7 +1894,6 @@
         with MyManager() as manager:
             self.common(manager)
         self.assertEqual(manager._process.exitcode, 0)
-<<<<<<< HEAD
 
     def test_mymanager_context_prestarted(self):
         manager = MyManager()
@@ -1938,16 +1902,6 @@
             self.common(manager)
         self.assertEqual(manager._process.exitcode, 0)
 
-=======
-
-    def test_mymanager_context_prestarted(self):
-        manager = MyManager()
-        manager.start()
-        with manager:
-            self.common(manager)
-        self.assertEqual(manager._process.exitcode, 0)
-
->>>>>>> aa29e3e1
     def common(self, manager):
         foo = manager.Foo()
         bar = manager.Bar()
@@ -2950,14 +2904,6 @@
 class ProcessesMixin(object):
     TYPE = 'processes'
     Process = multiprocessing.Process
-<<<<<<< HEAD
-    locals().update(get_attributes(multiprocessing, (
-        'Queue', 'Lock', 'RLock', 'Semaphore', 'BoundedSemaphore',
-        'Condition', 'Event', 'Barrier', 'Value', 'Array', 'RawValue',
-        'RawArray', 'current_process', 'active_children', 'Pipe',
-        'connection', 'JoinableQueue', 'Pool'
-        )))
-=======
     connection = multiprocessing.connection
     current_process = staticmethod(multiprocessing.current_process)
     active_children = staticmethod(multiprocessing.active_children)
@@ -2976,7 +2922,6 @@
     Array = staticmethod(multiprocessing.Array)
     RawValue = staticmethod(multiprocessing.RawValue)
     RawArray = staticmethod(multiprocessing.RawArray)
->>>>>>> aa29e3e1
 
 testcases_processes = create_test_cases(ProcessesMixin, type='processes')
 globals().update(testcases_processes)
@@ -2985,14 +2930,6 @@
 class ManagerMixin(object):
     TYPE = 'manager'
     Process = multiprocessing.Process
-<<<<<<< HEAD
-    manager = object.__new__(multiprocessing.managers.SyncManager)
-    locals().update(get_attributes(manager, (
-        'Queue', 'Lock', 'RLock', 'Semaphore', 'BoundedSemaphore',
-        'Condition', 'Event', 'Barrier', 'Value', 'Array', 'list', 'dict',
-        'Namespace', 'JoinableQueue', 'Pool'
-        )))
-=======
     Queue = property(operator.attrgetter('manager.Queue'))
     JoinableQueue = property(operator.attrgetter('manager.JoinableQueue'))
     Lock = property(operator.attrgetter('manager.Lock'))
@@ -3029,7 +2966,6 @@
         cls.manager.shutdown()
         cls.manager.join()
         cls.manager = None
->>>>>>> aa29e3e1
 
 testcases_manager = create_test_cases(ManagerMixin, type='manager')
 globals().update(testcases_manager)
@@ -3038,14 +2974,6 @@
 class ThreadsMixin(object):
     TYPE = 'threads'
     Process = multiprocessing.dummy.Process
-<<<<<<< HEAD
-    locals().update(get_attributes(multiprocessing.dummy, (
-        'Queue', 'Lock', 'RLock', 'Semaphore', 'BoundedSemaphore',
-        'Condition', 'Event', 'Barrier', 'Value', 'Array', 'current_process',
-        'active_children', 'Pipe', 'connection', 'dict', 'list',
-        'Namespace', 'JoinableQueue', 'Pool'
-        )))
-=======
     connection = multiprocessing.dummy.connection
     current_process = staticmethod(multiprocessing.dummy.current_process)
     active_children = staticmethod(multiprocessing.dummy.active_children)
@@ -3062,7 +2990,6 @@
     Barrier = staticmethod(multiprocessing.dummy.Barrier)
     Value = staticmethod(multiprocessing.dummy.Value)
     Array = staticmethod(multiprocessing.dummy.Array)
->>>>>>> aa29e3e1
 
 testcases_threads = create_test_cases(ThreadsMixin, type='threads')
 globals().update(testcases_threads)
@@ -3508,22 +3435,7 @@
 
     loadTestsFromTestCase = unittest.defaultTestLoader.loadTestsFromTestCase
     suite = unittest.TestSuite(loadTestsFromTestCase(tc) for tc in testcases)
-<<<<<<< HEAD
-    try:
-        run(suite)
-    finally:
-        ThreadsMixin.pool.terminate()
-        ProcessesMixin.pool.terminate()
-        ManagerMixin.pool.terminate()
-        ManagerMixin.pool.join()
-        ManagerMixin.manager.shutdown()
-        ManagerMixin.manager.join()
-        ThreadsMixin.pool.join()
-        ProcessesMixin.pool.join()
-        del ProcessesMixin.pool, ThreadsMixin.pool, ManagerMixin.pool
-=======
     run(suite)
->>>>>>> aa29e3e1
 
 def main():
     test_main(unittest.TextTestRunner(verbosity=2).run)
