#! /usr/bin/env python3

from test import support
import unittest
import urllib.parse

RFC1808_BASE = "http://a/b/c/d;p?q#f"
RFC2396_BASE = "http://a/b/c/d;p?q"
RFC3986_BASE = 'http://a/b/c/d;p?q'
SIMPLE_BASE  = 'http://a/b/c/d'

<<<<<<< HEAD
# A list of test cases.  Each test case is a a two-tuple that contains
=======
# A list of test cases.  Each test case is a two-tuple that contains
>>>>>>> 4f5f3481
# a string with the query and a dictionary with the expected result.

parse_qsl_test_cases = [
    ("", []),
    ("&", []),
    ("&&", []),
    ("=", [('', '')]),
    ("=a", [('', 'a')]),
    ("a", [('a', '')]),
    ("a=", [('a', '')]),
    ("a=", [('a', '')]),
    ("&a=b", [('a', 'b')]),
    ("a=a+b&b=b+c", [('a', 'a b'), ('b', 'b c')]),
    ("a=1&a=2", [('a', '1'), ('a', '2')]),
<<<<<<< HEAD
    (b"", []),
    (b"&", []),
    (b"&&", []),
    (b"=", [(b'', b'')]),
    (b"=a", [(b'', b'a')]),
    (b"a", [(b'a', b'')]),
    (b"a=", [(b'a', b'')]),
    (b"a=", [(b'a', b'')]),
    (b"&a=b", [(b'a', b'b')]),
    (b"a=a+b&b=b+c", [(b'a', b'a b'), (b'b', b'b c')]),
    (b"a=1&a=2", [(b'a', b'1'), (b'a', b'2')]),
=======
>>>>>>> 4f5f3481
]

class UrlParseTestCase(unittest.TestCase):

    def checkRoundtrips(self, url, parsed, split):
        result = urllib.parse.urlparse(url)
        self.assertEqual(result, parsed)
        t = (result.scheme, result.netloc, result.path,
             result.params, result.query, result.fragment)
        self.assertEqual(t, parsed)
        # put it back together and it should be the same
        result2 = urllib.parse.urlunparse(result)
        self.assertEqual(result2, url)
        self.assertEqual(result2, result.geturl())

        # the result of geturl() is a fixpoint; we can always parse it
        # again to get the same result:
<<<<<<< HEAD
        result3 = urllib.parse.urlparse(result.geturl())
=======
        result3 = urlparse.urlparse(result.geturl())
>>>>>>> 4f5f3481
        self.assertEqual(result3.geturl(), result.geturl())
        self.assertEqual(result3,          result)
        self.assertEqual(result3.scheme,   result.scheme)
        self.assertEqual(result3.netloc,   result.netloc)
        self.assertEqual(result3.path,     result.path)
        self.assertEqual(result3.params,   result.params)
        self.assertEqual(result3.query,    result.query)
        self.assertEqual(result3.fragment, result.fragment)
        self.assertEqual(result3.username, result.username)
        self.assertEqual(result3.password, result.password)
        self.assertEqual(result3.hostname, result.hostname)
        self.assertEqual(result3.port,     result.port)

        # check the roundtrip using urlsplit() as well
        result = urllib.parse.urlsplit(url)
        self.assertEqual(result, split)
        t = (result.scheme, result.netloc, result.path,
             result.query, result.fragment)
        self.assertEqual(t, split)
<<<<<<< HEAD
        result2 = urllib.parse.urlunsplit(result)
=======
        result2 = urlparse.urlunsplit(result)
>>>>>>> 4f5f3481
        self.assertEqual(result2, url)
        self.assertEqual(result2, result.geturl())

        # check the fixpoint property of re-parsing the result of geturl()
<<<<<<< HEAD
        result3 = urllib.parse.urlsplit(result.geturl())
=======
        result3 = urlparse.urlsplit(result.geturl())
>>>>>>> 4f5f3481
        self.assertEqual(result3.geturl(), result.geturl())
        self.assertEqual(result3,          result)
        self.assertEqual(result3.scheme,   result.scheme)
        self.assertEqual(result3.netloc,   result.netloc)
        self.assertEqual(result3.path,     result.path)
        self.assertEqual(result3.query,    result.query)
        self.assertEqual(result3.fragment, result.fragment)
        self.assertEqual(result3.username, result.username)
        self.assertEqual(result3.password, result.password)
        self.assertEqual(result3.hostname, result.hostname)
        self.assertEqual(result3.port,     result.port)

    def test_qsl(self):
        for orig, expect in parse_qsl_test_cases:
<<<<<<< HEAD
            result = urllib.parse.parse_qsl(orig, keep_blank_values=True)
            self.assertEqual(result, expect, "Error parsing %s" % repr(orig))
=======
            result = urlparse.parse_qsl(orig, keep_blank_values=True)
            self.assertEqual(result, expect, "Error parsing %r" % orig)
            expect_without_blanks = [v for v in expect if len(v[1])]
            result = urlparse.parse_qsl(orig, keep_blank_values=False)
            self.assertEqual(result, expect_without_blanks,
                    "Error parsing %r" % orig)
>>>>>>> 4f5f3481


    def test_roundtrips(self):
        str_cases = [
            ('file:///tmp/junk.txt',
             ('file', '', '/tmp/junk.txt', '', '', ''),
             ('file', '', '/tmp/junk.txt', '', '')),
            ('imap://mail.python.org/mbox1',
             ('imap', 'mail.python.org', '/mbox1', '', '', ''),
             ('imap', 'mail.python.org', '/mbox1', '', '')),
            ('mms://wms.sys.hinet.net/cts/Drama/09006251100.asf',
             ('mms', 'wms.sys.hinet.net', '/cts/Drama/09006251100.asf',
              '', '', ''),
             ('mms', 'wms.sys.hinet.net', '/cts/Drama/09006251100.asf',
              '', '')),
            ('nfs://server/path/to/file.txt',
<<<<<<< HEAD
             ('nfs', 'server', '/path/to/file.txt', '', '', ''),
=======
             ('nfs', 'server', '/path/to/file.txt',  '', '', ''),
>>>>>>> 4f5f3481
             ('nfs', 'server', '/path/to/file.txt', '', '')),
            ('svn+ssh://svn.zope.org/repos/main/ZConfig/trunk/',
             ('svn+ssh', 'svn.zope.org', '/repos/main/ZConfig/trunk/',
              '', '', ''),
             ('svn+ssh', 'svn.zope.org', '/repos/main/ZConfig/trunk/',
              '', '')),
            ('git+ssh://git@github.com/user/project.git',
            ('git+ssh', 'git@github.com','/user/project.git',
             '','',''),
            ('git+ssh', 'git@github.com','/user/project.git',
<<<<<<< HEAD
             '', '')),
=======
             '', ''))
>>>>>>> 4f5f3481
            ]
        def _encode(t):
            return (t[0].encode('ascii'),
                    tuple(x.encode('ascii') for x in t[1]),
                    tuple(x.encode('ascii') for x in t[2]))
        bytes_cases = [_encode(x) for x in str_cases]
        for url, parsed, split in str_cases + bytes_cases:
            self.checkRoundtrips(url, parsed, split)

    def test_http_roundtrips(self):
        # urllib.parse.urlsplit treats 'http:' as an optimized special case,
        # so we test both 'http:' and 'https:' in all the following.
        # Three cheers for white box knowledge!
        str_cases = [
            ('://www.python.org',
             ('www.python.org', '', '', '', ''),
             ('www.python.org', '', '', '')),
            ('://www.python.org#abc',
             ('www.python.org', '', '', '', 'abc'),
             ('www.python.org', '', '', 'abc')),
            ('://www.python.org?q=abc',
             ('www.python.org', '', '', 'q=abc', ''),
             ('www.python.org', '', 'q=abc', '')),
            ('://www.python.org/#abc',
             ('www.python.org', '/', '', '', 'abc'),
             ('www.python.org', '/', '', 'abc')),
            ('://a/b/c/d;p?q#f',
             ('a', '/b/c/d', 'p', 'q', 'f'),
             ('a', '/b/c/d;p', 'q', 'f')),
            ]
        def _encode(t):
            return (t[0].encode('ascii'),
                    tuple(x.encode('ascii') for x in t[1]),
                    tuple(x.encode('ascii') for x in t[2]))
        bytes_cases = [_encode(x) for x in str_cases]
        str_schemes = ('http', 'https')
        bytes_schemes = (b'http', b'https')
        str_tests = str_schemes, str_cases
        bytes_tests = bytes_schemes, bytes_cases
        for schemes, test_cases in (str_tests, bytes_tests):
            for scheme in schemes:
                for url, parsed, split in test_cases:
                    url = scheme + url
                    parsed = (scheme,) + parsed
                    split = (scheme,) + split
                    self.checkRoundtrips(url, parsed, split)

    def checkJoin(self, base, relurl, expected):
        str_components = (base, relurl, expected)
        self.assertEqual(urllib.parse.urljoin(base, relurl), expected)
        bytes_components = baseb, relurlb, expectedb = [
                            x.encode('ascii') for x in str_components]
        self.assertEqual(urllib.parse.urljoin(baseb, relurlb), expectedb)

    def test_unparse_parse(self):
<<<<<<< HEAD
        str_cases = ['Python', './Python','x-newscheme://foo.com/stuff','x://y','x:/y','x:/','/',]
        bytes_cases = [x.encode('ascii') for x in str_cases]
        for u in str_cases + bytes_cases:
            self.assertEqual(urllib.parse.urlunsplit(urllib.parse.urlsplit(u)), u)
            self.assertEqual(urllib.parse.urlunparse(urllib.parse.urlparse(u)), u)
=======
        for u in ['Python', './Python','x-newscheme://foo.com/stuff','x://y','x:/y','x:/','/',]:
            self.assertEqual(urlparse.urlunsplit(urlparse.urlsplit(u)), u)
            self.assertEqual(urlparse.urlunparse(urlparse.urlparse(u)), u)
>>>>>>> 4f5f3481

    def test_RFC1808(self):
        # "normal" cases from RFC 1808:
        self.checkJoin(RFC1808_BASE, 'g:h', 'g:h')
        self.checkJoin(RFC1808_BASE, 'g', 'http://a/b/c/g')
        self.checkJoin(RFC1808_BASE, './g', 'http://a/b/c/g')
        self.checkJoin(RFC1808_BASE, 'g/', 'http://a/b/c/g/')
        self.checkJoin(RFC1808_BASE, '/g', 'http://a/g')
        self.checkJoin(RFC1808_BASE, '//g', 'http://g')
        self.checkJoin(RFC1808_BASE, 'g?y', 'http://a/b/c/g?y')
        self.checkJoin(RFC1808_BASE, 'g?y/./x', 'http://a/b/c/g?y/./x')
        self.checkJoin(RFC1808_BASE, '#s', 'http://a/b/c/d;p?q#s')
        self.checkJoin(RFC1808_BASE, 'g#s', 'http://a/b/c/g#s')
        self.checkJoin(RFC1808_BASE, 'g#s/./x', 'http://a/b/c/g#s/./x')
        self.checkJoin(RFC1808_BASE, 'g?y#s', 'http://a/b/c/g?y#s')
        self.checkJoin(RFC1808_BASE, 'g;x', 'http://a/b/c/g;x')
        self.checkJoin(RFC1808_BASE, 'g;x?y#s', 'http://a/b/c/g;x?y#s')
        self.checkJoin(RFC1808_BASE, '.', 'http://a/b/c/')
        self.checkJoin(RFC1808_BASE, './', 'http://a/b/c/')
        self.checkJoin(RFC1808_BASE, '..', 'http://a/b/')
        self.checkJoin(RFC1808_BASE, '../', 'http://a/b/')
        self.checkJoin(RFC1808_BASE, '../g', 'http://a/b/g')
        self.checkJoin(RFC1808_BASE, '../..', 'http://a/')
        self.checkJoin(RFC1808_BASE, '../../', 'http://a/')
        self.checkJoin(RFC1808_BASE, '../../g', 'http://a/g')

        # "abnormal" cases from RFC 1808:
        self.checkJoin(RFC1808_BASE, '', 'http://a/b/c/d;p?q#f')
        self.checkJoin(RFC1808_BASE, '../../../g', 'http://a/../g')
        self.checkJoin(RFC1808_BASE, '../../../../g', 'http://a/../../g')
        self.checkJoin(RFC1808_BASE, '/./g', 'http://a/./g')
        self.checkJoin(RFC1808_BASE, '/../g', 'http://a/../g')
        self.checkJoin(RFC1808_BASE, 'g.', 'http://a/b/c/g.')
        self.checkJoin(RFC1808_BASE, '.g', 'http://a/b/c/.g')
        self.checkJoin(RFC1808_BASE, 'g..', 'http://a/b/c/g..')
        self.checkJoin(RFC1808_BASE, '..g', 'http://a/b/c/..g')
        self.checkJoin(RFC1808_BASE, './../g', 'http://a/b/g')
        self.checkJoin(RFC1808_BASE, './g/.', 'http://a/b/c/g/')
        self.checkJoin(RFC1808_BASE, 'g/./h', 'http://a/b/c/g/h')
        self.checkJoin(RFC1808_BASE, 'g/../h', 'http://a/b/c/h')

        # RFC 1808 and RFC 1630 disagree on these (according to RFC 1808),
        # so we'll not actually run these tests (which expect 1808 behavior).
        #self.checkJoin(RFC1808_BASE, 'http:g', 'http:g')
        #self.checkJoin(RFC1808_BASE, 'http:', 'http:')

    def test_RFC2368(self):
        # Issue 11467: path that starts with a number is not parsed correctly
        self.assertEqual(urlparse.urlparse('mailto:1337@example.org'),
                ('mailto', '', '1337@example.org', '', '', ''))

    def test_RFC2396(self):
        # cases from RFC 2396
<<<<<<< HEAD


=======
>>>>>>> 4f5f3481
        self.checkJoin(RFC2396_BASE, 'g:h', 'g:h')
        self.checkJoin(RFC2396_BASE, 'g', 'http://a/b/c/g')
        self.checkJoin(RFC2396_BASE, './g', 'http://a/b/c/g')
        self.checkJoin(RFC2396_BASE, 'g/', 'http://a/b/c/g/')
        self.checkJoin(RFC2396_BASE, '/g', 'http://a/g')
        self.checkJoin(RFC2396_BASE, '//g', 'http://g')
        self.checkJoin(RFC2396_BASE, 'g?y', 'http://a/b/c/g?y')
        self.checkJoin(RFC2396_BASE, '#s', 'http://a/b/c/d;p?q#s')
        self.checkJoin(RFC2396_BASE, 'g#s', 'http://a/b/c/g#s')
        self.checkJoin(RFC2396_BASE, 'g?y#s', 'http://a/b/c/g?y#s')
        self.checkJoin(RFC2396_BASE, 'g;x', 'http://a/b/c/g;x')
        self.checkJoin(RFC2396_BASE, 'g;x?y#s', 'http://a/b/c/g;x?y#s')
        self.checkJoin(RFC2396_BASE, '.', 'http://a/b/c/')
        self.checkJoin(RFC2396_BASE, './', 'http://a/b/c/')
        self.checkJoin(RFC2396_BASE, '..', 'http://a/b/')
        self.checkJoin(RFC2396_BASE, '../', 'http://a/b/')
        self.checkJoin(RFC2396_BASE, '../g', 'http://a/b/g')
        self.checkJoin(RFC2396_BASE, '../..', 'http://a/')
        self.checkJoin(RFC2396_BASE, '../../', 'http://a/')
        self.checkJoin(RFC2396_BASE, '../../g', 'http://a/g')
        self.checkJoin(RFC2396_BASE, '', RFC2396_BASE)
        self.checkJoin(RFC2396_BASE, '../../../g', 'http://a/../g')
        self.checkJoin(RFC2396_BASE, '../../../../g', 'http://a/../../g')
        self.checkJoin(RFC2396_BASE, '/./g', 'http://a/./g')
        self.checkJoin(RFC2396_BASE, '/../g', 'http://a/../g')
        self.checkJoin(RFC2396_BASE, 'g.', 'http://a/b/c/g.')
        self.checkJoin(RFC2396_BASE, '.g', 'http://a/b/c/.g')
        self.checkJoin(RFC2396_BASE, 'g..', 'http://a/b/c/g..')
        self.checkJoin(RFC2396_BASE, '..g', 'http://a/b/c/..g')
        self.checkJoin(RFC2396_BASE, './../g', 'http://a/b/g')
        self.checkJoin(RFC2396_BASE, './g/.', 'http://a/b/c/g/')
        self.checkJoin(RFC2396_BASE, 'g/./h', 'http://a/b/c/g/h')
        self.checkJoin(RFC2396_BASE, 'g/../h', 'http://a/b/c/h')
        self.checkJoin(RFC2396_BASE, 'g;x=1/./y', 'http://a/b/c/g;x=1/y')
        self.checkJoin(RFC2396_BASE, 'g;x=1/../y', 'http://a/b/c/y')
        self.checkJoin(RFC2396_BASE, 'g?y/./x', 'http://a/b/c/g?y/./x')
        self.checkJoin(RFC2396_BASE, 'g?y/../x', 'http://a/b/c/g?y/../x')
        self.checkJoin(RFC2396_BASE, 'g#s/./x', 'http://a/b/c/g#s/./x')
        self.checkJoin(RFC2396_BASE, 'g#s/../x', 'http://a/b/c/g#s/../x')

    def test_RFC3986(self):
        # Test cases from RFC3986
        self.checkJoin(RFC3986_BASE, '?y','http://a/b/c/d;p?y')
        self.checkJoin(RFC2396_BASE, ';x', 'http://a/b/c/;x')
        self.checkJoin(RFC3986_BASE, 'g:h','g:h')
        self.checkJoin(RFC3986_BASE, 'g','http://a/b/c/g')
        self.checkJoin(RFC3986_BASE, './g','http://a/b/c/g')
        self.checkJoin(RFC3986_BASE, 'g/','http://a/b/c/g/')
        self.checkJoin(RFC3986_BASE, '/g','http://a/g')
        self.checkJoin(RFC3986_BASE, '//g','http://g')
        self.checkJoin(RFC3986_BASE, '?y','http://a/b/c/d;p?y')
        self.checkJoin(RFC3986_BASE, 'g?y','http://a/b/c/g?y')
        self.checkJoin(RFC3986_BASE, '#s','http://a/b/c/d;p?q#s')
        self.checkJoin(RFC3986_BASE, 'g#s','http://a/b/c/g#s')
        self.checkJoin(RFC3986_BASE, 'g?y#s','http://a/b/c/g?y#s')
        self.checkJoin(RFC3986_BASE, ';x','http://a/b/c/;x')
        self.checkJoin(RFC3986_BASE, 'g;x','http://a/b/c/g;x')
        self.checkJoin(RFC3986_BASE, 'g;x?y#s','http://a/b/c/g;x?y#s')
        self.checkJoin(RFC3986_BASE, '','http://a/b/c/d;p?q')
        self.checkJoin(RFC3986_BASE, '.','http://a/b/c/')
        self.checkJoin(RFC3986_BASE, './','http://a/b/c/')
        self.checkJoin(RFC3986_BASE, '..','http://a/b/')
        self.checkJoin(RFC3986_BASE, '../','http://a/b/')
        self.checkJoin(RFC3986_BASE, '../g','http://a/b/g')
        self.checkJoin(RFC3986_BASE, '../..','http://a/')
        self.checkJoin(RFC3986_BASE, '../../','http://a/')
        self.checkJoin(RFC3986_BASE, '../../g','http://a/g')

        #Abnormal Examples

        # The 'abnormal scenarios' are incompatible with RFC2986 parsing
        # Tests are here for reference.

        #self.checkJoin(RFC3986_BASE, '../../../g','http://a/g')
        #self.checkJoin(RFC3986_BASE, '../../../../g','http://a/g')
        #self.checkJoin(RFC3986_BASE, '/./g','http://a/g')
        #self.checkJoin(RFC3986_BASE, '/../g','http://a/g')

        self.checkJoin(RFC3986_BASE, 'g.','http://a/b/c/g.')
        self.checkJoin(RFC3986_BASE, '.g','http://a/b/c/.g')
        self.checkJoin(RFC3986_BASE, 'g..','http://a/b/c/g..')
        self.checkJoin(RFC3986_BASE, '..g','http://a/b/c/..g')
        self.checkJoin(RFC3986_BASE, './../g','http://a/b/g')
        self.checkJoin(RFC3986_BASE, './g/.','http://a/b/c/g/')
        self.checkJoin(RFC3986_BASE, 'g/./h','http://a/b/c/g/h')
        self.checkJoin(RFC3986_BASE, 'g/../h','http://a/b/c/h')
        self.checkJoin(RFC3986_BASE, 'g;x=1/./y','http://a/b/c/g;x=1/y')
        self.checkJoin(RFC3986_BASE, 'g;x=1/../y','http://a/b/c/y')
        self.checkJoin(RFC3986_BASE, 'g?y/./x','http://a/b/c/g?y/./x')
        self.checkJoin(RFC3986_BASE, 'g?y/../x','http://a/b/c/g?y/../x')
        self.checkJoin(RFC3986_BASE, 'g#s/./x','http://a/b/c/g#s/./x')
        self.checkJoin(RFC3986_BASE, 'g#s/../x','http://a/b/c/g#s/../x')
        #self.checkJoin(RFC3986_BASE, 'http:g','http:g') # strict parser
<<<<<<< HEAD
        self.checkJoin(RFC3986_BASE, 'http:g','http://a/b/c/g') #relaxed parser
=======
        self.checkJoin(RFC3986_BASE, 'http:g','http://a/b/c/g') # relaxed parser
>>>>>>> 4f5f3481

        # Test for issue9721
        self.checkJoin('http://a/b/c/de', ';x','http://a/b/c/;x')

    def test_urljoins(self):
        self.checkJoin(SIMPLE_BASE, 'g:h','g:h')
        self.checkJoin(SIMPLE_BASE, 'http:g','http://a/b/c/g')
        self.checkJoin(SIMPLE_BASE, 'http:','http://a/b/c/d')
        self.checkJoin(SIMPLE_BASE, 'g','http://a/b/c/g')
        self.checkJoin(SIMPLE_BASE, './g','http://a/b/c/g')
        self.checkJoin(SIMPLE_BASE, 'g/','http://a/b/c/g/')
        self.checkJoin(SIMPLE_BASE, '/g','http://a/g')
        self.checkJoin(SIMPLE_BASE, '//g','http://g')
        self.checkJoin(SIMPLE_BASE, '?y','http://a/b/c/d?y')
        self.checkJoin(SIMPLE_BASE, 'g?y','http://a/b/c/g?y')
        self.checkJoin(SIMPLE_BASE, 'g?y/./x','http://a/b/c/g?y/./x')
        self.checkJoin(SIMPLE_BASE, '.','http://a/b/c/')
        self.checkJoin(SIMPLE_BASE, './','http://a/b/c/')
        self.checkJoin(SIMPLE_BASE, '..','http://a/b/')
        self.checkJoin(SIMPLE_BASE, '../','http://a/b/')
        self.checkJoin(SIMPLE_BASE, '../g','http://a/b/g')
        self.checkJoin(SIMPLE_BASE, '../..','http://a/')
        self.checkJoin(SIMPLE_BASE, '../../g','http://a/g')
        self.checkJoin(SIMPLE_BASE, '../../../g','http://a/../g')
        self.checkJoin(SIMPLE_BASE, './../g','http://a/b/g')
        self.checkJoin(SIMPLE_BASE, './g/.','http://a/b/c/g/')
        self.checkJoin(SIMPLE_BASE, '/./g','http://a/./g')
        self.checkJoin(SIMPLE_BASE, 'g/./h','http://a/b/c/g/h')
        self.checkJoin(SIMPLE_BASE, 'g/../h','http://a/b/c/h')
        self.checkJoin(SIMPLE_BASE, 'http:g','http://a/b/c/g')
        self.checkJoin(SIMPLE_BASE, 'http:','http://a/b/c/d')
        self.checkJoin(SIMPLE_BASE, 'http:?y','http://a/b/c/d?y')
        self.checkJoin(SIMPLE_BASE, 'http:g?y','http://a/b/c/g?y')
        self.checkJoin(SIMPLE_BASE, 'http:g?y/./x','http://a/b/c/g?y/./x')
<<<<<<< HEAD

    def test_RFC2732(self):
        str_cases = [
=======
        self.checkJoin('http:///', '..','http:///')
        self.checkJoin('', 'http://a/b/c/g?y/./x','http://a/b/c/g?y/./x')
        self.checkJoin('', 'http://a/./g', 'http://a/./g')
        self.checkJoin('svn://pathtorepo/dir1','dir2','svn://pathtorepo/dir2')
        self.checkJoin('svn+ssh://pathtorepo/dir1','dir2','svn+ssh://pathtorepo/dir2')

    def test_RFC2732(self):
        for url, hostname, port in [
>>>>>>> 4f5f3481
            ('http://Test.python.org:5432/foo/', 'test.python.org', 5432),
            ('http://12.34.56.78:5432/foo/', '12.34.56.78', 5432),
            ('http://[::1]:5432/foo/', '::1', 5432),
            ('http://[dead:beef::1]:5432/foo/', 'dead:beef::1', 5432),
            ('http://[dead:beef::]:5432/foo/', 'dead:beef::', 5432),
            ('http://[dead:beef:cafe:5417:affe:8FA3:deaf:feed]:5432/foo/',
             'dead:beef:cafe:5417:affe:8fa3:deaf:feed', 5432),
            ('http://[::12.34.56.78]:5432/foo/', '::12.34.56.78', 5432),
            ('http://[::ffff:12.34.56.78]:5432/foo/',
             '::ffff:12.34.56.78', 5432),
            ('http://Test.python.org/foo/', 'test.python.org', None),
            ('http://12.34.56.78/foo/', '12.34.56.78', None),
            ('http://[::1]/foo/', '::1', None),
            ('http://[dead:beef::1]/foo/', 'dead:beef::1', None),
            ('http://[dead:beef::]/foo/', 'dead:beef::', None),
            ('http://[dead:beef:cafe:5417:affe:8FA3:deaf:feed]/foo/',
             'dead:beef:cafe:5417:affe:8fa3:deaf:feed', None),
            ('http://[::12.34.56.78]/foo/', '::12.34.56.78', None),
            ('http://[::ffff:12.34.56.78]/foo/',
             '::ffff:12.34.56.78', None),
<<<<<<< HEAD
            ]
        def _encode(t):
            return t[0].encode('ascii'), t[1].encode('ascii'), t[2]
        bytes_cases = [_encode(x) for x in str_cases]
        for url, hostname, port in str_cases + bytes_cases:
            urlparsed = urllib.parse.urlparse(url)
            self.assertEqual((urlparsed.hostname, urlparsed.port) , (hostname, port))

        str_cases = [
=======
            ]:
            urlparsed = urlparse.urlparse(url)
            self.assertEqual((urlparsed.hostname, urlparsed.port) , (hostname, port))

        for invalid_url in [
>>>>>>> 4f5f3481
                'http://::12.34.56.78]/',
                'http://[::1/foo/',
                'ftp://[::1/foo/bad]/bad',
                'http://[::1/foo/bad]/bad',
<<<<<<< HEAD
                'http://[::ffff:12.34.56.78']
        bytes_cases = [x.encode('ascii') for x in str_cases]
        for invalid_url in str_cases + bytes_cases:
            self.assertRaises(ValueError, urllib.parse.urlparse, invalid_url)
=======
                'http://[::ffff:12.34.56.78']:
            self.assertRaises(ValueError, urlparse.urlparse, invalid_url)
>>>>>>> 4f5f3481

    def test_urldefrag(self):
        str_cases = [
            ('http://python.org#frag', 'http://python.org', 'frag'),
            ('http://python.org', 'http://python.org', ''),
            ('http://python.org/#frag', 'http://python.org/', 'frag'),
            ('http://python.org/', 'http://python.org/', ''),
            ('http://python.org/?q#frag', 'http://python.org/?q', 'frag'),
            ('http://python.org/?q', 'http://python.org/?q', ''),
            ('http://python.org/p#frag', 'http://python.org/p', 'frag'),
            ('http://python.org/p?q', 'http://python.org/p?q', ''),
            (RFC1808_BASE, 'http://a/b/c/d;p?q', 'f'),
            (RFC2396_BASE, 'http://a/b/c/d;p?q', ''),
        ]
        def _encode(t):
            return type(t)(x.encode('ascii') for x in t)
        bytes_cases = [_encode(x) for x in str_cases]
        for url, defrag, frag in str_cases + bytes_cases:
            result = urllib.parse.urldefrag(url)
            self.assertEqual(result.geturl(), url)
            self.assertEqual(result, (defrag, frag))
            self.assertEqual(result.url, defrag)
            self.assertEqual(result.fragment, frag)

    def test_urlsplit_attributes(self):
        url = "HTTP://WWW.PYTHON.ORG/doc/#frag"
        p = urllib.parse.urlsplit(url)
        self.assertEqual(p.scheme, "http")
        self.assertEqual(p.netloc, "WWW.PYTHON.ORG")
        self.assertEqual(p.path, "/doc/")
        self.assertEqual(p.query, "")
        self.assertEqual(p.fragment, "frag")
        self.assertEqual(p.username, None)
        self.assertEqual(p.password, None)
        self.assertEqual(p.hostname, "www.python.org")
        self.assertEqual(p.port, None)
        # geturl() won't return exactly the original URL in this case
        # since the scheme is always case-normalized
        # We handle this by ignoring the first 4 characters of the URL
        self.assertEqual(p.geturl()[4:], url[4:])

        url = "http://User:Pass@www.python.org:080/doc/?query=yes#frag"
        p = urllib.parse.urlsplit(url)
        self.assertEqual(p.scheme, "http")
        self.assertEqual(p.netloc, "User:Pass@www.python.org:080")
        self.assertEqual(p.path, "/doc/")
        self.assertEqual(p.query, "query=yes")
        self.assertEqual(p.fragment, "frag")
        self.assertEqual(p.username, "User")
        self.assertEqual(p.password, "Pass")
        self.assertEqual(p.hostname, "www.python.org")
        self.assertEqual(p.port, 80)
        self.assertEqual(p.geturl(), url)

        # Addressing issue1698, which suggests Username can contain
        # "@" characters.  Though not RFC compliant, many ftp sites allow
        # and request email addresses as usernames.

        url = "http://User@example.com:Pass@www.python.org:080/doc/?query=yes#frag"
        p = urllib.parse.urlsplit(url)
        self.assertEqual(p.scheme, "http")
        self.assertEqual(p.netloc, "User@example.com:Pass@www.python.org:080")
        self.assertEqual(p.path, "/doc/")
        self.assertEqual(p.query, "query=yes")
        self.assertEqual(p.fragment, "frag")
        self.assertEqual(p.username, "User@example.com")
        self.assertEqual(p.password, "Pass")
        self.assertEqual(p.hostname, "www.python.org")
        self.assertEqual(p.port, 80)
        self.assertEqual(p.geturl(), url)

        # And check them all again, only with bytes this time
        url = b"HTTP://WWW.PYTHON.ORG/doc/#frag"
        p = urllib.parse.urlsplit(url)
        self.assertEqual(p.scheme, b"http")
        self.assertEqual(p.netloc, b"WWW.PYTHON.ORG")
        self.assertEqual(p.path, b"/doc/")
        self.assertEqual(p.query, b"")
        self.assertEqual(p.fragment, b"frag")
        self.assertEqual(p.username, None)
        self.assertEqual(p.password, None)
        self.assertEqual(p.hostname, b"www.python.org")
        self.assertEqual(p.port, None)
        self.assertEqual(p.geturl()[4:], url[4:])

        url = b"http://User:Pass@www.python.org:080/doc/?query=yes#frag"
        p = urllib.parse.urlsplit(url)
        self.assertEqual(p.scheme, b"http")
        self.assertEqual(p.netloc, b"User:Pass@www.python.org:080")
        self.assertEqual(p.path, b"/doc/")
        self.assertEqual(p.query, b"query=yes")
        self.assertEqual(p.fragment, b"frag")
        self.assertEqual(p.username, b"User")
        self.assertEqual(p.password, b"Pass")
        self.assertEqual(p.hostname, b"www.python.org")
        self.assertEqual(p.port, 80)
        self.assertEqual(p.geturl(), url)

        url = b"http://User@example.com:Pass@www.python.org:080/doc/?query=yes#frag"
        p = urllib.parse.urlsplit(url)
        self.assertEqual(p.scheme, b"http")
        self.assertEqual(p.netloc, b"User@example.com:Pass@www.python.org:080")
        self.assertEqual(p.path, b"/doc/")
        self.assertEqual(p.query, b"query=yes")
        self.assertEqual(p.fragment, b"frag")
        self.assertEqual(p.username, b"User@example.com")
        self.assertEqual(p.password, b"Pass")
        self.assertEqual(p.hostname, b"www.python.org")
        self.assertEqual(p.port, 80)
        self.assertEqual(p.geturl(), url)

    def test_attributes_bad_port(self):
        """Check handling of non-integer ports."""
        p = urllib.parse.urlsplit("http://www.example.net:foo")
        self.assertEqual(p.netloc, "www.example.net:foo")
        self.assertRaises(ValueError, lambda: p.port)

        p = urllib.parse.urlparse("http://www.example.net:foo")
        self.assertEqual(p.netloc, "www.example.net:foo")
        self.assertRaises(ValueError, lambda: p.port)

        # Once again, repeat ourselves to test bytes
        p = urllib.parse.urlsplit(b"http://www.example.net:foo")
        self.assertEqual(p.netloc, b"www.example.net:foo")
        self.assertRaises(ValueError, lambda: p.port)

        p = urllib.parse.urlparse(b"http://www.example.net:foo")
        self.assertEqual(p.netloc, b"www.example.net:foo")
        self.assertRaises(ValueError, lambda: p.port)

    def test_attributes_without_netloc(self):
        # This example is straight from RFC 3261.  It looks like it
        # should allow the username, hostname, and port to be filled
        # in, but doesn't.  Since it's a URI and doesn't use the
        # scheme://netloc syntax, the netloc and related attributes
        # should be left empty.
        uri = "sip:alice@atlanta.com;maddr=239.255.255.1;ttl=15"
        p = urllib.parse.urlsplit(uri)
        self.assertEqual(p.netloc, "")
        self.assertEqual(p.username, None)
        self.assertEqual(p.password, None)
        self.assertEqual(p.hostname, None)
        self.assertEqual(p.port, None)
        self.assertEqual(p.geturl(), uri)

        p = urllib.parse.urlparse(uri)
        self.assertEqual(p.netloc, "")
        self.assertEqual(p.username, None)
        self.assertEqual(p.password, None)
        self.assertEqual(p.hostname, None)
        self.assertEqual(p.port, None)
        self.assertEqual(p.geturl(), uri)

        # You guessed it, repeating the test with bytes input
        uri = b"sip:alice@atlanta.com;maddr=239.255.255.1;ttl=15"
        p = urllib.parse.urlsplit(uri)
        self.assertEqual(p.netloc, b"")
        self.assertEqual(p.username, None)
        self.assertEqual(p.password, None)
        self.assertEqual(p.hostname, None)
        self.assertEqual(p.port, None)
        self.assertEqual(p.geturl(), uri)

        p = urllib.parse.urlparse(uri)
        self.assertEqual(p.netloc, b"")
        self.assertEqual(p.username, None)
        self.assertEqual(p.password, None)
        self.assertEqual(p.hostname, None)
        self.assertEqual(p.port, None)
        self.assertEqual(p.geturl(), uri)

    def test_noslash(self):
        # Issue 1637: http://foo.com?query is legal
        self.assertEqual(urllib.parse.urlparse("http://example.com?blahblah=/foo"),
                         ('http', 'example.com', '', '', 'blahblah=/foo', ''))
        self.assertEqual(urllib.parse.urlparse(b"http://example.com?blahblah=/foo"),
                         (b'http', b'example.com', b'', b'', b'blahblah=/foo', b''))

    def test_withoutscheme(self):
        # Test urlparse without scheme
        # Issue 754016: urlparse goes wrong with IP:port without scheme
        # RFC 1808 specifies that netloc should start with //, urlparse expects
        # the same, otherwise it classifies the portion of url as path.
        self.assertEqual(urllib.parse.urlparse("path"),
                ('','','path','','',''))
        self.assertEqual(urllib.parse.urlparse("//www.python.org:80"),
                ('','www.python.org:80','','','',''))
        self.assertEqual(urllib.parse.urlparse("http://www.python.org:80"),
                ('http','www.python.org:80','','','',''))
        # Repeat for bytes input
        self.assertEqual(urllib.parse.urlparse(b"path"),
                (b'',b'',b'path',b'',b'',b''))
        self.assertEqual(urllib.parse.urlparse(b"//www.python.org:80"),
                (b'',b'www.python.org:80',b'',b'',b'',b''))
        self.assertEqual(urllib.parse.urlparse(b"http://www.python.org:80"),
                (b'http',b'www.python.org:80',b'',b'',b'',b''))

    def test_portseparator(self):
        # Issue 754016 makes changes for port separator ':' from scheme separator
        self.assertEqual(urllib.parse.urlparse("path:80"),
                ('','','path:80','','',''))
        self.assertEqual(urllib.parse.urlparse("http:"),('http','','','','',''))
        self.assertEqual(urllib.parse.urlparse("https:"),('https','','','','',''))
        self.assertEqual(urllib.parse.urlparse("http://www.python.org:80"),
                ('http','www.python.org:80','','','',''))
        # As usual, need to check bytes input as well
        self.assertEqual(urllib.parse.urlparse(b"path:80"),
                (b'',b'',b'path:80',b'',b'',b''))
        self.assertEqual(urllib.parse.urlparse(b"http:"),(b'http',b'',b'',b'',b'',b''))
        self.assertEqual(urllib.parse.urlparse(b"https:"),(b'https',b'',b'',b'',b'',b''))
        self.assertEqual(urllib.parse.urlparse(b"http://www.python.org:80"),
                (b'http',b'www.python.org:80',b'',b'',b'',b''))

    def test_usingsys(self):
        # Issue 3314: sys module is used in the error
        self.assertRaises(TypeError, urllib.parse.urlencode, "foo")

    def test_anyscheme(self):
        # Issue 7904: s3://foo.com/stuff has netloc "foo.com".
        self.assertEqual(urllib.parse.urlparse("s3://foo.com/stuff"),
                         ('s3', 'foo.com', '/stuff', '', '', ''))
        self.assertEqual(urllib.parse.urlparse("x-newscheme://foo.com/stuff"),
                         ('x-newscheme', 'foo.com', '/stuff', '', '', ''))
        # And for bytes...
        self.assertEqual(urllib.parse.urlparse(b"s3://foo.com/stuff"),
                         (b's3', b'foo.com', b'/stuff', b'', b'', b''))
        self.assertEqual(urllib.parse.urlparse(b"x-newscheme://foo.com/stuff"),
                         (b'x-newscheme', b'foo.com', b'/stuff', b'', b'', b''))

    def test_mixed_types_rejected(self):
        # Several functions that process either strings or ASCII encoded bytes
        # accept multiple arguments. Check they reject mixed type input
        with self.assertRaisesRegex(TypeError, "Cannot mix str"):
            urllib.parse.urlparse("www.python.org", b"http")
        with self.assertRaisesRegex(TypeError, "Cannot mix str"):
            urllib.parse.urlparse(b"www.python.org", "http")
        with self.assertRaisesRegex(TypeError, "Cannot mix str"):
            urllib.parse.urlsplit("www.python.org", b"http")
        with self.assertRaisesRegex(TypeError, "Cannot mix str"):
            urllib.parse.urlsplit(b"www.python.org", "http")
        with self.assertRaisesRegex(TypeError, "Cannot mix str"):
            urllib.parse.urlunparse(( b"http", "www.python.org","","","",""))
        with self.assertRaisesRegex(TypeError, "Cannot mix str"):
            urllib.parse.urlunparse(("http", b"www.python.org","","","",""))
        with self.assertRaisesRegex(TypeError, "Cannot mix str"):
            urllib.parse.urlunsplit((b"http", "www.python.org","","",""))
        with self.assertRaisesRegex(TypeError, "Cannot mix str"):
            urllib.parse.urlunsplit(("http", b"www.python.org","","",""))
        with self.assertRaisesRegex(TypeError, "Cannot mix str"):
            urllib.parse.urljoin("http://python.org", b"http://python.org")
        with self.assertRaisesRegex(TypeError, "Cannot mix str"):
            urllib.parse.urljoin(b"http://python.org", "http://python.org")

    def _check_result_type(self, str_type):
        num_args = len(str_type._fields)
        bytes_type = str_type._encoded_counterpart
        self.assertIs(bytes_type._decoded_counterpart, str_type)
        str_args = ('',) * num_args
        bytes_args = (b'',) * num_args
        str_result = str_type(*str_args)
        bytes_result = bytes_type(*bytes_args)
        encoding = 'ascii'
        errors = 'strict'
        self.assertEqual(str_result, str_args)
        self.assertEqual(bytes_result.decode(), str_args)
        self.assertEqual(bytes_result.decode(), str_result)
        self.assertEqual(bytes_result.decode(encoding), str_args)
        self.assertEqual(bytes_result.decode(encoding), str_result)
        self.assertEqual(bytes_result.decode(encoding, errors), str_args)
        self.assertEqual(bytes_result.decode(encoding, errors), str_result)
        self.assertEqual(bytes_result, bytes_args)
        self.assertEqual(str_result.encode(), bytes_args)
        self.assertEqual(str_result.encode(), bytes_result)
        self.assertEqual(str_result.encode(encoding), bytes_args)
        self.assertEqual(str_result.encode(encoding), bytes_result)
        self.assertEqual(str_result.encode(encoding, errors), bytes_args)
        self.assertEqual(str_result.encode(encoding, errors), bytes_result)

    def test_result_pairs(self):
        # Check encoding and decoding between result pairs
        result_types = [
          urllib.parse.DefragResult,
          urllib.parse.SplitResult,
          urllib.parse.ParseResult,
        ]
        for result_type in result_types:
            self._check_result_type(result_type)

    def test_parse_qs_encoding(self):
        result = urllib.parse.parse_qs("key=\u0141%E9", encoding="latin-1")
        self.assertEqual(result, {'key': ['\u0141\xE9']})
        result = urllib.parse.parse_qs("key=\u0141%C3%A9", encoding="utf-8")
        self.assertEqual(result, {'key': ['\u0141\xE9']})
        result = urllib.parse.parse_qs("key=\u0141%C3%A9", encoding="ascii")
        self.assertEqual(result, {'key': ['\u0141\ufffd\ufffd']})
        result = urllib.parse.parse_qs("key=\u0141%E9-", encoding="ascii")
        self.assertEqual(result, {'key': ['\u0141\ufffd-']})
        result = urllib.parse.parse_qs("key=\u0141%E9-", encoding="ascii",
                                                          errors="ignore")
        self.assertEqual(result, {'key': ['\u0141-']})

    def test_parse_qsl_encoding(self):
        result = urllib.parse.parse_qsl("key=\u0141%E9", encoding="latin-1")
        self.assertEqual(result, [('key', '\u0141\xE9')])
        result = urllib.parse.parse_qsl("key=\u0141%C3%A9", encoding="utf-8")
        self.assertEqual(result, [('key', '\u0141\xE9')])
        result = urllib.parse.parse_qsl("key=\u0141%C3%A9", encoding="ascii")
        self.assertEqual(result, [('key', '\u0141\ufffd\ufffd')])
        result = urllib.parse.parse_qsl("key=\u0141%E9-", encoding="ascii")
        self.assertEqual(result, [('key', '\u0141\ufffd-')])
        result = urllib.parse.parse_qsl("key=\u0141%E9-", encoding="ascii",
                                                          errors="ignore")
        self.assertEqual(result, [('key', '\u0141-')])



    def test_urlsplit_attributes(self):
        url = "HTTP://WWW.PYTHON.ORG/doc/#frag"
        p = urlparse.urlsplit(url)
        self.assertEqual(p.scheme, "http")
        self.assertEqual(p.netloc, "WWW.PYTHON.ORG")
        self.assertEqual(p.path, "/doc/")
        self.assertEqual(p.query, "")
        self.assertEqual(p.fragment, "frag")
        self.assertEqual(p.username, None)
        self.assertEqual(p.password, None)
        self.assertEqual(p.hostname, "www.python.org")
        self.assertEqual(p.port, None)
        # geturl() won't return exactly the original URL in this case
        # since the scheme is always case-normalized
        #self.assertEqual(p.geturl(), url)

        url = "http://User:Pass@www.python.org:080/doc/?query=yes#frag"
        p = urlparse.urlsplit(url)
        self.assertEqual(p.scheme, "http")
        self.assertEqual(p.netloc, "User:Pass@www.python.org:080")
        self.assertEqual(p.path, "/doc/")
        self.assertEqual(p.query, "query=yes")
        self.assertEqual(p.fragment, "frag")
        self.assertEqual(p.username, "User")
        self.assertEqual(p.password, "Pass")
        self.assertEqual(p.hostname, "www.python.org")
        self.assertEqual(p.port, 80)
        self.assertEqual(p.geturl(), url)

        # Addressing issue1698, which suggests Username can contain
        # "@" characters.  Though not RFC compliant, many ftp sites allow
        # and request email addresses as usernames.

        url = "http://User@example.com:Pass@www.python.org:080/doc/?query=yes#frag"
        p = urlparse.urlsplit(url)
        self.assertEqual(p.scheme, "http")
        self.assertEqual(p.netloc, "User@example.com:Pass@www.python.org:080")
        self.assertEqual(p.path, "/doc/")
        self.assertEqual(p.query, "query=yes")
        self.assertEqual(p.fragment, "frag")
        self.assertEqual(p.username, "User@example.com")
        self.assertEqual(p.password, "Pass")
        self.assertEqual(p.hostname, "www.python.org")
        self.assertEqual(p.port, 80)
        self.assertEqual(p.geturl(), url)

        # Verify an illegal port of value greater than 65535 is set as None
        url = "http://www.python.org:65536"
        p = urlparse.urlsplit(url)
        self.assertEqual(p.port, None)

    def test_issue14072(self):
        p1 = urlparse.urlsplit('tel:+31-641044153')
        self.assertEqual(p1.scheme, 'tel')
        self.assertEqual(p1.path, '+31-641044153')
        p2 = urlparse.urlsplit('tel:+31641044153')
        self.assertEqual(p2.scheme, 'tel')
        self.assertEqual(p2.path, '+31641044153')

    def test_attributes_bad_port(self):
        """Check handling of non-integer ports."""
        p = urlparse.urlsplit("http://www.example.net:foo")
        self.assertEqual(p.netloc, "www.example.net:foo")
        self.assertRaises(ValueError, lambda: p.port)

        p = urlparse.urlparse("http://www.example.net:foo")
        self.assertEqual(p.netloc, "www.example.net:foo")
        self.assertRaises(ValueError, lambda: p.port)

    def test_attributes_without_netloc(self):
        # This example is straight from RFC 3261.  It looks like it
        # should allow the username, hostname, and port to be filled
        # in, but doesn't.  Since it's a URI and doesn't use the
        # scheme://netloc syntax, the netloc and related attributes
        # should be left empty.
        uri = "sip:alice@atlanta.com;maddr=239.255.255.1;ttl=15"
        p = urlparse.urlsplit(uri)
        self.assertEqual(p.netloc, "")
        self.assertEqual(p.username, None)
        self.assertEqual(p.password, None)
        self.assertEqual(p.hostname, None)
        self.assertEqual(p.port, None)
        self.assertEqual(p.geturl(), uri)

        p = urlparse.urlparse(uri)
        self.assertEqual(p.netloc, "")
        self.assertEqual(p.username, None)
        self.assertEqual(p.password, None)
        self.assertEqual(p.hostname, None)
        self.assertEqual(p.port, None)
        self.assertEqual(p.geturl(), uri)

    def test_caching(self):
        # Test case for bug #1313119
        uri = "http://example.com/doc/"
        unicode_uri = unicode(uri)

        urlparse.urlparse(unicode_uri)
        p = urlparse.urlparse(uri)
        self.assertEqual(type(p.scheme), type(uri))
        self.assertEqual(type(p.hostname), type(uri))
        self.assertEqual(type(p.path), type(uri))

    def test_noslash(self):
        # Issue 1637: http://foo.com?query is legal
        self.assertEqual(urlparse.urlparse("http://example.com?blahblah=/foo"),
                         ('http', 'example.com', '', '', 'blahblah=/foo', ''))

    def test_anyscheme(self):
        # Issue 7904: s3://foo.com/stuff has netloc "foo.com".
        self.assertEqual(urlparse.urlparse("s3://foo.com/stuff"),
                         ('s3','foo.com','/stuff','','',''))
        self.assertEqual(urlparse.urlparse("x-newscheme://foo.com/stuff"),
                         ('x-newscheme','foo.com','/stuff','','',''))
        self.assertEqual(urlparse.urlparse("x-newscheme://foo.com/stuff?query#fragment"),
                         ('x-newscheme','foo.com','/stuff','','query','fragment'))
        self.assertEqual(urlparse.urlparse("x-newscheme://foo.com/stuff?query"),
                         ('x-newscheme','foo.com','/stuff','','query',''))

    def test_withoutscheme(self):
        # Test urlparse without scheme
        # Issue 754016: urlparse goes wrong with IP:port without scheme
        # RFC 1808 specifies that netloc should start with //, urlparse expects
        # the same, otherwise it classifies the portion of url as path.
        self.assertEqual(urlparse.urlparse("path"),
                ('','','path','','',''))
        self.assertEqual(urlparse.urlparse("//www.python.org:80"),
                ('','www.python.org:80','','','',''))
        self.assertEqual(urlparse.urlparse("http://www.python.org:80"),
                ('http','www.python.org:80','','','',''))

    def test_portseparator(self):
        # Issue 754016 makes changes for port separator ':' from scheme separator
        self.assertEqual(urlparse.urlparse("path:80"),
                ('','','path:80','','',''))
        self.assertEqual(urlparse.urlparse("http:"),('http','','','','',''))
        self.assertEqual(urlparse.urlparse("https:"),('https','','','','',''))
        self.assertEqual(urlparse.urlparse("http://www.python.org:80"),
                ('http','www.python.org:80','','','',''))

def test_main():
    support.run_unittest(UrlParseTestCase)

if __name__ == "__main__":
    test_main()<|MERGE_RESOLUTION|>--- conflicted
+++ resolved
@@ -1,19 +1,15 @@
-#! /usr/bin/env python3
-
-from test import support
+#! /usr/bin/env python
+
+from test import test_support
 import unittest
-import urllib.parse
+import urlparse
 
 RFC1808_BASE = "http://a/b/c/d;p?q#f"
 RFC2396_BASE = "http://a/b/c/d;p?q"
 RFC3986_BASE = 'http://a/b/c/d;p?q'
 SIMPLE_BASE  = 'http://a/b/c/d'
 
-<<<<<<< HEAD
-# A list of test cases.  Each test case is a a two-tuple that contains
-=======
 # A list of test cases.  Each test case is a two-tuple that contains
->>>>>>> 4f5f3481
 # a string with the query and a dictionary with the expected result.
 
 parse_qsl_test_cases = [
@@ -28,42 +24,24 @@
     ("&a=b", [('a', 'b')]),
     ("a=a+b&b=b+c", [('a', 'a b'), ('b', 'b c')]),
     ("a=1&a=2", [('a', '1'), ('a', '2')]),
-<<<<<<< HEAD
-    (b"", []),
-    (b"&", []),
-    (b"&&", []),
-    (b"=", [(b'', b'')]),
-    (b"=a", [(b'', b'a')]),
-    (b"a", [(b'a', b'')]),
-    (b"a=", [(b'a', b'')]),
-    (b"a=", [(b'a', b'')]),
-    (b"&a=b", [(b'a', b'b')]),
-    (b"a=a+b&b=b+c", [(b'a', b'a b'), (b'b', b'b c')]),
-    (b"a=1&a=2", [(b'a', b'1'), (b'a', b'2')]),
-=======
->>>>>>> 4f5f3481
 ]
 
 class UrlParseTestCase(unittest.TestCase):
 
     def checkRoundtrips(self, url, parsed, split):
-        result = urllib.parse.urlparse(url)
+        result = urlparse.urlparse(url)
         self.assertEqual(result, parsed)
         t = (result.scheme, result.netloc, result.path,
              result.params, result.query, result.fragment)
         self.assertEqual(t, parsed)
         # put it back together and it should be the same
-        result2 = urllib.parse.urlunparse(result)
+        result2 = urlparse.urlunparse(result)
         self.assertEqual(result2, url)
         self.assertEqual(result2, result.geturl())
 
         # the result of geturl() is a fixpoint; we can always parse it
         # again to get the same result:
-<<<<<<< HEAD
-        result3 = urllib.parse.urlparse(result.geturl())
-=======
         result3 = urlparse.urlparse(result.geturl())
->>>>>>> 4f5f3481
         self.assertEqual(result3.geturl(), result.geturl())
         self.assertEqual(result3,          result)
         self.assertEqual(result3.scheme,   result.scheme)
@@ -78,25 +56,17 @@
         self.assertEqual(result3.port,     result.port)
 
         # check the roundtrip using urlsplit() as well
-        result = urllib.parse.urlsplit(url)
+        result = urlparse.urlsplit(url)
         self.assertEqual(result, split)
         t = (result.scheme, result.netloc, result.path,
              result.query, result.fragment)
         self.assertEqual(t, split)
-<<<<<<< HEAD
-        result2 = urllib.parse.urlunsplit(result)
-=======
         result2 = urlparse.urlunsplit(result)
->>>>>>> 4f5f3481
         self.assertEqual(result2, url)
         self.assertEqual(result2, result.geturl())
 
         # check the fixpoint property of re-parsing the result of geturl()
-<<<<<<< HEAD
-        result3 = urllib.parse.urlsplit(result.geturl())
-=======
         result3 = urlparse.urlsplit(result.geturl())
->>>>>>> 4f5f3481
         self.assertEqual(result3.geturl(), result.geturl())
         self.assertEqual(result3,          result)
         self.assertEqual(result3.scheme,   result.scheme)
@@ -111,21 +81,16 @@
 
     def test_qsl(self):
         for orig, expect in parse_qsl_test_cases:
-<<<<<<< HEAD
-            result = urllib.parse.parse_qsl(orig, keep_blank_values=True)
-            self.assertEqual(result, expect, "Error parsing %s" % repr(orig))
-=======
             result = urlparse.parse_qsl(orig, keep_blank_values=True)
             self.assertEqual(result, expect, "Error parsing %r" % orig)
             expect_without_blanks = [v for v in expect if len(v[1])]
             result = urlparse.parse_qsl(orig, keep_blank_values=False)
             self.assertEqual(result, expect_without_blanks,
                     "Error parsing %r" % orig)
->>>>>>> 4f5f3481
 
 
     def test_roundtrips(self):
-        str_cases = [
+        testcases = [
             ('file:///tmp/junk.txt',
              ('file', '', '/tmp/junk.txt', '', '', ''),
              ('file', '', '/tmp/junk.txt', '', '')),
@@ -138,11 +103,7 @@
              ('mms', 'wms.sys.hinet.net', '/cts/Drama/09006251100.asf',
               '', '')),
             ('nfs://server/path/to/file.txt',
-<<<<<<< HEAD
-             ('nfs', 'server', '/path/to/file.txt', '', '', ''),
-=======
              ('nfs', 'server', '/path/to/file.txt',  '', '', ''),
->>>>>>> 4f5f3481
              ('nfs', 'server', '/path/to/file.txt', '', '')),
             ('svn+ssh://svn.zope.org/repos/main/ZConfig/trunk/',
              ('svn+ssh', 'svn.zope.org', '/repos/main/ZConfig/trunk/',
@@ -153,25 +114,16 @@
             ('git+ssh', 'git@github.com','/user/project.git',
              '','',''),
             ('git+ssh', 'git@github.com','/user/project.git',
-<<<<<<< HEAD
-             '', '')),
-=======
              '', ''))
->>>>>>> 4f5f3481
             ]
-        def _encode(t):
-            return (t[0].encode('ascii'),
-                    tuple(x.encode('ascii') for x in t[1]),
-                    tuple(x.encode('ascii') for x in t[2]))
-        bytes_cases = [_encode(x) for x in str_cases]
-        for url, parsed, split in str_cases + bytes_cases:
+        for url, parsed, split in testcases:
             self.checkRoundtrips(url, parsed, split)
 
     def test_http_roundtrips(self):
-        # urllib.parse.urlsplit treats 'http:' as an optimized special case,
+        # urlparse.urlsplit treats 'http:' as an optimized special case,
         # so we test both 'http:' and 'https:' in all the following.
         # Three cheers for white box knowledge!
-        str_cases = [
+        testcases = [
             ('://www.python.org',
              ('www.python.org', '', '', '', ''),
              ('www.python.org', '', '', '')),
@@ -188,42 +140,21 @@
              ('a', '/b/c/d', 'p', 'q', 'f'),
              ('a', '/b/c/d;p', 'q', 'f')),
             ]
-        def _encode(t):
-            return (t[0].encode('ascii'),
-                    tuple(x.encode('ascii') for x in t[1]),
-                    tuple(x.encode('ascii') for x in t[2]))
-        bytes_cases = [_encode(x) for x in str_cases]
-        str_schemes = ('http', 'https')
-        bytes_schemes = (b'http', b'https')
-        str_tests = str_schemes, str_cases
-        bytes_tests = bytes_schemes, bytes_cases
-        for schemes, test_cases in (str_tests, bytes_tests):
-            for scheme in schemes:
-                for url, parsed, split in test_cases:
-                    url = scheme + url
-                    parsed = (scheme,) + parsed
-                    split = (scheme,) + split
-                    self.checkRoundtrips(url, parsed, split)
+        for scheme in ('http', 'https'):
+            for url, parsed, split in testcases:
+                url = scheme + url
+                parsed = (scheme,) + parsed
+                split = (scheme,) + split
+                self.checkRoundtrips(url, parsed, split)
 
     def checkJoin(self, base, relurl, expected):
-        str_components = (base, relurl, expected)
-        self.assertEqual(urllib.parse.urljoin(base, relurl), expected)
-        bytes_components = baseb, relurlb, expectedb = [
-                            x.encode('ascii') for x in str_components]
-        self.assertEqual(urllib.parse.urljoin(baseb, relurlb), expectedb)
+        self.assertEqual(urlparse.urljoin(base, relurl), expected,
+                         (base, relurl, expected))
 
     def test_unparse_parse(self):
-<<<<<<< HEAD
-        str_cases = ['Python', './Python','x-newscheme://foo.com/stuff','x://y','x:/y','x:/','/',]
-        bytes_cases = [x.encode('ascii') for x in str_cases]
-        for u in str_cases + bytes_cases:
-            self.assertEqual(urllib.parse.urlunsplit(urllib.parse.urlsplit(u)), u)
-            self.assertEqual(urllib.parse.urlunparse(urllib.parse.urlparse(u)), u)
-=======
         for u in ['Python', './Python','x-newscheme://foo.com/stuff','x://y','x:/y','x:/','/',]:
             self.assertEqual(urlparse.urlunsplit(urlparse.urlsplit(u)), u)
             self.assertEqual(urlparse.urlunparse(urlparse.urlparse(u)), u)
->>>>>>> 4f5f3481
 
     def test_RFC1808(self):
         # "normal" cases from RFC 1808:
@@ -277,11 +208,6 @@
 
     def test_RFC2396(self):
         # cases from RFC 2396
-<<<<<<< HEAD
-
-
-=======
->>>>>>> 4f5f3481
         self.checkJoin(RFC2396_BASE, 'g:h', 'g:h')
         self.checkJoin(RFC2396_BASE, 'g', 'http://a/b/c/g')
         self.checkJoin(RFC2396_BASE, './g', 'http://a/b/c/g')
@@ -375,11 +301,7 @@
         self.checkJoin(RFC3986_BASE, 'g#s/./x','http://a/b/c/g#s/./x')
         self.checkJoin(RFC3986_BASE, 'g#s/../x','http://a/b/c/g#s/../x')
         #self.checkJoin(RFC3986_BASE, 'http:g','http:g') # strict parser
-<<<<<<< HEAD
-        self.checkJoin(RFC3986_BASE, 'http:g','http://a/b/c/g') #relaxed parser
-=======
         self.checkJoin(RFC3986_BASE, 'http:g','http://a/b/c/g') # relaxed parser
->>>>>>> 4f5f3481
 
         # Test for issue9721
         self.checkJoin('http://a/b/c/de', ';x','http://a/b/c/;x')
@@ -414,11 +336,6 @@
         self.checkJoin(SIMPLE_BASE, 'http:?y','http://a/b/c/d?y')
         self.checkJoin(SIMPLE_BASE, 'http:g?y','http://a/b/c/g?y')
         self.checkJoin(SIMPLE_BASE, 'http:g?y/./x','http://a/b/c/g?y/./x')
-<<<<<<< HEAD
-
-    def test_RFC2732(self):
-        str_cases = [
-=======
         self.checkJoin('http:///', '..','http:///')
         self.checkJoin('', 'http://a/b/c/g?y/./x','http://a/b/c/g?y/./x')
         self.checkJoin('', 'http://a/./g', 'http://a/./g')
@@ -427,7 +344,6 @@
 
     def test_RFC2732(self):
         for url, hostname, port in [
->>>>>>> 4f5f3481
             ('http://Test.python.org:5432/foo/', 'test.python.org', 5432),
             ('http://12.34.56.78:5432/foo/', '12.34.56.78', 5432),
             ('http://[::1]:5432/foo/', '::1', 5432),
@@ -448,39 +364,20 @@
             ('http://[::12.34.56.78]/foo/', '::12.34.56.78', None),
             ('http://[::ffff:12.34.56.78]/foo/',
              '::ffff:12.34.56.78', None),
-<<<<<<< HEAD
-            ]
-        def _encode(t):
-            return t[0].encode('ascii'), t[1].encode('ascii'), t[2]
-        bytes_cases = [_encode(x) for x in str_cases]
-        for url, hostname, port in str_cases + bytes_cases:
-            urlparsed = urllib.parse.urlparse(url)
-            self.assertEqual((urlparsed.hostname, urlparsed.port) , (hostname, port))
-
-        str_cases = [
-=======
             ]:
             urlparsed = urlparse.urlparse(url)
             self.assertEqual((urlparsed.hostname, urlparsed.port) , (hostname, port))
 
         for invalid_url in [
->>>>>>> 4f5f3481
                 'http://::12.34.56.78]/',
                 'http://[::1/foo/',
                 'ftp://[::1/foo/bad]/bad',
                 'http://[::1/foo/bad]/bad',
-<<<<<<< HEAD
-                'http://[::ffff:12.34.56.78']
-        bytes_cases = [x.encode('ascii') for x in str_cases]
-        for invalid_url in str_cases + bytes_cases:
-            self.assertRaises(ValueError, urllib.parse.urlparse, invalid_url)
-=======
                 'http://[::ffff:12.34.56.78']:
             self.assertRaises(ValueError, urlparse.urlparse, invalid_url)
->>>>>>> 4f5f3481
 
     def test_urldefrag(self):
-        str_cases = [
+        for url, defrag, frag in [
             ('http://python.org#frag', 'http://python.org', 'frag'),
             ('http://python.org', 'http://python.org', ''),
             ('http://python.org/#frag', 'http://python.org/', 'frag'),
@@ -491,308 +388,8 @@
             ('http://python.org/p?q', 'http://python.org/p?q', ''),
             (RFC1808_BASE, 'http://a/b/c/d;p?q', 'f'),
             (RFC2396_BASE, 'http://a/b/c/d;p?q', ''),
-        ]
-        def _encode(t):
-            return type(t)(x.encode('ascii') for x in t)
-        bytes_cases = [_encode(x) for x in str_cases]
-        for url, defrag, frag in str_cases + bytes_cases:
-            result = urllib.parse.urldefrag(url)
-            self.assertEqual(result.geturl(), url)
-            self.assertEqual(result, (defrag, frag))
-            self.assertEqual(result.url, defrag)
-            self.assertEqual(result.fragment, frag)
-
-    def test_urlsplit_attributes(self):
-        url = "HTTP://WWW.PYTHON.ORG/doc/#frag"
-        p = urllib.parse.urlsplit(url)
-        self.assertEqual(p.scheme, "http")
-        self.assertEqual(p.netloc, "WWW.PYTHON.ORG")
-        self.assertEqual(p.path, "/doc/")
-        self.assertEqual(p.query, "")
-        self.assertEqual(p.fragment, "frag")
-        self.assertEqual(p.username, None)
-        self.assertEqual(p.password, None)
-        self.assertEqual(p.hostname, "www.python.org")
-        self.assertEqual(p.port, None)
-        # geturl() won't return exactly the original URL in this case
-        # since the scheme is always case-normalized
-        # We handle this by ignoring the first 4 characters of the URL
-        self.assertEqual(p.geturl()[4:], url[4:])
-
-        url = "http://User:Pass@www.python.org:080/doc/?query=yes#frag"
-        p = urllib.parse.urlsplit(url)
-        self.assertEqual(p.scheme, "http")
-        self.assertEqual(p.netloc, "User:Pass@www.python.org:080")
-        self.assertEqual(p.path, "/doc/")
-        self.assertEqual(p.query, "query=yes")
-        self.assertEqual(p.fragment, "frag")
-        self.assertEqual(p.username, "User")
-        self.assertEqual(p.password, "Pass")
-        self.assertEqual(p.hostname, "www.python.org")
-        self.assertEqual(p.port, 80)
-        self.assertEqual(p.geturl(), url)
-
-        # Addressing issue1698, which suggests Username can contain
-        # "@" characters.  Though not RFC compliant, many ftp sites allow
-        # and request email addresses as usernames.
-
-        url = "http://User@example.com:Pass@www.python.org:080/doc/?query=yes#frag"
-        p = urllib.parse.urlsplit(url)
-        self.assertEqual(p.scheme, "http")
-        self.assertEqual(p.netloc, "User@example.com:Pass@www.python.org:080")
-        self.assertEqual(p.path, "/doc/")
-        self.assertEqual(p.query, "query=yes")
-        self.assertEqual(p.fragment, "frag")
-        self.assertEqual(p.username, "User@example.com")
-        self.assertEqual(p.password, "Pass")
-        self.assertEqual(p.hostname, "www.python.org")
-        self.assertEqual(p.port, 80)
-        self.assertEqual(p.geturl(), url)
-
-        # And check them all again, only with bytes this time
-        url = b"HTTP://WWW.PYTHON.ORG/doc/#frag"
-        p = urllib.parse.urlsplit(url)
-        self.assertEqual(p.scheme, b"http")
-        self.assertEqual(p.netloc, b"WWW.PYTHON.ORG")
-        self.assertEqual(p.path, b"/doc/")
-        self.assertEqual(p.query, b"")
-        self.assertEqual(p.fragment, b"frag")
-        self.assertEqual(p.username, None)
-        self.assertEqual(p.password, None)
-        self.assertEqual(p.hostname, b"www.python.org")
-        self.assertEqual(p.port, None)
-        self.assertEqual(p.geturl()[4:], url[4:])
-
-        url = b"http://User:Pass@www.python.org:080/doc/?query=yes#frag"
-        p = urllib.parse.urlsplit(url)
-        self.assertEqual(p.scheme, b"http")
-        self.assertEqual(p.netloc, b"User:Pass@www.python.org:080")
-        self.assertEqual(p.path, b"/doc/")
-        self.assertEqual(p.query, b"query=yes")
-        self.assertEqual(p.fragment, b"frag")
-        self.assertEqual(p.username, b"User")
-        self.assertEqual(p.password, b"Pass")
-        self.assertEqual(p.hostname, b"www.python.org")
-        self.assertEqual(p.port, 80)
-        self.assertEqual(p.geturl(), url)
-
-        url = b"http://User@example.com:Pass@www.python.org:080/doc/?query=yes#frag"
-        p = urllib.parse.urlsplit(url)
-        self.assertEqual(p.scheme, b"http")
-        self.assertEqual(p.netloc, b"User@example.com:Pass@www.python.org:080")
-        self.assertEqual(p.path, b"/doc/")
-        self.assertEqual(p.query, b"query=yes")
-        self.assertEqual(p.fragment, b"frag")
-        self.assertEqual(p.username, b"User@example.com")
-        self.assertEqual(p.password, b"Pass")
-        self.assertEqual(p.hostname, b"www.python.org")
-        self.assertEqual(p.port, 80)
-        self.assertEqual(p.geturl(), url)
-
-    def test_attributes_bad_port(self):
-        """Check handling of non-integer ports."""
-        p = urllib.parse.urlsplit("http://www.example.net:foo")
-        self.assertEqual(p.netloc, "www.example.net:foo")
-        self.assertRaises(ValueError, lambda: p.port)
-
-        p = urllib.parse.urlparse("http://www.example.net:foo")
-        self.assertEqual(p.netloc, "www.example.net:foo")
-        self.assertRaises(ValueError, lambda: p.port)
-
-        # Once again, repeat ourselves to test bytes
-        p = urllib.parse.urlsplit(b"http://www.example.net:foo")
-        self.assertEqual(p.netloc, b"www.example.net:foo")
-        self.assertRaises(ValueError, lambda: p.port)
-
-        p = urllib.parse.urlparse(b"http://www.example.net:foo")
-        self.assertEqual(p.netloc, b"www.example.net:foo")
-        self.assertRaises(ValueError, lambda: p.port)
-
-    def test_attributes_without_netloc(self):
-        # This example is straight from RFC 3261.  It looks like it
-        # should allow the username, hostname, and port to be filled
-        # in, but doesn't.  Since it's a URI and doesn't use the
-        # scheme://netloc syntax, the netloc and related attributes
-        # should be left empty.
-        uri = "sip:alice@atlanta.com;maddr=239.255.255.1;ttl=15"
-        p = urllib.parse.urlsplit(uri)
-        self.assertEqual(p.netloc, "")
-        self.assertEqual(p.username, None)
-        self.assertEqual(p.password, None)
-        self.assertEqual(p.hostname, None)
-        self.assertEqual(p.port, None)
-        self.assertEqual(p.geturl(), uri)
-
-        p = urllib.parse.urlparse(uri)
-        self.assertEqual(p.netloc, "")
-        self.assertEqual(p.username, None)
-        self.assertEqual(p.password, None)
-        self.assertEqual(p.hostname, None)
-        self.assertEqual(p.port, None)
-        self.assertEqual(p.geturl(), uri)
-
-        # You guessed it, repeating the test with bytes input
-        uri = b"sip:alice@atlanta.com;maddr=239.255.255.1;ttl=15"
-        p = urllib.parse.urlsplit(uri)
-        self.assertEqual(p.netloc, b"")
-        self.assertEqual(p.username, None)
-        self.assertEqual(p.password, None)
-        self.assertEqual(p.hostname, None)
-        self.assertEqual(p.port, None)
-        self.assertEqual(p.geturl(), uri)
-
-        p = urllib.parse.urlparse(uri)
-        self.assertEqual(p.netloc, b"")
-        self.assertEqual(p.username, None)
-        self.assertEqual(p.password, None)
-        self.assertEqual(p.hostname, None)
-        self.assertEqual(p.port, None)
-        self.assertEqual(p.geturl(), uri)
-
-    def test_noslash(self):
-        # Issue 1637: http://foo.com?query is legal
-        self.assertEqual(urllib.parse.urlparse("http://example.com?blahblah=/foo"),
-                         ('http', 'example.com', '', '', 'blahblah=/foo', ''))
-        self.assertEqual(urllib.parse.urlparse(b"http://example.com?blahblah=/foo"),
-                         (b'http', b'example.com', b'', b'', b'blahblah=/foo', b''))
-
-    def test_withoutscheme(self):
-        # Test urlparse without scheme
-        # Issue 754016: urlparse goes wrong with IP:port without scheme
-        # RFC 1808 specifies that netloc should start with //, urlparse expects
-        # the same, otherwise it classifies the portion of url as path.
-        self.assertEqual(urllib.parse.urlparse("path"),
-                ('','','path','','',''))
-        self.assertEqual(urllib.parse.urlparse("//www.python.org:80"),
-                ('','www.python.org:80','','','',''))
-        self.assertEqual(urllib.parse.urlparse("http://www.python.org:80"),
-                ('http','www.python.org:80','','','',''))
-        # Repeat for bytes input
-        self.assertEqual(urllib.parse.urlparse(b"path"),
-                (b'',b'',b'path',b'',b'',b''))
-        self.assertEqual(urllib.parse.urlparse(b"//www.python.org:80"),
-                (b'',b'www.python.org:80',b'',b'',b'',b''))
-        self.assertEqual(urllib.parse.urlparse(b"http://www.python.org:80"),
-                (b'http',b'www.python.org:80',b'',b'',b'',b''))
-
-    def test_portseparator(self):
-        # Issue 754016 makes changes for port separator ':' from scheme separator
-        self.assertEqual(urllib.parse.urlparse("path:80"),
-                ('','','path:80','','',''))
-        self.assertEqual(urllib.parse.urlparse("http:"),('http','','','','',''))
-        self.assertEqual(urllib.parse.urlparse("https:"),('https','','','','',''))
-        self.assertEqual(urllib.parse.urlparse("http://www.python.org:80"),
-                ('http','www.python.org:80','','','',''))
-        # As usual, need to check bytes input as well
-        self.assertEqual(urllib.parse.urlparse(b"path:80"),
-                (b'',b'',b'path:80',b'',b'',b''))
-        self.assertEqual(urllib.parse.urlparse(b"http:"),(b'http',b'',b'',b'',b'',b''))
-        self.assertEqual(urllib.parse.urlparse(b"https:"),(b'https',b'',b'',b'',b'',b''))
-        self.assertEqual(urllib.parse.urlparse(b"http://www.python.org:80"),
-                (b'http',b'www.python.org:80',b'',b'',b'',b''))
-
-    def test_usingsys(self):
-        # Issue 3314: sys module is used in the error
-        self.assertRaises(TypeError, urllib.parse.urlencode, "foo")
-
-    def test_anyscheme(self):
-        # Issue 7904: s3://foo.com/stuff has netloc "foo.com".
-        self.assertEqual(urllib.parse.urlparse("s3://foo.com/stuff"),
-                         ('s3', 'foo.com', '/stuff', '', '', ''))
-        self.assertEqual(urllib.parse.urlparse("x-newscheme://foo.com/stuff"),
-                         ('x-newscheme', 'foo.com', '/stuff', '', '', ''))
-        # And for bytes...
-        self.assertEqual(urllib.parse.urlparse(b"s3://foo.com/stuff"),
-                         (b's3', b'foo.com', b'/stuff', b'', b'', b''))
-        self.assertEqual(urllib.parse.urlparse(b"x-newscheme://foo.com/stuff"),
-                         (b'x-newscheme', b'foo.com', b'/stuff', b'', b'', b''))
-
-    def test_mixed_types_rejected(self):
-        # Several functions that process either strings or ASCII encoded bytes
-        # accept multiple arguments. Check they reject mixed type input
-        with self.assertRaisesRegex(TypeError, "Cannot mix str"):
-            urllib.parse.urlparse("www.python.org", b"http")
-        with self.assertRaisesRegex(TypeError, "Cannot mix str"):
-            urllib.parse.urlparse(b"www.python.org", "http")
-        with self.assertRaisesRegex(TypeError, "Cannot mix str"):
-            urllib.parse.urlsplit("www.python.org", b"http")
-        with self.assertRaisesRegex(TypeError, "Cannot mix str"):
-            urllib.parse.urlsplit(b"www.python.org", "http")
-        with self.assertRaisesRegex(TypeError, "Cannot mix str"):
-            urllib.parse.urlunparse(( b"http", "www.python.org","","","",""))
-        with self.assertRaisesRegex(TypeError, "Cannot mix str"):
-            urllib.parse.urlunparse(("http", b"www.python.org","","","",""))
-        with self.assertRaisesRegex(TypeError, "Cannot mix str"):
-            urllib.parse.urlunsplit((b"http", "www.python.org","","",""))
-        with self.assertRaisesRegex(TypeError, "Cannot mix str"):
-            urllib.parse.urlunsplit(("http", b"www.python.org","","",""))
-        with self.assertRaisesRegex(TypeError, "Cannot mix str"):
-            urllib.parse.urljoin("http://python.org", b"http://python.org")
-        with self.assertRaisesRegex(TypeError, "Cannot mix str"):
-            urllib.parse.urljoin(b"http://python.org", "http://python.org")
-
-    def _check_result_type(self, str_type):
-        num_args = len(str_type._fields)
-        bytes_type = str_type._encoded_counterpart
-        self.assertIs(bytes_type._decoded_counterpart, str_type)
-        str_args = ('',) * num_args
-        bytes_args = (b'',) * num_args
-        str_result = str_type(*str_args)
-        bytes_result = bytes_type(*bytes_args)
-        encoding = 'ascii'
-        errors = 'strict'
-        self.assertEqual(str_result, str_args)
-        self.assertEqual(bytes_result.decode(), str_args)
-        self.assertEqual(bytes_result.decode(), str_result)
-        self.assertEqual(bytes_result.decode(encoding), str_args)
-        self.assertEqual(bytes_result.decode(encoding), str_result)
-        self.assertEqual(bytes_result.decode(encoding, errors), str_args)
-        self.assertEqual(bytes_result.decode(encoding, errors), str_result)
-        self.assertEqual(bytes_result, bytes_args)
-        self.assertEqual(str_result.encode(), bytes_args)
-        self.assertEqual(str_result.encode(), bytes_result)
-        self.assertEqual(str_result.encode(encoding), bytes_args)
-        self.assertEqual(str_result.encode(encoding), bytes_result)
-        self.assertEqual(str_result.encode(encoding, errors), bytes_args)
-        self.assertEqual(str_result.encode(encoding, errors), bytes_result)
-
-    def test_result_pairs(self):
-        # Check encoding and decoding between result pairs
-        result_types = [
-          urllib.parse.DefragResult,
-          urllib.parse.SplitResult,
-          urllib.parse.ParseResult,
-        ]
-        for result_type in result_types:
-            self._check_result_type(result_type)
-
-    def test_parse_qs_encoding(self):
-        result = urllib.parse.parse_qs("key=\u0141%E9", encoding="latin-1")
-        self.assertEqual(result, {'key': ['\u0141\xE9']})
-        result = urllib.parse.parse_qs("key=\u0141%C3%A9", encoding="utf-8")
-        self.assertEqual(result, {'key': ['\u0141\xE9']})
-        result = urllib.parse.parse_qs("key=\u0141%C3%A9", encoding="ascii")
-        self.assertEqual(result, {'key': ['\u0141\ufffd\ufffd']})
-        result = urllib.parse.parse_qs("key=\u0141%E9-", encoding="ascii")
-        self.assertEqual(result, {'key': ['\u0141\ufffd-']})
-        result = urllib.parse.parse_qs("key=\u0141%E9-", encoding="ascii",
-                                                          errors="ignore")
-        self.assertEqual(result, {'key': ['\u0141-']})
-
-    def test_parse_qsl_encoding(self):
-        result = urllib.parse.parse_qsl("key=\u0141%E9", encoding="latin-1")
-        self.assertEqual(result, [('key', '\u0141\xE9')])
-        result = urllib.parse.parse_qsl("key=\u0141%C3%A9", encoding="utf-8")
-        self.assertEqual(result, [('key', '\u0141\xE9')])
-        result = urllib.parse.parse_qsl("key=\u0141%C3%A9", encoding="ascii")
-        self.assertEqual(result, [('key', '\u0141\ufffd\ufffd')])
-        result = urllib.parse.parse_qsl("key=\u0141%E9-", encoding="ascii")
-        self.assertEqual(result, [('key', '\u0141\ufffd-')])
-        result = urllib.parse.parse_qsl("key=\u0141%E9-", encoding="ascii",
-                                                          errors="ignore")
-        self.assertEqual(result, [('key', '\u0141-')])
-
-
+            ]:
+            self.assertEqual(urlparse.urldefrag(url), (defrag, frag))
 
     def test_urlsplit_attributes(self):
         url = "HTTP://WWW.PYTHON.ORG/doc/#frag"
@@ -935,7 +532,7 @@
                 ('http','www.python.org:80','','','',''))
 
 def test_main():
-    support.run_unittest(UrlParseTestCase)
+    test_support.run_unittest(UrlParseTestCase)
 
 if __name__ == "__main__":
     test_main()