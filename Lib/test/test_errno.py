--- conflicted
+++ resolved
@@ -20,12 +20,8 @@
     def test_using_errorcode(self):
         # Every key value in errno.errorcode should be on the module.
         for value in errno.errorcode.values():
-<<<<<<< HEAD
-            self.assertTrue(hasattr(errno, value), 'no %s attr in errno' % value)
-=======
             self.assertTrue(hasattr(errno, value),
                             'no %s attr in errno' % value)
->>>>>>> 175d89ef
 
 
 class ErrorcodeTests(unittest.TestCase):
@@ -33,13 +29,8 @@
     def test_attributes_in_errorcode(self):
         for attribute in errno.__dict__.keys():
             if attribute.isupper():
-<<<<<<< HEAD
-                self.assertTrue(getattr(errno, attribute) in errno.errorcode,
-                             'no %s attr in errno.errorcode' % attribute)
-=======
                 self.assertIn(getattr(errno, attribute), errno.errorcode,
                               'no %s attr in errno.errorcode' % attribute)
->>>>>>> 175d89ef
 
 
 def test_main():
