import os
import sys
import difflib
import inspect
import pydoc
import re
import string
import subprocess
import test.support
import time
import unittest
import xml.etree
import textwrap
from io import StringIO
from collections import namedtuple
from contextlib import contextmanager
from test.support import TESTFN, forget, rmtree, EnvironmentVarGuard, \
     reap_children, captured_output, captured_stdout

from test import pydoc_mod

# Just in case sys.modules["test"] has the optional attribute __loader__.
if hasattr(pydoc_mod, "__loader__"):
    del pydoc_mod.__loader__

expected_text_pattern = """
NAME
    test.pydoc_mod - This is a test module for test_pydoc
%s
CLASSES
    builtins.object
        A
        B
\x20\x20\x20\x20
    class A(builtins.object)
     |  Hello and goodbye
     |\x20\x20
     |  Methods defined here:
     |\x20\x20
     |  __init__()
     |      Wow, I have no function!
     |\x20\x20
     |  ----------------------------------------------------------------------
     |  Data descriptors defined here:
     |\x20\x20
     |  __dict__
     |      dictionary for instance variables (if defined)
     |\x20\x20
     |  __weakref__
     |      list of weak references to the object (if defined)
\x20\x20\x20\x20
    class B(builtins.object)
     |  Data descriptors defined here:
     |\x20\x20
     |  __dict__
     |      dictionary for instance variables (if defined)
     |\x20\x20
     |  __weakref__
     |      list of weak references to the object (if defined)
     |\x20\x20
     |  ----------------------------------------------------------------------
     |  Data and other attributes defined here:
     |\x20\x20
     |  NO_MEANING = 'eggs'

FUNCTIONS
    doc_func()
        This function solves all of the world's problems:
        hunger
        lack of Python
        war
\x20\x20\x20\x20
    nodoc_func()

DATA
    __xyz__ = 'X, Y and Z'

VERSION
    1.2.3.4

AUTHOR
    Benjamin Peterson

CREDITS
    Nobody

FILE
    %s
""".strip()

expected_html_pattern = """
<table width="100%%" cellspacing=0 cellpadding=2 border=0 summary="heading">
<tr bgcolor="#7799ee">
<td valign=bottom>&nbsp;<br>
<font color="#ffffff" face="helvetica, arial">&nbsp;<br><big><big><strong><a href="test.html"><font color="#ffffff">test</font></a>.pydoc_mod</strong></big></big> (version 1.2.3.4)</font></td
><td align=right valign=bottom
><font color="#ffffff" face="helvetica, arial"><a href=".">index</a><br><a href="file:%s">%s</a>%s</font></td></tr></table>
    <p><tt>This&nbsp;is&nbsp;a&nbsp;test&nbsp;module&nbsp;for&nbsp;test_pydoc</tt></p>
<p>
<table width="100%%" cellspacing=0 cellpadding=2 border=0 summary="section">
<tr bgcolor="#ee77aa">
<td colspan=3 valign=bottom>&nbsp;<br>
<font color="#ffffff" face="helvetica, arial"><big><strong>Classes</strong></big></font></td></tr>
\x20\x20\x20\x20
<tr><td bgcolor="#ee77aa"><tt>&nbsp;&nbsp;&nbsp;&nbsp;&nbsp;&nbsp;</tt></td><td>&nbsp;</td>
<td width="100%%"><dl>
<dt><font face="helvetica, arial"><a href="builtins.html#object">builtins.object</a>
</font></dt><dd>
<dl>
<dt><font face="helvetica, arial"><a href="test.pydoc_mod.html#A">A</a>
</font></dt><dt><font face="helvetica, arial"><a href="test.pydoc_mod.html#B">B</a>
</font></dt></dl>
</dd>
</dl>
 <p>
<table width="100%%" cellspacing=0 cellpadding=2 border=0 summary="section">
<tr bgcolor="#ffc8d8">
<td colspan=3 valign=bottom>&nbsp;<br>
<font color="#000000" face="helvetica, arial"><a name="A">class <strong>A</strong></a>(<a href="builtins.html#object">builtins.object</a>)</font></td></tr>
\x20\x20\x20\x20
<tr bgcolor="#ffc8d8"><td rowspan=2><tt>&nbsp;&nbsp;&nbsp;</tt></td>
<td colspan=2><tt>Hello&nbsp;and&nbsp;goodbye<br>&nbsp;</tt></td></tr>
<tr><td>&nbsp;</td>
<td width="100%%">Methods defined here:<br>
<dl><dt><a name="A-__init__"><strong>__init__</strong></a>()</dt><dd><tt>Wow,&nbsp;I&nbsp;have&nbsp;no&nbsp;function!</tt></dd></dl>

<hr>
Data descriptors defined here:<br>
<dl><dt><strong>__dict__</strong></dt>
<dd><tt>dictionary&nbsp;for&nbsp;instance&nbsp;variables&nbsp;(if&nbsp;defined)</tt></dd>
</dl>
<dl><dt><strong>__weakref__</strong></dt>
<dd><tt>list&nbsp;of&nbsp;weak&nbsp;references&nbsp;to&nbsp;the&nbsp;object&nbsp;(if&nbsp;defined)</tt></dd>
</dl>
</td></tr></table> <p>
<table width="100%%" cellspacing=0 cellpadding=2 border=0 summary="section">
<tr bgcolor="#ffc8d8">
<td colspan=3 valign=bottom>&nbsp;<br>
<font color="#000000" face="helvetica, arial"><a name="B">class <strong>B</strong></a>(<a href="builtins.html#object">builtins.object</a>)</font></td></tr>
\x20\x20\x20\x20
<tr><td bgcolor="#ffc8d8"><tt>&nbsp;&nbsp;&nbsp;</tt></td><td>&nbsp;</td>
<td width="100%%">Data descriptors defined here:<br>
<dl><dt><strong>__dict__</strong></dt>
<dd><tt>dictionary&nbsp;for&nbsp;instance&nbsp;variables&nbsp;(if&nbsp;defined)</tt></dd>
</dl>
<dl><dt><strong>__weakref__</strong></dt>
<dd><tt>list&nbsp;of&nbsp;weak&nbsp;references&nbsp;to&nbsp;the&nbsp;object&nbsp;(if&nbsp;defined)</tt></dd>
</dl>
<hr>
Data and other attributes defined here:<br>
<dl><dt><strong>NO_MEANING</strong> = 'eggs'</dl>

</td></tr></table></td></tr></table><p>
<table width="100%%" cellspacing=0 cellpadding=2 border=0 summary="section">
<tr bgcolor="#eeaa77">
<td colspan=3 valign=bottom>&nbsp;<br>
<font color="#ffffff" face="helvetica, arial"><big><strong>Functions</strong></big></font></td></tr>
\x20\x20\x20\x20
<tr><td bgcolor="#eeaa77"><tt>&nbsp;&nbsp;&nbsp;&nbsp;&nbsp;&nbsp;</tt></td><td>&nbsp;</td>
<td width="100%%"><dl><dt><a name="-doc_func"><strong>doc_func</strong></a>()</dt><dd><tt>This&nbsp;function&nbsp;solves&nbsp;all&nbsp;of&nbsp;the&nbsp;world's&nbsp;problems:<br>
hunger<br>
lack&nbsp;of&nbsp;Python<br>
war</tt></dd></dl>
 <dl><dt><a name="-nodoc_func"><strong>nodoc_func</strong></a>()</dt></dl>
</td></tr></table><p>
<table width="100%%" cellspacing=0 cellpadding=2 border=0 summary="section">
<tr bgcolor="#55aa55">
<td colspan=3 valign=bottom>&nbsp;<br>
<font color="#ffffff" face="helvetica, arial"><big><strong>Data</strong></big></font></td></tr>
\x20\x20\x20\x20
<tr><td bgcolor="#55aa55"><tt>&nbsp;&nbsp;&nbsp;&nbsp;&nbsp;&nbsp;</tt></td><td>&nbsp;</td>
<td width="100%%"><strong>__xyz__</strong> = 'X, Y and Z'</td></tr></table><p>
<table width="100%%" cellspacing=0 cellpadding=2 border=0 summary="section">
<tr bgcolor="#7799ee">
<td colspan=3 valign=bottom>&nbsp;<br>
<font color="#ffffff" face="helvetica, arial"><big><strong>Author</strong></big></font></td></tr>
\x20\x20\x20\x20
<tr><td bgcolor="#7799ee"><tt>&nbsp;&nbsp;&nbsp;&nbsp;&nbsp;&nbsp;</tt></td><td>&nbsp;</td>
<td width="100%%">Benjamin&nbsp;Peterson</td></tr></table><p>
<table width="100%%" cellspacing=0 cellpadding=2 border=0 summary="section">
<tr bgcolor="#7799ee">
<td colspan=3 valign=bottom>&nbsp;<br>
<font color="#ffffff" face="helvetica, arial"><big><strong>Credits</strong></big></font></td></tr>
\x20\x20\x20\x20
<tr><td bgcolor="#7799ee"><tt>&nbsp;&nbsp;&nbsp;&nbsp;&nbsp;&nbsp;</tt></td><td>&nbsp;</td>
<td width="100%%">Nobody</td></tr></table>
""".strip() # ' <- emacs turd


# output pattern for missing module
missing_pattern = "no Python documentation found for '%s'"

# output pattern for module with bad imports
badimport_pattern = "problem in %s - ImportError: No module named %r"

def run_pydoc(module_name, *args):
    """
    Runs pydoc on the specified module. Returns the stripped
    output of pydoc.
    """
    cmd = [sys.executable, pydoc.__file__, " ".join(args), module_name]
    try:
        output = subprocess.Popen(cmd, stdout=subprocess.PIPE).communicate()[0]
        return output.strip()
    finally:
        reap_children()

def get_pydoc_html(module):
    "Returns pydoc generated output as html"
    doc = pydoc.HTMLDoc()
    output = doc.docmodule(module)
    loc = doc.getdocloc(pydoc_mod) or ""
    if loc:
        loc = "<br><a href=\"" + loc + "\">Module Docs</a>"
    return output.strip(), loc

def get_pydoc_text(module):
    "Returns pydoc generated output as text"
    doc = pydoc.TextDoc()
    loc = doc.getdocloc(pydoc_mod) or ""
    if loc:
        loc = "\nMODULE DOCS\n    " + loc + "\n"

    output = doc.docmodule(module)

    # clean up the extra text formatting that pydoc performs
    patt = re.compile('\b.')
    output = patt.sub('', output)
    return output.strip(), loc

def print_diffs(text1, text2):
    "Prints unified diffs for two texts"
    # XXX now obsolete, use unittest built-in support
    lines1 = text1.splitlines(True)
    lines2 = text2.splitlines(True)
    diffs = difflib.unified_diff(lines1, lines2, n=0, fromfile='expected',
                                 tofile='got')
    print('\n' + ''.join(diffs))

def get_html_title(text):
    # Bit of hack, but good enough for test purposes
    header, _, _ = text.partition("</head>")
    _, _, title = header.partition("<title>")
    title, _, _ = title.partition("</title>")
    return title


class PydocDocTest(unittest.TestCase):

    @unittest.skipIf(sys.flags.optimize >= 2,
                     "Docstrings are omitted with -O2 and above")
<<<<<<< HEAD
=======
    @unittest.skipIf(hasattr(sys, 'gettrace') and sys.gettrace(),
                     'trace function introduces __locals__ unexpectedly')
>>>>>>> 75dec455
    def test_html_doc(self):
        result, doc_loc = get_pydoc_html(pydoc_mod)
        mod_file = inspect.getabsfile(pydoc_mod)
        if sys.platform == 'win32':
            import nturl2path
            mod_url = nturl2path.pathname2url(mod_file)
        else:
            mod_url = mod_file
        expected_html = expected_html_pattern % (mod_url, mod_file, doc_loc)
        if result != expected_html:
            print_diffs(expected_html, result)
            self.fail("outputs are not equal, see diff above")

    @unittest.skipIf(sys.flags.optimize >= 2,
                     "Docstrings are omitted with -O2 and above")
<<<<<<< HEAD
=======
    @unittest.skipIf(hasattr(sys, 'gettrace') and sys.gettrace(),
                     'trace function introduces __locals__ unexpectedly')
>>>>>>> 75dec455
    def test_text_doc(self):
        result, doc_loc = get_pydoc_text(pydoc_mod)
        expected_text = expected_text_pattern % \
                        (doc_loc, inspect.getabsfile(pydoc_mod))
        if result != expected_text:
            print_diffs(expected_text, result)
            self.fail("outputs are not equal, see diff above")

    def test_issue8225(self):
        # Test issue8225 to ensure no doc link appears for xml.etree
        result, doc_loc = get_pydoc_text(xml.etree)
        self.assertEqual(doc_loc, "", "MODULE DOCS incorrectly includes a link")

    def test_not_here(self):
        missing_module = "test.i_am_not_here"
        result = str(run_pydoc(missing_module), 'ascii')
        expected = missing_pattern % missing_module
        self.assertEqual(expected, result,
            "documentation for missing module found")

    def test_badimport(self):
        # This tests the fix for issue 5230, where if pydoc found the module
        # but the module had an internal import error pydoc would report no doc
        # found.
        modname = 'testmod_xyzzy'
        testpairs = (
            ('i_am_not_here', 'i_am_not_here'),
            ('test.i_am_not_here_either', 'i_am_not_here_either'),
            ('test.i_am_not_here.neither_am_i', 'i_am_not_here.neither_am_i'),
            ('i_am_not_here.{}'.format(modname),
             'i_am_not_here.{}'.format(modname)),
            ('test.{}'.format(modname), modname),
            )

        @contextmanager
        def newdirinpath(dir):
            os.mkdir(dir)
            sys.path.insert(0, dir)
            yield
            sys.path.pop(0)
            rmtree(dir)

        with newdirinpath(TESTFN), EnvironmentVarGuard() as env:
            env['PYTHONPATH'] = TESTFN
            fullmodname = os.path.join(TESTFN, modname)
            sourcefn = fullmodname + os.extsep + "py"
            for importstring, expectedinmsg in testpairs:
                with open(sourcefn, 'w') as f:
                    f.write("import {}\n".format(importstring))
                try:
                    result = run_pydoc(modname).decode("ascii")
                finally:
                    forget(modname)
                expected = badimport_pattern % (modname, expectedinmsg)
                self.assertEqual(expected, result)

    def test_input_strip(self):
        missing_module = " test.i_am_not_here "
        result = str(run_pydoc(missing_module), 'ascii')
        expected = missing_pattern % missing_module.strip()
        self.assertEqual(expected, result)

    def test_stripid(self):
        # test with strings, other implementations might have different repr()
        stripid = pydoc.stripid
        # strip the id
        self.assertEqual(stripid('<function stripid at 0x88dcee4>'),
                         '<function stripid>')
        self.assertEqual(stripid('<function stripid at 0x01F65390>'),
                         '<function stripid>')
        # nothing to strip, return the same text
        self.assertEqual(stripid('42'), '42')
        self.assertEqual(stripid("<type 'exceptions.Exception'>"),
                         "<type 'exceptions.Exception'>")

    @unittest.skipIf(sys.flags.optimize >= 2,
                     'Docstrings are omitted with -O2 and above')
<<<<<<< HEAD
=======
    @unittest.skipIf(hasattr(sys, 'gettrace') and sys.gettrace(),
                     'trace function introduces __locals__ unexpectedly')
>>>>>>> 75dec455
    def test_help_output_redirect(self):
        # issue 940286, if output is set in Helper, then all output from
        # Helper.help should be redirected
        old_pattern = expected_text_pattern
        getpager_old = pydoc.getpager
        getpager_new = lambda: (lambda x: x)
        self.maxDiff = None

        buf = StringIO()
        helper = pydoc.Helper(output=buf)
        unused, doc_loc = get_pydoc_text(pydoc_mod)
        module = "test.pydoc_mod"
        help_header = """
        Help on module test.pydoc_mod in test:

        """.lstrip()
        help_header = textwrap.dedent(help_header)
        expected_help_pattern = help_header + expected_text_pattern

        pydoc.getpager = getpager_new
        try:
            with captured_output('stdout') as output, \
                 captured_output('stderr') as err:
                helper.help(module)
                result = buf.getvalue().strip()
                expected_text = expected_help_pattern % \
                                (doc_loc, inspect.getabsfile(pydoc_mod))
                self.assertEqual('', output.getvalue())
                self.assertEqual('', err.getvalue())
                self.assertEqual(expected_text, result)
        finally:
            pydoc.getpager = getpager_old

    def test_namedtuple_public_underscore(self):
        NT = namedtuple('NT', ['abc', 'def'], rename=True)
        with captured_stdout() as help_io:
            help(NT)
        helptext = help_io.getvalue()
        self.assertIn('_1', helptext)
        self.assertIn('_replace', helptext)
        self.assertIn('_asdict', helptext)


class TestDescriptions(unittest.TestCase):

    def test_module(self):
        # Check that pydocfodder module can be described
        from test import pydocfodder
        doc = pydoc.render_doc(pydocfodder)
        self.assertIn("pydocfodder", doc)

    def test_class(self):
        class C: "New-style class"
        c = C()

        self.assertEqual(pydoc.describe(C), 'class C')
        self.assertEqual(pydoc.describe(c), 'C')
        expected = 'C in module %s object' % __name__
        self.assertIn(expected, pydoc.render_doc(c))


class PydocServerTest(unittest.TestCase):
    """Tests for pydoc._start_server"""

    def test_server(self):

        # Minimal test that starts the server, then stops it.
        def my_url_handler(url, content_type):
            text = 'the URL sent was: (%s, %s)' % (url, content_type)
            return text

        serverthread = pydoc._start_server(my_url_handler, port=0)
        starttime = time.time()
        timeout = 1  #seconds

        while serverthread.serving:
            time.sleep(.01)
            if serverthread.serving and time.time() - starttime > timeout:
                serverthread.stop()
                break

        self.assertEqual(serverthread.error, None)


class PydocUrlHandlerTest(unittest.TestCase):
    """Tests for pydoc._url_handler"""

    def test_content_type_err(self):
        f = pydoc._url_handler
        self.assertRaises(TypeError, f, 'A', '')
        self.assertRaises(TypeError, f, 'B', 'foobar')

    def test_url_requests(self):
        # Test for the correct title in the html pages returned.
        # This tests the different parts of the URL handler without
        # getting too picky about the exact html.
        requests = [
            ("", "Pydoc: Index of Modules"),
            ("get?key=", "Pydoc: Index of Modules"),
            ("index", "Pydoc: Index of Modules"),
            ("topics", "Pydoc: Topics"),
            ("keywords", "Pydoc: Keywords"),
            ("pydoc", "Pydoc: module pydoc"),
            ("get?key=pydoc", "Pydoc: module pydoc"),
            ("search?key=pydoc", "Pydoc: Search Results"),
            ("topic?key=def", "Pydoc: KEYWORD def"),
            ("topic?key=STRINGS", "Pydoc: TOPIC STRINGS"),
            ("foobar", "Pydoc: Error - foobar"),
            ("getfile?key=foobar", "Pydoc: Error - getfile?key=foobar"),
            ]

        for url, title in requests:
            text = pydoc._url_handler(url, "text/html")
            result = get_html_title(text)
            self.assertEqual(result, title)

        path = string.__file__
        title = "Pydoc: getfile " + path
        url = "getfile?key=" + path
        text = pydoc._url_handler(url, "text/html")
        result = get_html_title(text)
        self.assertEqual(result, title)


def test_main():
    test.support.run_unittest(PydocDocTest,
                              TestDescriptions,
                              PydocServerTest,
                              PydocUrlHandlerTest,
                              )

if __name__ == "__main__":
    test_main()<|MERGE_RESOLUTION|>--- conflicted
+++ resolved
@@ -249,11 +249,8 @@
 
     @unittest.skipIf(sys.flags.optimize >= 2,
                      "Docstrings are omitted with -O2 and above")
-<<<<<<< HEAD
-=======
     @unittest.skipIf(hasattr(sys, 'gettrace') and sys.gettrace(),
                      'trace function introduces __locals__ unexpectedly')
->>>>>>> 75dec455
     def test_html_doc(self):
         result, doc_loc = get_pydoc_html(pydoc_mod)
         mod_file = inspect.getabsfile(pydoc_mod)
@@ -269,11 +266,8 @@
 
     @unittest.skipIf(sys.flags.optimize >= 2,
                      "Docstrings are omitted with -O2 and above")
-<<<<<<< HEAD
-=======
     @unittest.skipIf(hasattr(sys, 'gettrace') and sys.gettrace(),
                      'trace function introduces __locals__ unexpectedly')
->>>>>>> 75dec455
     def test_text_doc(self):
         result, doc_loc = get_pydoc_text(pydoc_mod)
         expected_text = expected_text_pattern % \
@@ -351,11 +345,8 @@
 
     @unittest.skipIf(sys.flags.optimize >= 2,
                      'Docstrings are omitted with -O2 and above')
-<<<<<<< HEAD
-=======
     @unittest.skipIf(hasattr(sys, 'gettrace') and sys.gettrace(),
                      'trace function introduces __locals__ unexpectedly')
->>>>>>> 75dec455
     def test_help_output_redirect(self):
         # issue 940286, if output is set in Helper, then all output from
         # Helper.help should be redirected
