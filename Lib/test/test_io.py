--- conflicted
+++ resolved
@@ -634,7 +634,15 @@
         for obj in test:
             self.assertTrue(hasattr(obj, "__dict__"))
 
-<<<<<<< HEAD
+    def test_opener(self):
+        with self.open(support.TESTFN, "w") as f:
+            f.write("egg\n")
+        fd = os.open(support.TESTFN, os.O_RDONLY)
+        def opener(path, flags):
+            return fd
+        with self.open("non-existent", "r", opener=opener) as f:
+            self.assertEqual(f.read(), "egg\n")
+
     def test_fileio_closefd(self):
         # Issue #4841
         with self.open(__file__, 'rb') as f1, \
@@ -647,16 +655,6 @@
             fileio.close()
             f2.readline()
 
-=======
-    def test_opener(self):
-        with self.open(support.TESTFN, "w") as f:
-            f.write("egg\n")
-        fd = os.open(support.TESTFN, os.O_RDONLY)
-        def opener(path, flags):
-            return fd
-        with self.open("non-existent", "r", opener=opener) as f:
-            self.assertEqual(f.read(), "egg\n")
->>>>>>> 9b09117c
 
 class CIOTest(IOTest):
 
