--- conflicted
+++ resolved
@@ -1,4 +1,4 @@
-#!/usr/bin/env python3
+#!/usr/bin/env python
 
 """Unit tests for the with statement specified in PEP 343."""
 
@@ -9,35 +9,26 @@
 import sys
 import unittest
 from collections import deque
-from contextlib import _GeneratorContextManager, contextmanager
-from test.support import run_unittest
-
-
-class MockContextManager(_GeneratorContextManager):
+from contextlib import GeneratorContextManager, contextmanager
+from test.test_support import run_unittest
+
+
+class MockContextManager(GeneratorContextManager):
     def __init__(self, gen):
-<<<<<<< HEAD
-        _GeneratorContextManager.__init__(self, gen)
-=======
         GeneratorContextManager.__init__(self, gen)
->>>>>>> 4f5f3481
         self.enter_called = False
         self.exit_called = False
         self.exit_args = None
 
     def __enter__(self):
         self.enter_called = True
-        return _GeneratorContextManager.__enter__(self)
+        return GeneratorContextManager.__enter__(self)
 
     def __exit__(self, type, value, traceback):
         self.exit_called = True
         self.exit_args = (type, value, traceback)
-<<<<<<< HEAD
-        return _GeneratorContextManager.__exit__(self, type,
-                                                 value, traceback)
-=======
         return GeneratorContextManager.__exit__(self, type,
                                                 value, traceback)
->>>>>>> 4f5f3481
 
 
 def mock_contextmanager(func):
@@ -95,7 +86,7 @@
                 ex = sys.exc_info()
         self.entered = None
         if ex is not exc_info:
-            raise ex[0](ex[1]).with_traceback(ex[2])
+            raise ex[0], ex[1], ex[2]
 
 
 class MockNested(Nested):
@@ -195,9 +186,7 @@
         self.assertRaises(RuntimeError, shouldThrow)
 
 class ContextmanagerAssertionMixin(object):
-
-    def setUp(self):
-        self.TEST_EXCEPTION = RuntimeError("test exception")
+    TEST_EXCEPTION = RuntimeError("test exception")
 
     def assertInWithManagerInvariants(self, mock_manager):
         self.assertTrue(mock_manager.enter_called)
@@ -360,7 +349,7 @@
         self.assertAfterWithManagerInvariantsNoError(mock_nested)
 
 
-class ExceptionalTestCase(ContextmanagerAssertionMixin, unittest.TestCase):
+class ExceptionalTestCase(unittest.TestCase, ContextmanagerAssertionMixin):
     def testSingleResource(self):
         cm = mock_contextmanager_generator()
         def shouldThrow():
@@ -491,11 +480,7 @@
 
         def shouldThrow():
             with cm():
-<<<<<<< HEAD
-                raise next(iter([]))
-=======
                 raise iter([]).next()
->>>>>>> 4f5f3481
 
         self.assertRaises(StopIteration, shouldThrow)
 
@@ -532,11 +517,7 @@
         class cm(object):
             def __init__(self, bool_conversion):
                 class Bool:
-<<<<<<< HEAD
-                    def __bool__(self):
-=======
                     def __nonzero__(self):
->>>>>>> 4f5f3481
                         return bool_conversion()
                 self.exit_result = Bool()
             def __enter__(self):
@@ -555,11 +536,7 @@
         self.assertRaises(AssertionError, falseAsBool)
 
         def failAsBool():
-<<<<<<< HEAD
-            with cm(lambda: 1//0):
-=======
             with cm(lambda: 1 // 0):
->>>>>>> 4f5f3481
                 self.fail("Should NOT see this")
         self.assertRaises(ZeroDivisionError, failAsBool)
 
@@ -626,13 +603,13 @@
     def testSingleComplexTarget(self):
         targets = {1: [0, 1, 2]}
         with mock_contextmanager_generator() as targets[1][0]:
-            self.assertEqual(list(targets.keys()), [1])
+            self.assertEqual(targets.keys(), [1])
             self.assertEqual(targets[1][0].__class__, MockResource)
-        with mock_contextmanager_generator() as list(targets.values())[0][1]:
-            self.assertEqual(list(targets.keys()), [1])
+        with mock_contextmanager_generator() as targets.values()[0][1]:
+            self.assertEqual(targets.keys(), [1])
             self.assertEqual(targets[1][1].__class__, MockResource)
         with mock_contextmanager_generator() as targets[2]:
-            keys = list(targets.keys())
+            keys = targets.keys()
             keys.sort()
             self.assertEqual(keys, [1, 2])
         class C: pass
@@ -647,7 +624,7 @@
         targets = {1: [0, 1, 2]}
         with C() as (targets[1][0], targets[1][1], targets[1][2]):
             self.assertEqual(targets, {1: [1, 2, 3]})
-        with C() as (list(targets.values())[0][2], list(targets.values())[0][1], list(targets.values())[0][0]):
+        with C() as (targets.values()[0][2], targets.values()[0][1], targets.values()[0][0]):
             self.assertEqual(targets, {1: [3, 2, 1]})
         with C() as (targets[1], targets[2], targets[3]):
             self.assertEqual(targets, {1: 1, 2: 2, 3: 3})
