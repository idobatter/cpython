--- conflicted
+++ resolved
@@ -7,11 +7,7 @@
 import weakref
 
 from test.support import (TESTFN, unlink, run_unittest, captured_output,
-<<<<<<< HEAD
-                          gc_collect, cpython_only)
-=======
                           gc_collect, cpython_only, no_tracing)
->>>>>>> 75dec455
 
 # XXX This is not really enough, each *operation* should be tested!
 
