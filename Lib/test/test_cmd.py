#!/usr/bin/env python3
"""
Test script for the 'cmd' module
Original by Michael Schneider
"""


import cmd
import sys
import re
import unittest
import io
<<<<<<< HEAD
=======
from test import support
>>>>>>> 175d89ef

class samplecmdclass(cmd.Cmd):
    """
    Instance the sampleclass:
    >>> mycmd = samplecmdclass()

    Test for the function parseline():
    >>> mycmd.parseline("")
    (None, None, '')
    >>> mycmd.parseline("?")
    ('help', '', 'help ')
    >>> mycmd.parseline("?help")
    ('help', 'help', 'help help')
    >>> mycmd.parseline("!")
    ('shell', '', 'shell ')
    >>> mycmd.parseline("!command")
    ('shell', 'command', 'shell command')
    >>> mycmd.parseline("func")
    ('func', '', 'func')
    >>> mycmd.parseline("func arg1")
    ('func', 'arg1', 'func arg1')


    Test for the function onecmd():
    >>> mycmd.onecmd("")
    >>> mycmd.onecmd("add 4 5")
    9
    >>> mycmd.onecmd("")
    9
    >>> mycmd.onecmd("test")
    *** Unknown syntax: test

    Test for the function emptyline():
    >>> mycmd.emptyline()
    *** Unknown syntax: test

    Test for the function default():
    >>> mycmd.default("default")
    *** Unknown syntax: default

    Test for the function completedefault():
    >>> mycmd.completedefault()
    This is the completedefault methode
    >>> mycmd.completenames("a")
    ['add']

    Test for the function completenames():
    >>> mycmd.completenames("12")
    []
    >>> mycmd.completenames("help")
    ['help']

    Test for the function complete_help():
    >>> mycmd.complete_help("a")
    ['add']
    >>> mycmd.complete_help("he")
    ['help']
    >>> mycmd.complete_help("12")
    []
    >>> sorted(mycmd.complete_help(""))
    ['add', 'exit', 'help', 'shell']

    Test for the function do_help():
    >>> mycmd.do_help("testet")
    *** No help on testet
    >>> mycmd.do_help("add")
    help text for add
    >>> mycmd.onecmd("help add")
    help text for add
    >>> mycmd.do_help("")
    <BLANKLINE>
    Documented commands (type help <topic>):
    ========================================
    add  help
    <BLANKLINE>
    Undocumented commands:
    ======================
    exit  shell
    <BLANKLINE>

    Test for the function print_topics():
    >>> mycmd.print_topics("header", ["command1", "command2"], 2 ,10)
    header
    ======
    command1
    command2
    <BLANKLINE>

    Test for the function columnize():
    >>> mycmd.columnize([str(i) for i in range(20)])
    0  1  2  3  4  5  6  7  8  9  10  11  12  13  14  15  16  17  18  19
    >>> mycmd.columnize([str(i) for i in range(20)], 10)
    0  7   14
    1  8   15
    2  9   16
    3  10  17
    4  11  18
    5  12  19
    6  13

    This is a interactive test, put some commands in the cmdqueue attribute
    and let it execute
    This test includes the preloop(), postloop(), default(), emptyline(),
    parseline(), do_help() functions
    >>> mycmd.use_rawinput=0
    >>> mycmd.cmdqueue=["", "add", "add 4 5", "help", "help add","exit"]
    >>> mycmd.cmdloop()
    Hello from preloop
    help text for add
    *** invalid number of arguments
    9
    <BLANKLINE>
    Documented commands (type help <topic>):
    ========================================
    add  help
    <BLANKLINE>
    Undocumented commands:
    ======================
    exit  shell
    <BLANKLINE>
    help text for add
    Hello from postloop
    """

    def preloop(self):
        print("Hello from preloop")

    def postloop(self):
        print("Hello from postloop")

    def completedefault(self, *ignored):
        print("This is the completedefault methode")

    def complete_command(self):
        print("complete command")

    def do_shell(self, s):
        pass

    def do_add(self, s):
        l = s.split()
        if len(l) != 2:
            print("*** invalid number of arguments")
            return
        try:
            l = [int(i) for i in l]
        except ValueError:
            print("*** arguments should be numbers")
            return
        print(l[0]+l[1])

    def help_add(self):
        print("help text for add")
        return

    def do_exit(self, arg):
        return True


class TestAlternateInput(unittest.TestCase):

    class simplecmd(cmd.Cmd):

        def do_print(self, args):
            print(args, file=self.stdout)

        def do_EOF(self, args):
            return True

    def test_file_with_missing_final_nl(self):
        input = io.StringIO("print test\nprint test2")
        output = io.StringIO()
        cmd = self.simplecmd(stdin=input, stdout=output)
        cmd.use_rawinput = False
        cmd.cmdloop()
        self.assertMultiLineEqual(output.getvalue(),
            ("(Cmd) test\n"
             "(Cmd) test2\n"
             "(Cmd) "))


def test_main(verbose=None):
    from test import test_cmd
    support.run_doctest(test_cmd, verbose)
    support.run_unittest(TestAlternateInput)

def test_coverage(coverdir):
    trace = support.import_module('trace')
    tracer=trace.Trace(ignoredirs=[sys.prefix, sys.exec_prefix,],
                        trace=0, count=1)
    tracer.run('reload(cmd);test_main()')
    r=tracer.results()
    print("Writing coverage results...")
    r.write_results(show_missing=True, summary=True, coverdir=coverdir)

if __name__ == "__main__":
    if "-c" in sys.argv:
        test_coverage('/tmp/cmd.cover')
    elif "-i" in sys.argv:
        samplecmdclass().cmdloop()
    else:
        test_main()<|MERGE_RESOLUTION|>--- conflicted
+++ resolved
@@ -10,10 +10,7 @@
 import re
 import unittest
 import io
-<<<<<<< HEAD
-=======
 from test import support
->>>>>>> 175d89ef
 
 class samplecmdclass(cmd.Cmd):
     """
