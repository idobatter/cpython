--- conflicted
+++ resolved
@@ -1368,11 +1368,7 @@
     def test_bad_pax_header(self):
         # Test for issue #8633. GNU tar <= 1.23 creates raw binary fields
         # without a hdrcharset=BINARY header.
-<<<<<<< HEAD
-        for encoding, name in (("utf8", "pax/bad-pax-\udce4\udcf6\udcfc"),
-=======
         for encoding, name in (("utf-8", "pax/bad-pax-\udce4\udcf6\udcfc"),
->>>>>>> 75dec455
                 ("iso8859-1", "pax/bad-pax-\xe4\xf6\xfc"),):
             with tarfile.open(tarname, encoding=encoding, errors="surrogateescape") as tar:
                 try:
@@ -1387,11 +1383,7 @@
 
     def test_binary_header(self):
         # Test a POSIX.1-2008 compatible header with a hdrcharset=BINARY field.
-<<<<<<< HEAD
-        for encoding, name in (("utf8", "pax/hdrcharset-\udce4\udcf6\udcfc"),
-=======
         for encoding, name in (("utf-8", "pax/hdrcharset-\udce4\udcf6\udcfc"),
->>>>>>> 75dec455
                 ("iso8859-1", "pax/hdrcharset-\xe4\xf6\xfc"),):
             with tarfile.open(tarname, encoding=encoding, errors="surrogateescape") as tar:
                 try:
