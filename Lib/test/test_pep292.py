--- conflicted
+++ resolved
@@ -49,19 +49,11 @@
             (?P<invalid>)            |
             (?P<escaped>%(delim)s)   |
             @(?P<named>%(id)s)       |
-<<<<<<< HEAD
-            @{(?P<braced>%(id)s)}    
-            )
-            """
-        s = MyPattern('$')
-        self.assertRaises(ValueError, s.substitute, dict()) 
-=======
             @{(?P<braced>%(id)s)}
             )
             """
         s = MyPattern('$')
         self.assertRaises(ValueError, s.substitute, dict())
->>>>>>> 75dec455
 
     def test_percents(self):
         eq = self.assertEqual
