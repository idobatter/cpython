# This is a variant of the very old (early 90's) file
# Demo/threads/bug.py.  It simply provokes a number of threads into
# trying to import the same module "at the same time".
# There are no pleasant failure modes -- most likely is that Python
# complains several times about module random having no attribute
# randrange, and then Python hangs.

<<<<<<< HEAD
import os
import imp
import sys
import time
import shutil
import unittest
from test.support import verbose, import_module, run_unittest, TESTFN
thread = import_module('_thread')
threading = import_module('threading')

def task(N, done, done_tasks, errors):
    try:
        # We don't use modulefinder but still import it in order to stress
        # importing of different modules from several threads.
        if len(done_tasks) % 2:
            import modulefinder
            import random
        else:
            import random
            import modulefinder
        # This will fail if random is not completely initialized
        x = random.randrange(1, 3)
    except Exception as e:
        errors.append(e.with_traceback(None))
    finally:
        done_tasks.append(thread.get_ident())
        finished = len(done_tasks) == N
        if finished:
            done.set()

# Create a circular import structure: A -> C -> B -> D -> A
# NOTE: `time` is already loaded and therefore doesn't threaten to deadlock.

circular_imports_modules = {
    'A': """if 1:
        import time
        time.sleep(%(delay)s)
        x = 'a'
        import C
        """,
    'B': """if 1:
        import time
        time.sleep(%(delay)s)
        x = 'b'
        import D
        """,
    'C': """import B""",
    'D': """import A""",
}

class Finder:
    """A dummy finder to detect concurrent access to its find_module()
    method."""

    def __init__(self):
        self.numcalls = 0
        self.x = 0
        self.lock = thread.allocate_lock()

    def find_module(self, name, path=None):
        # Simulate some thread-unsafe behaviour. If calls to find_module()
        # are properly serialized, `x` will end up the same as `numcalls`.
        # Otherwise not.
        with self.lock:
            self.numcalls += 1
        x = self.x
        time.sleep(0.1)
        self.x = x + 1

class FlushingFinder:
    """A dummy finder which flushes sys.path_importer_cache when it gets
    called."""

    def find_module(self, name, path=None):
        sys.path_importer_cache.clear()


class ThreadedImportTests(unittest.TestCase):

    def setUp(self):
        self.old_random = sys.modules.pop('random', None)

    def tearDown(self):
        # If the `random` module was already initialized, we restore the
        # old module at the end so that pickling tests don't fail.
        # See http://bugs.python.org/issue3657#msg110461
        if self.old_random is not None:
            sys.modules['random'] = self.old_random

    def check_parallel_module_init(self):
        if imp.lock_held():
            # This triggers on, e.g., from test import autotest.
            raise unittest.SkipTest("can't run when import lock is held")

        done = threading.Event()
        for N in (20, 50) * 3:
            if verbose:
                print("Trying", N, "threads ...", end=' ')
            # Make sure that random and modulefinder get reimported freshly
            for modname in ['random', 'modulefinder']:
                try:
                    del sys.modules[modname]
                except KeyError:
                    pass
            errors = []
            done_tasks = []
            done.clear()
            for i in range(N):
                thread.start_new_thread(task, (N, done, done_tasks, errors,))
            done.wait(60)
            self.assertFalse(errors)
            if verbose:
                print("OK.")

    def test_parallel_module_init(self):
        self.check_parallel_module_init()

    def test_parallel_meta_path(self):
        finder = Finder()
        sys.meta_path.append(finder)
        try:
            self.check_parallel_module_init()
            self.assertGreater(finder.numcalls, 0)
            self.assertEqual(finder.x, finder.numcalls)
        finally:
            sys.meta_path.remove(finder)

    def test_parallel_path_hooks(self):
        # Here the Finder instance is only used to check concurrent calls
        # to path_hook().
        finder = Finder()
        # In order for our path hook to be called at each import, we need
        # to flush the path_importer_cache, which we do by registering a
        # dedicated meta_path entry.
        flushing_finder = FlushingFinder()
        def path_hook(path):
            finder.find_module('')
            raise ImportError
        sys.path_hooks.append(path_hook)
        sys.meta_path.append(flushing_finder)
        try:
            # Flush the cache a first time
            flushing_finder.find_module('')
            numtests = self.check_parallel_module_init()
            self.assertGreater(finder.numcalls, 0)
            self.assertEqual(finder.x, finder.numcalls)
        finally:
            sys.meta_path.remove(flushing_finder)
            sys.path_hooks.remove(path_hook)

    def test_import_hangers(self):
        # In case this test is run again, make sure the helper module
        # gets loaded from scratch again.
        try:
            del sys.modules['test.threaded_import_hangers']
        except KeyError:
            pass
        import test.threaded_import_hangers
        self.assertFalse(test.threaded_import_hangers.errors)

    def test_circular_imports(self):
        # The goal of this test is to exercise implementations of the import
        # lock which use a per-module lock, rather than a global lock.
        # In these implementations, there is a possible deadlock with
        # circular imports, for example:
        # - thread 1 imports A (grabbing the lock for A) which imports B
        # - thread 2 imports B (grabbing the lock for B) which imports A
        # Such implementations should be able to detect such situations and
        # resolve them one way or the other, without freezing.
        # NOTE: our test constructs a slightly less trivial import cycle,
        # in order to better stress the deadlock avoidance mechanism.
        delay = 0.5
        os.mkdir(TESTFN)
        self.addCleanup(shutil.rmtree, TESTFN)
        sys.path.insert(0, TESTFN)
        self.addCleanup(sys.path.remove, TESTFN)
        for name, contents in circular_imports_modules.items():
            contents = contents % {'delay': delay}
            with open(os.path.join(TESTFN, name + ".py"), "wb") as f:
                f.write(contents.encode('utf-8'))
            self.addCleanup(sys.modules.pop, name, None)

        results = []
        def import_ab():
            import A
            results.append(getattr(A, 'x', None))
        def import_ba():
            import B
            results.append(getattr(B, 'x', None))
        t1 = threading.Thread(target=import_ab)
        t2 = threading.Thread(target=import_ba)
        t1.start()
        t2.start()
        t1.join()
        t2.join()
        self.assertEqual(set(results), {'a', 'b'})


def test_main():
    run_unittest(ThreadedImportTests)
=======
import unittest
from test.test_support import verbose, TestFailed, import_module
thread = import_module('thread')

critical_section = thread.allocate_lock()
done = thread.allocate_lock()

def task():
    global N, critical_section, done
    import random
    x = random.randrange(1, 3)
    critical_section.acquire()
    N -= 1
    # Must release critical_section before releasing done, else the main
    # thread can exit and set critical_section to None as part of global
    # teardown; then critical_section.release() raises AttributeError.
    finished = N == 0
    critical_section.release()
    if finished:
        done.release()

def test_import_hangers():
    import sys
    if verbose:
        print "testing import hangers ...",

    import test.threaded_import_hangers
    try:
        if test.threaded_import_hangers.errors:
            raise TestFailed(test.threaded_import_hangers.errors)
        elif verbose:
            print "OK."
    finally:
        # In case this test is run again, make sure the helper module
        # gets loaded from scratch again.
        del sys.modules['test.threaded_import_hangers']

# Tricky:  When regrtest imports this module, the thread running regrtest
# grabs the import lock and won't let go of it until this module returns.
# All other threads attempting an import hang for the duration.  Since
# this test spawns threads that do little *but* import, we can't do that
# successfully until after this module finishes importing and regrtest
# regains control.  To make this work, a special case was added to
# regrtest to invoke a module's "test_main" function (if any) after
# importing it.

def test_main():        # magic name!  see above
    global N, done

    import imp
    if imp.lock_held():
        # This triggers on, e.g., from test import autotest.
        raise unittest.SkipTest("can't run when import lock is held")

    done.acquire()
    for N in (20, 50) * 3:
        if verbose:
            print "Trying", N, "threads ...",
        for i in range(N):
            thread.start_new_thread(task, ())
        done.acquire()
        if verbose:
            print "OK."
    done.release()
>>>>>>> 4f5f3481

    test_import_hangers()

if __name__ == "__main__":
    test_main()<|MERGE_RESOLUTION|>--- conflicted
+++ resolved
@@ -5,208 +5,6 @@
 # complains several times about module random having no attribute
 # randrange, and then Python hangs.
 
-<<<<<<< HEAD
-import os
-import imp
-import sys
-import time
-import shutil
-import unittest
-from test.support import verbose, import_module, run_unittest, TESTFN
-thread = import_module('_thread')
-threading = import_module('threading')
-
-def task(N, done, done_tasks, errors):
-    try:
-        # We don't use modulefinder but still import it in order to stress
-        # importing of different modules from several threads.
-        if len(done_tasks) % 2:
-            import modulefinder
-            import random
-        else:
-            import random
-            import modulefinder
-        # This will fail if random is not completely initialized
-        x = random.randrange(1, 3)
-    except Exception as e:
-        errors.append(e.with_traceback(None))
-    finally:
-        done_tasks.append(thread.get_ident())
-        finished = len(done_tasks) == N
-        if finished:
-            done.set()
-
-# Create a circular import structure: A -> C -> B -> D -> A
-# NOTE: `time` is already loaded and therefore doesn't threaten to deadlock.
-
-circular_imports_modules = {
-    'A': """if 1:
-        import time
-        time.sleep(%(delay)s)
-        x = 'a'
-        import C
-        """,
-    'B': """if 1:
-        import time
-        time.sleep(%(delay)s)
-        x = 'b'
-        import D
-        """,
-    'C': """import B""",
-    'D': """import A""",
-}
-
-class Finder:
-    """A dummy finder to detect concurrent access to its find_module()
-    method."""
-
-    def __init__(self):
-        self.numcalls = 0
-        self.x = 0
-        self.lock = thread.allocate_lock()
-
-    def find_module(self, name, path=None):
-        # Simulate some thread-unsafe behaviour. If calls to find_module()
-        # are properly serialized, `x` will end up the same as `numcalls`.
-        # Otherwise not.
-        with self.lock:
-            self.numcalls += 1
-        x = self.x
-        time.sleep(0.1)
-        self.x = x + 1
-
-class FlushingFinder:
-    """A dummy finder which flushes sys.path_importer_cache when it gets
-    called."""
-
-    def find_module(self, name, path=None):
-        sys.path_importer_cache.clear()
-
-
-class ThreadedImportTests(unittest.TestCase):
-
-    def setUp(self):
-        self.old_random = sys.modules.pop('random', None)
-
-    def tearDown(self):
-        # If the `random` module was already initialized, we restore the
-        # old module at the end so that pickling tests don't fail.
-        # See http://bugs.python.org/issue3657#msg110461
-        if self.old_random is not None:
-            sys.modules['random'] = self.old_random
-
-    def check_parallel_module_init(self):
-        if imp.lock_held():
-            # This triggers on, e.g., from test import autotest.
-            raise unittest.SkipTest("can't run when import lock is held")
-
-        done = threading.Event()
-        for N in (20, 50) * 3:
-            if verbose:
-                print("Trying", N, "threads ...", end=' ')
-            # Make sure that random and modulefinder get reimported freshly
-            for modname in ['random', 'modulefinder']:
-                try:
-                    del sys.modules[modname]
-                except KeyError:
-                    pass
-            errors = []
-            done_tasks = []
-            done.clear()
-            for i in range(N):
-                thread.start_new_thread(task, (N, done, done_tasks, errors,))
-            done.wait(60)
-            self.assertFalse(errors)
-            if verbose:
-                print("OK.")
-
-    def test_parallel_module_init(self):
-        self.check_parallel_module_init()
-
-    def test_parallel_meta_path(self):
-        finder = Finder()
-        sys.meta_path.append(finder)
-        try:
-            self.check_parallel_module_init()
-            self.assertGreater(finder.numcalls, 0)
-            self.assertEqual(finder.x, finder.numcalls)
-        finally:
-            sys.meta_path.remove(finder)
-
-    def test_parallel_path_hooks(self):
-        # Here the Finder instance is only used to check concurrent calls
-        # to path_hook().
-        finder = Finder()
-        # In order for our path hook to be called at each import, we need
-        # to flush the path_importer_cache, which we do by registering a
-        # dedicated meta_path entry.
-        flushing_finder = FlushingFinder()
-        def path_hook(path):
-            finder.find_module('')
-            raise ImportError
-        sys.path_hooks.append(path_hook)
-        sys.meta_path.append(flushing_finder)
-        try:
-            # Flush the cache a first time
-            flushing_finder.find_module('')
-            numtests = self.check_parallel_module_init()
-            self.assertGreater(finder.numcalls, 0)
-            self.assertEqual(finder.x, finder.numcalls)
-        finally:
-            sys.meta_path.remove(flushing_finder)
-            sys.path_hooks.remove(path_hook)
-
-    def test_import_hangers(self):
-        # In case this test is run again, make sure the helper module
-        # gets loaded from scratch again.
-        try:
-            del sys.modules['test.threaded_import_hangers']
-        except KeyError:
-            pass
-        import test.threaded_import_hangers
-        self.assertFalse(test.threaded_import_hangers.errors)
-
-    def test_circular_imports(self):
-        # The goal of this test is to exercise implementations of the import
-        # lock which use a per-module lock, rather than a global lock.
-        # In these implementations, there is a possible deadlock with
-        # circular imports, for example:
-        # - thread 1 imports A (grabbing the lock for A) which imports B
-        # - thread 2 imports B (grabbing the lock for B) which imports A
-        # Such implementations should be able to detect such situations and
-        # resolve them one way or the other, without freezing.
-        # NOTE: our test constructs a slightly less trivial import cycle,
-        # in order to better stress the deadlock avoidance mechanism.
-        delay = 0.5
-        os.mkdir(TESTFN)
-        self.addCleanup(shutil.rmtree, TESTFN)
-        sys.path.insert(0, TESTFN)
-        self.addCleanup(sys.path.remove, TESTFN)
-        for name, contents in circular_imports_modules.items():
-            contents = contents % {'delay': delay}
-            with open(os.path.join(TESTFN, name + ".py"), "wb") as f:
-                f.write(contents.encode('utf-8'))
-            self.addCleanup(sys.modules.pop, name, None)
-
-        results = []
-        def import_ab():
-            import A
-            results.append(getattr(A, 'x', None))
-        def import_ba():
-            import B
-            results.append(getattr(B, 'x', None))
-        t1 = threading.Thread(target=import_ab)
-        t2 = threading.Thread(target=import_ba)
-        t1.start()
-        t2.start()
-        t1.join()
-        t2.join()
-        self.assertEqual(set(results), {'a', 'b'})
-
-
-def test_main():
-    run_unittest(ThreadedImportTests)
-=======
 import unittest
 from test.test_support import verbose, TestFailed, import_module
 thread = import_module('thread')
@@ -271,7 +69,6 @@
         if verbose:
             print "OK."
     done.release()
->>>>>>> 4f5f3481
 
     test_import_hangers()
 
