--- conflicted
+++ resolved
@@ -1,11 +1,6 @@
 # Python test set -- built-in functions
 
 import platform
-<<<<<<< HEAD
-import test.support, unittest
-from test.support import fcmp, TESTFN, unlink,  run_unittest, \
-                              run_with_locale
-=======
 import unittest
 import sys
 import warnings
@@ -16,7 +11,6 @@
 import builtins
 import random
 from test.support import fcmp, TESTFN, unlink,  run_unittest, check_warnings
->>>>>>> 175d89ef
 from operator import neg
 
 
@@ -215,22 +209,6 @@
         self.assertEqual(-x, sys.maxsize+1)
 
     def test_callable(self):
-<<<<<<< HEAD
-        self.assertTrue(hasattr(len, '__call__'))
-        def f(): pass
-        self.assertTrue(hasattr(f, '__call__'))
-        class C:
-            def meth(self): pass
-        self.assertTrue(hasattr(C, '__call__'))
-        x = C()
-        self.assertTrue(hasattr(x.meth, '__call__'))
-        self.assertTrue(not hasattr(x, '__call__'))
-        class D(C):
-            def __call__(self): pass
-        y = D()
-        self.assertTrue(hasattr(y, '__call__'))
-        y()
-=======
         self.assertTrue(callable(len))
         self.assertFalse(callable("a"))
         self.assertTrue(callable(callable))
@@ -263,7 +241,6 @@
         class C3(C2): pass
         c3 = C3()
         self.assertTrue(callable(c3))
->>>>>>> 175d89ef
 
     def test_chr(self):
         self.assertEqual(chr(32), ' ')
@@ -348,18 +325,10 @@
 
         # dir() - local scope
         local_var = 1
-<<<<<<< HEAD
-        self.assertTrue('local_var' in dir())
-
-        # dir(module)
-        import sys
-        self.assertTrue('exit' in dir(sys))
-=======
         self.assertIn('local_var', dir())
 
         # dir(module)
         self.assertIn('exit', dir(sys))
->>>>>>> 175d89ef
 
         # dir(module_with_invalid__dict__)
         class Foo(types.ModuleType):
@@ -368,13 +337,8 @@
         self.assertRaises(TypeError, dir, f)
 
         # dir(type)
-<<<<<<< HEAD
-        self.assertTrue("strip" in dir(str))
-        self.assertTrue("__mro__" not in dir(str))
-=======
         self.assertIn("strip", dir(str))
         self.assertNotIn("__mro__", dir(str))
->>>>>>> 175d89ef
 
         # dir(obj)
         class Foo(object):
@@ -383,21 +347,13 @@
                 self.y = 8
                 self.z = 9
         f = Foo()
-<<<<<<< HEAD
-        self.assertTrue("y" in dir(f))
-=======
         self.assertIn("y", dir(f))
->>>>>>> 175d89ef
 
         # dir(obj_no__dict__)
         class Foo(object):
             __slots__ = []
         f = Foo()
-<<<<<<< HEAD
-        self.assertTrue("__repr__" in dir(f))
-=======
         self.assertIn("__repr__", dir(f))
->>>>>>> 175d89ef
 
         # dir(obj_no__class__with__dict__)
         # (an ugly trick to cause getattr(f, "__class__") to fail)
@@ -406,13 +362,8 @@
             def __init__(self):
                 self.bar = "wow"
         f = Foo()
-<<<<<<< HEAD
-        self.assertTrue("__repr__" not in dir(f))
-        self.assertTrue("bar" in dir(f))
-=======
         self.assertNotIn("__repr__", dir(f))
         self.assertIn("bar", dir(f))
->>>>>>> 175d89ef
 
         # dir(obj_using __dir__)
         class Foo(object):
@@ -443,17 +394,6 @@
 
         self.assertEqual(divmod(-sys.maxsize-1, -1), (sys.maxsize+1, 0))
 
-<<<<<<< HEAD
-        self.assertEqual(divmod(12, 7), (1, 5))
-        self.assertEqual(divmod(-12, 7), (-2, 2))
-        self.assertEqual(divmod(12, -7), (-2, -2))
-        self.assertEqual(divmod(-12, -7), (1, -5))
-
-        self.assertEqual(divmod(-sys.maxsize-1, -1),
-                         (sys.maxsize+1, 0))
-
-=======
->>>>>>> 175d89ef
         self.assertTrue(not fcmp(divmod(3.25, 1.0), (3.0, 0.25)))
         self.assertTrue(not fcmp(divmod(-3.25, 1.0), (-4.0, 0.75)))
         self.assertTrue(not fcmp(divmod(3.25, -1.0), (-4.0, -0.75)))
@@ -609,10 +549,6 @@
         self.assertRaises(TypeError, list, filter(42, (1, 2)))
 
     def test_getattr(self):
-<<<<<<< HEAD
-        import sys
-=======
->>>>>>> 175d89ef
         self.assertTrue(getattr(sys, 'stdout') is sys.stdout)
         self.assertRaises(TypeError, getattr, sys, 1)
         self.assertRaises(TypeError, getattr, sys, 1, "foo")
@@ -622,10 +558,6 @@
         self.assertRaises(AttributeError, getattr, 1, "\uDAD1\uD51E")
 
     def test_hasattr(self):
-<<<<<<< HEAD
-        import sys
-=======
->>>>>>> 175d89ef
         self.assertTrue(hasattr(sys, 'stdout'))
         self.assertRaises(TypeError, hasattr, sys, 1)
         self.assertRaises(TypeError, hasattr)
@@ -657,13 +589,6 @@
             def __hash__(self):
                 return 2**100
         self.assertEqual(type(hash(X())), int)
-<<<<<<< HEAD
-        class Y(object):
-            def __hash__(self):
-                return 2**100
-        self.assertEqual(type(hash(Y())), int)
-=======
->>>>>>> 175d89ef
         class Z(int):
             def __hash__(self):
                 return self
@@ -1027,91 +952,6 @@
 
         self.assertRaises(TypeError, pow)
 
-<<<<<<< HEAD
-    def test_range(self):
-        self.assertEqual(list(range(3)), [0, 1, 2])
-        self.assertEqual(list(range(1, 5)), [1, 2, 3, 4])
-        self.assertEqual(list(range(0)), [])
-        self.assertEqual(list(range(-3)), [])
-        self.assertEqual(list(range(1, 10, 3)), [1, 4, 7])
-        #self.assertEqual(list(range(5, -5, -3)), [5, 2, -1, -4])
-
-        #issue 6334: the internal stored range length was being
-        #computed incorrectly in some cases involving large arguments.
-        x = range(10**20, 10**20+10, 3)
-        self.assertEqual(len(x), 4)
-        self.assertEqual(len(list(x)), 4)
-
-        x = range(10**20+10, 10**20, 3)
-        self.assertEqual(len(x), 0)
-        self.assertEqual(len(list(x)), 0)
-
-        x = range(10**20, 10**20+10, -3)
-        self.assertEqual(len(x), 0)
-        self.assertEqual(len(list(x)), 0)
-
-        x = range(10**20+10, 10**20, -3)
-        self.assertEqual(len(x), 4)
-        self.assertEqual(len(list(x)), 4)
-
-        """ XXX(nnorwitz):
-        # Now test range() with longs
-        self.assertEqual(list(range(-2**100)), [])
-        self.assertEqual(list(range(0, -2**100)), [])
-        self.assertEqual(list(range(0, 2**100, -1)), [])
-        self.assertEqual(list(range(0, 2**100, -1)), [])
-
-        a = int(10 * sys.maxsize)
-        b = int(100 * sys.maxsize)
-        c = int(50 * sys.maxsize)
-
-        self.assertEqual(list(range(a, a+2)), [a, a+1])
-        self.assertEqual(list(range(a+2, a, -1)), [a+2, a+1])
-        self.assertEqual(list(range(a+4, a, -2)), [a+4, a+2])
-
-        seq = list(range(a, b, c))
-        self.assertTrue(a in seq)
-        self.assertTrue(b not in seq)
-        self.assertEqual(len(seq), 2)
-
-        seq = list(range(b, a, -c))
-        self.assertTrue(b in seq)
-        self.assertTrue(a not in seq)
-        self.assertEqual(len(seq), 2)
-
-        seq = list(range(-a, -b, -c))
-        self.assertTrue(-a in seq)
-        self.assertTrue(-b not in seq)
-        self.assertEqual(len(seq), 2)
-
-        self.assertRaises(TypeError, range)
-        self.assertRaises(TypeError, range, 1, 2, 3, 4)
-        self.assertRaises(ValueError, range, 1, 2, 0)
-        self.assertRaises(ValueError, range, a, a + 1, int(0))
-
-        class badzero(int):
-            def __eq__(self, other):
-                raise RuntimeError
-            __ne__ = __lt__ = __gt__ = __le__ = __ge__ = __eq__
-
-        # XXX This won't (but should!) raise RuntimeError if a is an int...
-        self.assertRaises(RuntimeError, range, a, a + 1, badzero(1))
-        """
-
-        # Reject floats when it would require PyLongs to represent.
-        # (smaller floats still accepted, but deprecated)
-        self.assertRaises(TypeError, range, 1e100, 1e101, 1e101)
-
-        self.assertRaises(TypeError, range, 0, "spam")
-        self.assertRaises(TypeError, range, 0, 42, "spam")
-
-        #NEAL self.assertRaises(OverflowError, range, -sys.maxsize, sys.maxsize)
-        #NEAL self.assertRaises(OverflowError, range, 0, 2*sys.maxsize)
-
-        self.assertRaises(OverflowError, len, range(0, sys.maxsize**10))
-
-=======
->>>>>>> 175d89ef
     def test_input(self):
         self.write_testfile()
         fp = open(TESTFN, 'r')
