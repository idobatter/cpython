"""Unittests for heapq."""

import sys
import random
import unittest

from test import support
from unittest import TestCase, skipUnless

py_heapq = support.import_fresh_module('heapq', blocked=['_heapq'])
c_heapq = support.import_fresh_module('heapq', fresh=['_heapq'])

# _heapq.nlargest/nsmallest are saved in heapq._nlargest/_smallest when
# _heapq is imported, so check them there
func_names = ['heapify', 'heappop', 'heappush', 'heappushpop',
              'heapreplace', '_nlargest', '_nsmallest']

class TestModules(TestCase):
    def test_py_functions(self):
        for fname in func_names:
            self.assertEqual(getattr(py_heapq, fname).__module__, 'heapq')

    @skipUnless(c_heapq, 'requires _heapq')
    def test_c_functions(self):
        for fname in func_names:
            self.assertEqual(getattr(c_heapq, fname).__module__, '_heapq')


class TestHeap:

    def test_push_pop(self):
        # 1) Push 256 random numbers and pop them off, verifying all's OK.
        heap = []
        data = []
        self.check_invariant(heap)
        for i in range(256):
            item = random.random()
            data.append(item)
            self.module.heappush(heap, item)
            self.check_invariant(heap)
        results = []
        while heap:
            item = self.module.heappop(heap)
            self.check_invariant(heap)
            results.append(item)
        data_sorted = data[:]
        data_sorted.sort()
        self.assertEqual(data_sorted, results)
        # 2) Check that the invariant holds for a sorted array
        self.check_invariant(results)

        self.assertRaises(TypeError, self.module.heappush, [])
        try:
            self.assertRaises(TypeError, self.module.heappush, None, None)
            self.assertRaises(TypeError, self.module.heappop, None)
        except AttributeError:
            pass

    def check_invariant(self, heap):
        # Check the heap invariant.
        for pos, item in enumerate(heap):
            if pos: # pos 0 has no parent
                parentpos = (pos-1) >> 1
                self.assertTrue(heap[parentpos] <= item)

    def test_heapify(self):
        for size in range(30):
            heap = [random.random() for dummy in range(size)]
            self.module.heapify(heap)
            self.check_invariant(heap)

        self.assertRaises(TypeError, self.module.heapify, None)

    def test_naive_nbest(self):
        data = [random.randrange(2000) for i in range(1000)]
        heap = []
        for item in data:
            self.module.heappush(heap, item)
            if len(heap) > 10:
                self.module.heappop(heap)
        heap.sort()
        self.assertEqual(heap, sorted(data)[-10:])

    def heapiter(self, heap):
        # An iterator returning a heap's elements, smallest-first.
        try:
            while 1:
                yield self.module.heappop(heap)
        except IndexError:
            pass

    def test_nbest(self):
        # Less-naive "N-best" algorithm, much faster (if len(data) is big
        # enough <wink>) than sorting all of data.  However, if we had a max
        # heap instead of a min heap, it could go faster still via
        # heapify'ing all of data (linear time), then doing 10 heappops
        # (10 log-time steps).
        data = [random.randrange(2000) for i in range(1000)]
        heap = data[:10]
        self.module.heapify(heap)
        for item in data[10:]:
            if item > heap[0]:  # this gets rarer the longer we run
                self.module.heapreplace(heap, item)
        self.assertEqual(list(self.heapiter(heap)), sorted(data)[-10:])

        self.assertRaises(TypeError, self.module.heapreplace, None)
        self.assertRaises(TypeError, self.module.heapreplace, None, None)
        self.assertRaises(IndexError, self.module.heapreplace, [], None)

    def test_nbest_with_pushpop(self):
        data = [random.randrange(2000) for i in range(1000)]
        heap = data[:10]
        self.module.heapify(heap)
        for item in data[10:]:
            self.module.heappushpop(heap, item)
        self.assertEqual(list(self.heapiter(heap)), sorted(data)[-10:])
        self.assertEqual(self.module.heappushpop([], 'x'), 'x')

    def test_heappushpop(self):
        h = []
        x = self.module.heappushpop(h, 10)
        self.assertEqual((h, x), ([], 10))

        h = [10]
        x = self.module.heappushpop(h, 10.0)
        self.assertEqual((h, x), ([10], 10.0))
        self.assertEqual(type(h[0]), int)
        self.assertEqual(type(x), float)

        h = [10];
        x = self.module.heappushpop(h, 9)
        self.assertEqual((h, x), ([10], 9))

        h = [10];
        x = self.module.heappushpop(h, 11)
        self.assertEqual((h, x), ([11], 10))

    def test_heapsort(self):
        # Exercise everything with repeated heapsort checks
        for trial in range(100):
            size = random.randrange(50)
            data = [random.randrange(25) for i in range(size)]
            if trial & 1:     # Half of the time, use heapify
                heap = data[:]
                self.module.heapify(heap)
            else:             # The rest of the time, use heappush
                heap = []
                for item in data:
                    self.module.heappush(heap, item)
            heap_sorted = [self.module.heappop(heap) for i in range(size)]
            self.assertEqual(heap_sorted, sorted(data))

    def test_merge(self):
        inputs = []
        for i in range(random.randrange(5)):
            row = sorted(random.randrange(1000) for j in range(random.randrange(10)))
            inputs.append(row)
        self.assertEqual(sorted(chain(*inputs)), list(self.module.merge(*inputs)))
        self.assertEqual(list(self.module.merge()), [])

    def test_merge_stability(self):
        class Int(int):
            pass
        inputs = [[], [], [], []]
        for i in range(20000):
            stream = random.randrange(4)
            x = random.randrange(500)
            obj = Int(x)
            obj.pair = (x, stream)
            inputs[stream].append(obj)
        for stream in inputs:
            stream.sort()
        result = [i.pair for i in self.module.merge(*inputs)]
        self.assertEqual(result, sorted(result))

    def test_nsmallest(self):
        data = [(random.randrange(2000), i) for i in range(1000)]
        for f in (None, lambda x:  x[0] * 547 % 2000):
            for n in (0, 1, 2, 10, 100, 400, 999, 1000, 1100):
                self.assertEqual(list(self.module.nsmallest(n, data)),
                                 sorted(data)[:n])
                self.assertEqual(list(self.module.nsmallest(n, data, key=f)),
                                 sorted(data, key=f)[:n])

    def test_nlargest(self):
        data = [(random.randrange(2000), i) for i in range(1000)]
        for f in (None, lambda x:  x[0] * 547 % 2000):
            for n in (0, 1, 2, 10, 100, 400, 999, 1000, 1100):
                self.assertEqual(list(self.module.nlargest(n, data)),
                                 sorted(data, reverse=True)[:n])
                self.assertEqual(list(self.module.nlargest(n, data, key=f)),
                                 sorted(data, key=f, reverse=True)[:n])

    def test_comparison_operator(self):
        # Issue 3051: Make sure heapq works with both __lt__
        # For python 3.0, __le__ alone is not enough
        def hsort(data, comp):
            data = [comp(x) for x in data]
            self.module.heapify(data)
            return [self.module.heappop(data).x for i in range(len(data))]
        class LT:
            def __init__(self, x):
                self.x = x
            def __lt__(self, other):
                return self.x > other.x
        class LE:
            def __init__(self, x):
                self.x = x
            def __le__(self, other):
                return self.x >= other.x
        data = [random.random() for i in range(100)]
        target = sorted(data, reverse=True)
        self.assertEqual(hsort(data, LT), target)
        self.assertRaises(TypeError, data, LE)


class TestHeapPython(TestHeap, TestCase):
    module = py_heapq


@skipUnless(c_heapq, 'requires _heapq')
class TestHeapC(TestHeap, TestCase):
    module = c_heapq


#==============================================================================

class LenOnly:
    "Dummy sequence class defining __len__ but not __getitem__."
    def __len__(self):
        return 10

class GetOnly:
    "Dummy sequence class defining __getitem__ but not __len__."
    def __getitem__(self, ndx):
        return 10

class CmpErr:
    "Dummy element that always raises an error during comparison"
    def __eq__(self, other):
        raise ZeroDivisionError
    __ne__ = __lt__ = __le__ = __gt__ = __ge__ = __eq__

def R(seqn):
    'Regular generator'
    for i in seqn:
        yield i

class G:
    'Sequence using __getitem__'
    def __init__(self, seqn):
        self.seqn = seqn
    def __getitem__(self, i):
        return self.seqn[i]

class I:
    'Sequence using iterator protocol'
    def __init__(self, seqn):
        self.seqn = seqn
        self.i = 0
    def __iter__(self):
        return self
    def __next__(self):
        if self.i >= len(self.seqn): raise StopIteration
        v = self.seqn[self.i]
        self.i += 1
        return v

class Ig:
    'Sequence using iterator protocol defined with a generator'
    def __init__(self, seqn):
        self.seqn = seqn
        self.i = 0
    def __iter__(self):
        for val in self.seqn:
            yield val

class X:
    'Missing __getitem__ and __iter__'
    def __init__(self, seqn):
        self.seqn = seqn
        self.i = 0
    def __next__(self):
        if self.i >= len(self.seqn): raise StopIteration
        v = self.seqn[self.i]
        self.i += 1
        return v

class N:
    'Iterator missing __next__()'
    def __init__(self, seqn):
        self.seqn = seqn
        self.i = 0
    def __iter__(self):
        return self

class E:
    'Test propagation of exceptions'
    def __init__(self, seqn):
        self.seqn = seqn
        self.i = 0
    def __iter__(self):
        return self
    def __next__(self):
        3 // 0

class S:
    'Test immediate stop'
    def __init__(self, seqn):
        pass
    def __iter__(self):
        return self
    def __next__(self):
        raise StopIteration

from itertools import chain
def L(seqn):
    'Test multiple tiers of iterators'
    return chain(map(lambda x:x, R(Ig(G(seqn)))))


<<<<<<< HEAD
class SideEffectLT:
    def __init__(self, value, heap):
        self.value = value
        self.heap = heap

    def __lt__(self, other):
        self.heap[:] = []
        return self.value < other.value


class TestErrorHandling(TestCase):
    module = None
=======
class TestErrorHandling:
>>>>>>> 31ac2e4d

    def test_non_sequence(self):
        for f in (self.module.heapify, self.module.heappop):
            self.assertRaises((TypeError, AttributeError), f, 10)
        for f in (self.module.heappush, self.module.heapreplace,
                  self.module.nlargest, self.module.nsmallest):
            self.assertRaises((TypeError, AttributeError), f, 10, 10)

    def test_len_only(self):
        for f in (self.module.heapify, self.module.heappop):
            self.assertRaises((TypeError, AttributeError), f, LenOnly())
        for f in (self.module.heappush, self.module.heapreplace):
            self.assertRaises((TypeError, AttributeError), f, LenOnly(), 10)
        for f in (self.module.nlargest, self.module.nsmallest):
            self.assertRaises(TypeError, f, 2, LenOnly())

    def test_get_only(self):
        for f in (self.module.heapify, self.module.heappop):
            self.assertRaises(TypeError, f, GetOnly())
        for f in (self.module.heappush, self.module.heapreplace):
            self.assertRaises(TypeError, f, GetOnly(), 10)
        for f in (self.module.nlargest, self.module.nsmallest):
            self.assertRaises(TypeError, f, 2, GetOnly())

    def test_get_only(self):
        seq = [CmpErr(), CmpErr(), CmpErr()]
        for f in (self.module.heapify, self.module.heappop):
            self.assertRaises(ZeroDivisionError, f, seq)
        for f in (self.module.heappush, self.module.heapreplace):
            self.assertRaises(ZeroDivisionError, f, seq, 10)
        for f in (self.module.nlargest, self.module.nsmallest):
            self.assertRaises(ZeroDivisionError, f, 2, seq)

    def test_arg_parsing(self):
        for f in (self.module.heapify, self.module.heappop,
                  self.module.heappush, self.module.heapreplace,
                  self.module.nlargest, self.module.nsmallest):
            self.assertRaises((TypeError, AttributeError), f, 10)

    def test_iterable_args(self):
        for f in (self.module.nlargest, self.module.nsmallest):
            for s in ("123", "", range(1000), (1, 1.2), range(2000,2200,5)):
                for g in (G, I, Ig, L, R):
                    self.assertEqual(list(f(2, g(s))), list(f(2,s)))
                self.assertEqual(list(f(2, S(s))), [])
                self.assertRaises(TypeError, f, 2, X(s))
                self.assertRaises(TypeError, f, 2, N(s))
                self.assertRaises(ZeroDivisionError, f, 2, E(s))

    # Issue #17278: the heap may change size while it's being walked.

    def test_heappush_mutating_heap(self):
        heap = []
        heap.extend(SideEffectLT(i, heap) for i in range(200))
        # Python version raises IndexError, C version RuntimeError
        with self.assertRaises((IndexError, RuntimeError)):
            self.module.heappush(heap, SideEffectLT(5, heap))

    def test_heappop_mutating_heap(self):
        heap = []
        heap.extend(SideEffectLT(i, heap) for i in range(200))
        # Python version raises IndexError, C version RuntimeError
        with self.assertRaises((IndexError, RuntimeError)):
            self.module.heappop(heap)


class TestErrorHandlingPython(TestErrorHandling, TestCase):
    module = py_heapq

@skipUnless(c_heapq, 'requires _heapq')
class TestErrorHandlingC(TestErrorHandling, TestCase):
    module = c_heapq


if __name__ == "__main__":
    unittest.main()<|MERGE_RESOLUTION|>--- conflicted
+++ resolved
@@ -319,7 +319,6 @@
     return chain(map(lambda x:x, R(Ig(G(seqn)))))
 
 
-<<<<<<< HEAD
 class SideEffectLT:
     def __init__(self, value, heap):
         self.value = value
@@ -330,11 +329,7 @@
         return self.value < other.value
 
 
-class TestErrorHandling(TestCase):
-    module = None
-=======
 class TestErrorHandling:
->>>>>>> 31ac2e4d
 
     def test_non_sequence(self):
         for f in (self.module.heapify, self.module.heappop):
