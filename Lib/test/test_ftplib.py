--- conflicted
+++ resolved
@@ -608,8 +608,6 @@
         self.assertEqual(self.server.handler_instance.last_received_cmd, 'quit')
         self.assertFalse(is_client_connected())
 
-<<<<<<< HEAD
-=======
     def test_source_address(self):
         self.client.quit()
         port = support.find_unused_port()
@@ -634,7 +632,6 @@
                 self.skipTest("couldn't bind to port %d" % port)
             raise
 
->>>>>>> 75dec455
     def test_parse257(self):
         self.assertEqual(ftplib.parse257('257 "/foo/bar"'), '/foo/bar')
         self.assertEqual(ftplib.parse257('257 "/foo/bar" created'), '/foo/bar')
