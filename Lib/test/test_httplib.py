import errno
from http import client
import io
<<<<<<< HEAD
=======
import os
>>>>>>> 175d89ef
import array
import socket

import unittest
TestCase = unittest.TestCase

from test import support

here = os.path.dirname(__file__)
# Self-signed cert file for 'localhost'
CERT_localhost = os.path.join(here, 'keycert.pem')
# Self-signed cert file for 'fakehostname'
CERT_fakehostname = os.path.join(here, 'keycert2.pem')
# Root cert file (CA) for svn.python.org's cert
CACERT_svn_python_org = os.path.join(here, 'https_svn_python_org_root.pem')

HOST = support.HOST

class FakeSocket:
    def __init__(self, text, fileclass=io.BytesIO):
        if isinstance(text, str):
            text = text.encode("ascii")
        self.text = text
        self.fileclass = fileclass
        self.data = b''

    def sendall(self, data):
        self.data += data

    def makefile(self, mode, bufsize=None):
        if mode != 'r' and mode != 'rb':
            raise client.UnimplementedFileMode()
        return self.fileclass(self.text)

class EPipeSocket(FakeSocket):

    def __init__(self, text, pipe_trigger):
        # When sendall() is called with pipe_trigger, raise EPIPE.
        FakeSocket.__init__(self, text)
        self.pipe_trigger = pipe_trigger

    def sendall(self, data):
        if self.pipe_trigger in data:
            raise socket.error(errno.EPIPE, "gotcha")
        self.data += data

    def close(self):
        pass

class NoEOFStringIO(io.BytesIO):
    """Like StringIO, but raises AssertionError on EOF.

    This is used below to test that http.client doesn't try to read
    more from the underlying file than it should.
    """
    def read(self, n=-1):
        data = io.BytesIO.read(self, n)
        if data == b'':
            raise AssertionError('caller tried to read past EOF')
        return data

    def readline(self, length=None):
        data = io.BytesIO.readline(self, length)
        if data == b'':
            raise AssertionError('caller tried to read past EOF')
        return data

class HeaderTests(TestCase):
    def test_auto_headers(self):
        # Some headers are added automatically, but should not be added by
        # .request() if they are explicitly set.

        class HeaderCountingBuffer(list):
            def __init__(self):
                self.count = {}
            def append(self, item):
                kv = item.split(b':')
                if len(kv) > 1:
                    # item is a 'Key: Value' header string
                    lcKey = kv[0].decode('ascii').lower()
                    self.count.setdefault(lcKey, 0)
                    self.count[lcKey] += 1
                list.append(self, item)

        for explicit_header in True, False:
            for header in 'Content-length', 'Host', 'Accept-encoding':
                conn = client.HTTPConnection('example.com')
                conn.sock = FakeSocket('blahblahblah')
                conn._buffer = HeaderCountingBuffer()

                body = 'spamspamspam'
                headers = {}
                if explicit_header:
                    headers[header] = str(len(body))
                conn.request('POST', '/', body, headers)
                self.assertEqual(conn._buffer.count[header.lower()], 1)

    def test_putheader(self):
        conn = client.HTTPConnection('example.com')
        conn.sock = FakeSocket(None)
        conn.putrequest('GET','/')
        conn.putheader('Content-length', 42)
        self.assertTrue(b'Content-length: 42' in conn._buffer)

    def test_ipv6host_header(self):
        # Default host header on IPv6 transaction should wrapped by [] if
        # its actual IPv6 address
        expected = b'GET /foo HTTP/1.1\r\nHost: [2001::]:81\r\n' \
                   b'Accept-Encoding: identity\r\n\r\n'
        conn = client.HTTPConnection('[2001::]:81')
        sock = FakeSocket('')
        conn.sock = sock
        conn.request('GET', '/foo')
        self.assertTrue(sock.data.startswith(expected))

        expected = b'GET /foo HTTP/1.1\r\nHost: [2001:102A::]\r\n' \
                   b'Accept-Encoding: identity\r\n\r\n'
        conn = client.HTTPConnection('[2001:102A::]')
        sock = FakeSocket('')
        conn.sock = sock
        conn.request('GET', '/foo')
        self.assertTrue(sock.data.startswith(expected))


class BasicTest(TestCase):
    def test_status_lines(self):
        # Test HTTP status lines

        body = "HTTP/1.1 200 Ok\r\n\r\nText"
        sock = FakeSocket(body)
        resp = client.HTTPResponse(sock)
        resp.begin()
        self.assertEqual(resp.read(), b"Text")
        self.assertTrue(resp.isclosed())

        body = "HTTP/1.1 400.100 Not Ok\r\n\r\nText"
        sock = FakeSocket(body)
        resp = client.HTTPResponse(sock)
        self.assertRaises(client.BadStatusLine, resp.begin)

    def test_bad_status_repr(self):
        exc = client.BadStatusLine('')
        self.assertEqual(repr(exc), '''BadStatusLine("\'\'",)''')

    def test_partial_reads(self):
        # if we have a lenght, the system knows when to close itself
        # same behaviour than when we read the whole thing with read()
        body = "HTTP/1.1 200 Ok\r\nContent-Length: 4\r\n\r\nText"
        sock = FakeSocket(body)
        resp = client.HTTPResponse(sock)
        resp.begin()
        self.assertEqual(resp.read(2), b'Te')
        self.assertFalse(resp.isclosed())
        self.assertEqual(resp.read(2), b'xt')
        self.assertTrue(resp.isclosed())

    def test_host_port(self):
        # Check invalid host_port

        for hp in ("www.python.org:abc", "www.python.org:"):
            self.assertRaises(client.InvalidURL, client.HTTPConnection, hp)

        for hp, h, p in (("[fe80::207:e9ff:fe9b]:8000",
                          "fe80::207:e9ff:fe9b", 8000),
                         ("www.python.org:80", "www.python.org", 80),
                         ("www.python.org", "www.python.org", 80),
                         ("[fe80::207:e9ff:fe9b]", "fe80::207:e9ff:fe9b", 80)):
            c = client.HTTPConnection(hp)
            self.assertEqual(h, c.host)
            self.assertEqual(p, c.port)

    def test_response_headers(self):
        # test response with multiple message headers with the same field name.
        text = ('HTTP/1.1 200 OK\r\n'
                'Set-Cookie: Customer="WILE_E_COYOTE"; '
                'Version="1"; Path="/acme"\r\n'
                'Set-Cookie: Part_Number="Rocket_Launcher_0001"; Version="1";'
                ' Path="/acme"\r\n'
                '\r\n'
                'No body\r\n')
        hdr = ('Customer="WILE_E_COYOTE"; Version="1"; Path="/acme"'
               ', '
               'Part_Number="Rocket_Launcher_0001"; Version="1"; Path="/acme"')
        s = FakeSocket(text)
        r = client.HTTPResponse(s)
        r.begin()
        cookies = r.getheader("Set-Cookie")
        self.assertEqual(cookies, hdr)

    def test_read_head(self):
        # Test that the library doesn't attempt to read any data
        # from a HEAD request.  (Tickles SF bug #622042.)
        sock = FakeSocket(
            'HTTP/1.1 200 OK\r\n'
            'Content-Length: 14432\r\n'
            '\r\n',
            NoEOFStringIO)
        resp = client.HTTPResponse(sock, method="HEAD")
        resp.begin()
        if resp.read():
            self.fail("Did not expect response from HEAD request")

    def test_send_file(self):
        expected = (b'GET /foo HTTP/1.1\r\nHost: example.com\r\n'
                    b'Accept-Encoding: identity\r\nContent-Length:')

        with open(__file__, 'rb') as body:
            conn = client.HTTPConnection('example.com')
            sock = FakeSocket(body)
            conn.sock = sock
            conn.request('GET', '/foo', body)
            self.assertTrue(sock.data.startswith(expected), '%r != %r' %
                    (sock.data[:len(expected)], expected))

    def test_send(self):
        expected = b'this is a test this is only a test'
        conn = client.HTTPConnection('example.com')
        sock = FakeSocket(None)
        conn.sock = sock
        conn.send(expected)
        self.assertEqual(expected, sock.data)
        sock.data = b''
        conn.send(array.array('b', expected))
        self.assertEqual(expected, sock.data)
        sock.data = b''
        conn.send(io.BytesIO(expected))
        self.assertEqual(expected, sock.data)

    def test_send_iter(self):
        expected = b'GET /foo HTTP/1.1\r\nHost: example.com\r\n' \
                   b'Accept-Encoding: identity\r\nContent-Length: 11\r\n' \
                   b'\r\nonetwothree'

        def body():
            yield b"one"
            yield b"two"
            yield b"three"

        conn = client.HTTPConnection('example.com')
        sock = FakeSocket("")
        conn.sock = sock
        conn.request('GET', '/foo', body(), {'Content-Length': '11'})
        self.assertEqual(sock.data, expected)

    def test_send(self):
        expected = b'this is a test this is only a test'
        conn = client.HTTPConnection('example.com')
        sock = FakeSocket(None)
        conn.sock = sock
        conn.send(expected)
        self.assertEqual(expected, sock.data)
        sock.data = b''
        conn.send(array.array('b', expected))
        self.assertEqual(expected, sock.data)
        sock.data = b''
        conn.send(io.BytesIO(expected))
        self.assertEqual(expected, sock.data)

    def test_chunked(self):
        chunked_start = (
            'HTTP/1.1 200 OK\r\n'
            'Transfer-Encoding: chunked\r\n\r\n'
            'a\r\n'
            'hello worl\r\n'
            '1\r\n'
            'd\r\n'
        )
        sock = FakeSocket(chunked_start + '0\r\n')
        resp = client.HTTPResponse(sock, method="GET")
        resp.begin()
        self.assertEqual(resp.read(), b'hello world')
        resp.close()

        for x in ('', 'foo\r\n'):
            sock = FakeSocket(chunked_start + x)
            resp = client.HTTPResponse(sock, method="GET")
            resp.begin()
            try:
                resp.read()
            except client.IncompleteRead as i:
                self.assertEqual(i.partial, b'hello world')
                self.assertEqual(repr(i),'IncompleteRead(11 bytes read)')
                self.assertEqual(str(i),'IncompleteRead(11 bytes read)')
            else:
                self.fail('IncompleteRead expected')
            finally:
                resp.close()

    def test_chunked_head(self):
        chunked_start = (
            'HTTP/1.1 200 OK\r\n'
            'Transfer-Encoding: chunked\r\n\r\n'
            'a\r\n'
            'hello world\r\n'
            '1\r\n'
            'd\r\n'
        )
        sock = FakeSocket(chunked_start + '0\r\n')
        resp = client.HTTPResponse(sock, method="HEAD")
        resp.begin()
        self.assertEqual(resp.read(), b'')
        self.assertEqual(resp.status, 200)
        self.assertEqual(resp.reason, 'OK')
        self.assertTrue(resp.isclosed())

    def test_negative_content_length(self):
        sock = FakeSocket(
            'HTTP/1.1 200 OK\r\nContent-Length: -1\r\n\r\nHello\r\n')
        resp = client.HTTPResponse(sock, method="GET")
        resp.begin()
        self.assertEqual(resp.read(), b'Hello\r\n')
        resp.close()

    def test_incomplete_read(self):
        sock = FakeSocket('HTTP/1.1 200 OK\r\nContent-Length: 10\r\n\r\nHello\r\n')
        resp = client.HTTPResponse(sock, method="GET")
        resp.begin()
        try:
            resp.read()
        except client.IncompleteRead as i:
            self.assertEqual(i.partial, b'Hello\r\n')
            self.assertEqual(repr(i),
                             "IncompleteRead(7 bytes read, 3 more expected)")
            self.assertEqual(str(i),
                             "IncompleteRead(7 bytes read, 3 more expected)")
        else:
            self.fail('IncompleteRead expected')
        finally:
            resp.close()

    def test_epipe(self):
        sock = EPipeSocket(
            "HTTP/1.0 401 Authorization Required\r\n"
            "Content-type: text/html\r\n"
            "WWW-Authenticate: Basic realm=\"example\"\r\n",
            b"Content-Length")
        conn = client.HTTPConnection("example.com")
        conn.sock = sock
        self.assertRaises(socket.error,
                          lambda: conn.request("PUT", "/url", "body"))
        resp = conn.getresponse()
        self.assertEqual(401, resp.status)
        self.assertEqual("Basic realm=\"example\"",
                         resp.getheader("www-authenticate"))

    # Test lines overflowing the max line size (_MAXLINE in http.client)

    def test_overflowing_status_line(self):
<<<<<<< HEAD
        self.skipTest("disabled for HTTP 0.9 support")
=======
>>>>>>> 175d89ef
        body = "HTTP/1.1 200 Ok" + "k" * 65536 + "\r\n"
        resp = client.HTTPResponse(FakeSocket(body))
        self.assertRaises((client.LineTooLong, client.BadStatusLine), resp.begin)

    def test_overflowing_header_line(self):
        body = (
            'HTTP/1.1 200 OK\r\n'
            'X-Foo: bar' + 'r' * 65536 + '\r\n\r\n'
        )
        resp = client.HTTPResponse(FakeSocket(body))
        self.assertRaises(client.LineTooLong, resp.begin)

    def test_overflowing_chunked_line(self):
        body = (
            'HTTP/1.1 200 OK\r\n'
            'Transfer-Encoding: chunked\r\n\r\n'
            + '0' * 65536 + 'a\r\n'
            'hello world\r\n'
            '0\r\n'
        )
        resp = client.HTTPResponse(FakeSocket(body))
        resp.begin()
        self.assertRaises(client.LineTooLong, resp.read)

class OfflineTest(TestCase):
    def test_responses(self):
        self.assertEqual(client.responses[client.NOT_FOUND], "Not Found")
<<<<<<< HEAD
=======


class SourceAddressTest(TestCase):
    def setUp(self):
        self.serv = socket.socket(socket.AF_INET, socket.SOCK_STREAM)
        self.port = support.bind_port(self.serv)
        self.source_port = support.find_unused_port()
        self.serv.listen(5)
        self.conn = None

    def tearDown(self):
        if self.conn:
            self.conn.close()
            self.conn = None
        self.serv.close()
        self.serv = None

    def testHTTPConnectionSourceAddress(self):
        self.conn = client.HTTPConnection(HOST, self.port,
                source_address=('', self.source_port))
        self.conn.connect()
        self.assertEqual(self.conn.sock.getsockname()[1], self.source_port)

    @unittest.skipIf(not hasattr(client, 'HTTPSConnection'),
                     'http.client.HTTPSConnection not defined')
    def testHTTPSConnectionSourceAddress(self):
        self.conn = client.HTTPSConnection(HOST, self.port,
                source_address=('', self.source_port))
        # We don't test anything here other the constructor not barfing as
        # this code doesn't deal with setting up an active running SSL server
        # for an ssl_wrapped connect() to actually return from.

>>>>>>> 175d89ef

class TimeoutTest(TestCase):
    PORT = None

    def setUp(self):
        self.serv = socket.socket(socket.AF_INET, socket.SOCK_STREAM)
        TimeoutTest.PORT = support.bind_port(self.serv)
        self.serv.listen(5)

    def tearDown(self):
        self.serv.close()
        self.serv = None

    def testTimeoutAttribute(self):
        # This will prove that the timeout gets through HTTPConnection
        # and into the socket.

        # default -- use global socket timeout
        self.assertTrue(socket.getdefaulttimeout() is None)
        socket.setdefaulttimeout(30)
        try:
            httpConn = client.HTTPConnection(HOST, TimeoutTest.PORT)
            httpConn.connect()
        finally:
            socket.setdefaulttimeout(None)
        self.assertEqual(httpConn.sock.gettimeout(), 30)
        httpConn.close()

        # no timeout -- do not use global socket default
        self.assertTrue(socket.getdefaulttimeout() is None)
        socket.setdefaulttimeout(30)
        try:
            httpConn = client.HTTPConnection(HOST, TimeoutTest.PORT,
                                              timeout=None)
            httpConn.connect()
        finally:
            socket.setdefaulttimeout(None)
        self.assertEqual(httpConn.sock.gettimeout(), None)
        httpConn.close()

        # a value
        httpConn = client.HTTPConnection(HOST, TimeoutTest.PORT, timeout=30)
        httpConn.connect()
        self.assertEqual(httpConn.sock.gettimeout(), 30)
        httpConn.close()


class HTTPSTest(TestCase):

    def setUp(self):
        if not hasattr(client, 'HTTPSConnection'):
            self.skipTest('ssl support required')

    def make_server(self, certfile):
        from test.ssl_servers import make_https_server
        return make_https_server(self, certfile)

    def test_attributes(self):
        # simple test to check it's storing the timeout
        h = client.HTTPSConnection(HOST, TimeoutTest.PORT, timeout=30)
        self.assertEqual(h.timeout, 30)

    def _check_svn_python_org(self, resp):
        # Just a simple check that everything went fine
        server_string = resp.getheader('server')
        self.assertIn('Apache', server_string)

    def test_networked(self):
        # Default settings: no cert verification is done
        support.requires('network')
        with support.transient_internet('svn.python.org'):
            h = client.HTTPSConnection('svn.python.org', 443)
            h.request('GET', '/')
            resp = h.getresponse()
            self._check_svn_python_org(resp)

    def test_networked_good_cert(self):
        # We feed a CA cert that validates the server's cert
        import ssl
        support.requires('network')
        with support.transient_internet('svn.python.org'):
            context = ssl.SSLContext(ssl.PROTOCOL_TLSv1)
            context.verify_mode = ssl.CERT_REQUIRED
            context.load_verify_locations(CACERT_svn_python_org)
            h = client.HTTPSConnection('svn.python.org', 443, context=context)
            h.request('GET', '/')
            resp = h.getresponse()
            self._check_svn_python_org(resp)

    def test_networked_bad_cert(self):
        # We feed a "CA" cert that is unrelated to the server's cert
        import ssl
        support.requires('network')
        with support.transient_internet('svn.python.org'):
            context = ssl.SSLContext(ssl.PROTOCOL_TLSv1)
            context.verify_mode = ssl.CERT_REQUIRED
            context.load_verify_locations(CERT_localhost)
            h = client.HTTPSConnection('svn.python.org', 443, context=context)
            with self.assertRaises(ssl.SSLError):
                h.request('GET', '/')

    def test_local_good_hostname(self):
        # The (valid) cert validates the HTTP hostname
        import ssl
        from test.ssl_servers import make_https_server
        server = make_https_server(self, CERT_localhost)
        context = ssl.SSLContext(ssl.PROTOCOL_TLSv1)
        context.verify_mode = ssl.CERT_REQUIRED
        context.load_verify_locations(CERT_localhost)
        h = client.HTTPSConnection('localhost', server.port, context=context)
        h.request('GET', '/nonexistent')
        resp = h.getresponse()
        self.assertEqual(resp.status, 404)

    def test_local_bad_hostname(self):
        # The (valid) cert doesn't validate the HTTP hostname
        import ssl
        from test.ssl_servers import make_https_server
        server = make_https_server(self, CERT_fakehostname)
        context = ssl.SSLContext(ssl.PROTOCOL_TLSv1)
        context.verify_mode = ssl.CERT_REQUIRED
        context.load_verify_locations(CERT_fakehostname)
        h = client.HTTPSConnection('localhost', server.port, context=context)
        with self.assertRaises(ssl.CertificateError):
            h.request('GET', '/')
        # Same with explicit check_hostname=True
        h = client.HTTPSConnection('localhost', server.port, context=context,
                                   check_hostname=True)
        with self.assertRaises(ssl.CertificateError):
            h.request('GET', '/')
        # With check_hostname=False, the mismatching is ignored
        h = client.HTTPSConnection('localhost', server.port, context=context,
                                   check_hostname=False)
        h.request('GET', '/nonexistent')
        resp = h.getresponse()
        self.assertEqual(resp.status, 404)


class RequestBodyTest(TestCase):
    """Test cases where a request includes a message body."""

    def setUp(self):
        self.conn = client.HTTPConnection('example.com')
        self.conn.sock = self.sock = FakeSocket("")
        self.conn.sock = self.sock

    def get_headers_and_fp(self):
        f = io.BytesIO(self.sock.data)
        f.readline()  # read the request line
        message = client.parse_headers(f)
        return message, f

    def test_manual_content_length(self):
        # Set an incorrect content-length so that we can verify that
        # it will not be over-ridden by the library.
        self.conn.request("PUT", "/url", "body",
                          {"Content-Length": "42"})
        message, f = self.get_headers_and_fp()
        self.assertEqual("42", message.get("content-length"))
        self.assertEqual(4, len(f.read()))

    def test_ascii_body(self):
        self.conn.request("PUT", "/url", "body")
        message, f = self.get_headers_and_fp()
        self.assertEqual("text/plain", message.get_content_type())
        self.assertIsNone(message.get_charset())
        self.assertEqual("4", message.get("content-length"))
        self.assertEqual(b'body', f.read())

    def test_latin1_body(self):
        self.conn.request("PUT", "/url", "body\xc1")
        message, f = self.get_headers_and_fp()
        self.assertEqual("text/plain", message.get_content_type())
        self.assertIsNone(message.get_charset())
        self.assertEqual("5", message.get("content-length"))
        self.assertEqual(b'body\xc1', f.read())

    def test_bytes_body(self):
        self.conn.request("PUT", "/url", b"body\xc1")
        message, f = self.get_headers_and_fp()
        self.assertEqual("text/plain", message.get_content_type())
        self.assertIsNone(message.get_charset())
        self.assertEqual("5", message.get("content-length"))
        self.assertEqual(b'body\xc1', f.read())

    def test_file_body(self):
        with open(support.TESTFN, "w") as f:
            f.write("body")
        with open(support.TESTFN) as f:
            self.conn.request("PUT", "/url", f)
            message, f = self.get_headers_and_fp()
            self.assertEqual("text/plain", message.get_content_type())
            self.assertIsNone(message.get_charset())
            self.assertEqual("4", message.get("content-length"))
            self.assertEqual(b'body', f.read())

    def test_binary_file_body(self):
        with open(support.TESTFN, "wb") as f:
            f.write(b"body\xc1")
        with open(support.TESTFN, "rb") as f:
            self.conn.request("PUT", "/url", f)
            message, f = self.get_headers_and_fp()
            self.assertEqual("text/plain", message.get_content_type())
            self.assertIsNone(message.get_charset())
            self.assertEqual("5", message.get("content-length"))
            self.assertEqual(b'body\xc1', f.read())


class HTTPResponseTest(TestCase):

    def setUp(self):
        body = "HTTP/1.1 200 Ok\r\nMy-Header: first-value\r\nMy-Header: \
                second-value\r\n\r\nText"
        sock = FakeSocket(body)
        self.resp = client.HTTPResponse(sock)
        self.resp.begin()

    def test_getting_header(self):
        header = self.resp.getheader('My-Header')
        self.assertEqual(header, 'first-value, second-value')

        header = self.resp.getheader('My-Header', 'some default')
        self.assertEqual(header, 'first-value, second-value')

    def test_getting_nonexistent_header_with_string_default(self):
        header = self.resp.getheader('No-Such-Header', 'default-value')
        self.assertEqual(header, 'default-value')

    def test_getting_nonexistent_header_with_iterable_default(self):
        header = self.resp.getheader('No-Such-Header', ['default', 'values'])
        self.assertEqual(header, 'default, values')

        header = self.resp.getheader('No-Such-Header', ('default', 'values'))
        self.assertEqual(header, 'default, values')

    def test_getting_nonexistent_header_without_default(self):
        header = self.resp.getheader('No-Such-Header')
        self.assertEqual(header, None)

    def test_getting_header_defaultint(self):
        header = self.resp.getheader('No-Such-Header',default=42)
        self.assertEqual(header, 42)


class HTTPResponseTest(TestCase):

    def setUp(self):
        body = "HTTP/1.1 200 Ok\r\nMy-Header: first-value\r\nMy-Header: \
                second-value\r\n\r\nText"
        sock = FakeSocket(body)
        self.resp = client.HTTPResponse(sock)
        self.resp.begin()

    def test_getting_header(self):
        header = self.resp.getheader('My-Header')
        self.assertEqual(header, 'first-value, second-value')

        header = self.resp.getheader('My-Header', 'some default')
        self.assertEqual(header, 'first-value, second-value')

    def test_getting_nonexistent_header_with_string_default(self):
        header = self.resp.getheader('No-Such-Header', 'default-value')
        self.assertEqual(header, 'default-value')

    def test_getting_nonexistent_header_with_iterable_default(self):
        header = self.resp.getheader('No-Such-Header', ['default', 'values'])
        self.assertEqual(header, 'default, values')

        header = self.resp.getheader('No-Such-Header', ('default', 'values'))
        self.assertEqual(header, 'default, values')

    def test_getting_nonexistent_header_without_default(self):
        header = self.resp.getheader('No-Such-Header')
        self.assertEqual(header, None)

    def test_getting_header_defaultint(self):
        header = self.resp.getheader('No-Such-Header',default=42)
        self.assertEqual(header, 42)

def test_main(verbose=None):
    support.run_unittest(HeaderTests, OfflineTest, BasicTest, TimeoutTest,
<<<<<<< HEAD
                         HTTPSTimeoutTest, RequestBodyTest, HTTPResponseTest)
=======
                         HTTPSTest, RequestBodyTest, SourceAddressTest,
                         HTTPResponseTest)
>>>>>>> 175d89ef

if __name__ == '__main__':
    test_main()<|MERGE_RESOLUTION|>--- conflicted
+++ resolved
@@ -1,10 +1,7 @@
 import errno
 from http import client
 import io
-<<<<<<< HEAD
-=======
 import os
->>>>>>> 175d89ef
 import array
 import socket
 
@@ -249,20 +246,6 @@
         conn.request('GET', '/foo', body(), {'Content-Length': '11'})
         self.assertEqual(sock.data, expected)
 
-    def test_send(self):
-        expected = b'this is a test this is only a test'
-        conn = client.HTTPConnection('example.com')
-        sock = FakeSocket(None)
-        conn.sock = sock
-        conn.send(expected)
-        self.assertEqual(expected, sock.data)
-        sock.data = b''
-        conn.send(array.array('b', expected))
-        self.assertEqual(expected, sock.data)
-        sock.data = b''
-        conn.send(io.BytesIO(expected))
-        self.assertEqual(expected, sock.data)
-
     def test_chunked(self):
         chunked_start = (
             'HTTP/1.1 200 OK\r\n'
@@ -353,10 +336,6 @@
     # Test lines overflowing the max line size (_MAXLINE in http.client)
 
     def test_overflowing_status_line(self):
-<<<<<<< HEAD
-        self.skipTest("disabled for HTTP 0.9 support")
-=======
->>>>>>> 175d89ef
         body = "HTTP/1.1 200 Ok" + "k" * 65536 + "\r\n"
         resp = client.HTTPResponse(FakeSocket(body))
         self.assertRaises((client.LineTooLong, client.BadStatusLine), resp.begin)
@@ -384,8 +363,6 @@
 class OfflineTest(TestCase):
     def test_responses(self):
         self.assertEqual(client.responses[client.NOT_FOUND], "Not Found")
-<<<<<<< HEAD
-=======
 
 
 class SourceAddressTest(TestCase):
@@ -418,7 +395,6 @@
         # this code doesn't deal with setting up an active running SSL server
         # for an ssl_wrapped connect() to actually return from.
 
->>>>>>> 175d89ef
 
 class TimeoutTest(TestCase):
     PORT = None
@@ -662,50 +638,10 @@
         header = self.resp.getheader('No-Such-Header',default=42)
         self.assertEqual(header, 42)
 
-
-class HTTPResponseTest(TestCase):
-
-    def setUp(self):
-        body = "HTTP/1.1 200 Ok\r\nMy-Header: first-value\r\nMy-Header: \
-                second-value\r\n\r\nText"
-        sock = FakeSocket(body)
-        self.resp = client.HTTPResponse(sock)
-        self.resp.begin()
-
-    def test_getting_header(self):
-        header = self.resp.getheader('My-Header')
-        self.assertEqual(header, 'first-value, second-value')
-
-        header = self.resp.getheader('My-Header', 'some default')
-        self.assertEqual(header, 'first-value, second-value')
-
-    def test_getting_nonexistent_header_with_string_default(self):
-        header = self.resp.getheader('No-Such-Header', 'default-value')
-        self.assertEqual(header, 'default-value')
-
-    def test_getting_nonexistent_header_with_iterable_default(self):
-        header = self.resp.getheader('No-Such-Header', ['default', 'values'])
-        self.assertEqual(header, 'default, values')
-
-        header = self.resp.getheader('No-Such-Header', ('default', 'values'))
-        self.assertEqual(header, 'default, values')
-
-    def test_getting_nonexistent_header_without_default(self):
-        header = self.resp.getheader('No-Such-Header')
-        self.assertEqual(header, None)
-
-    def test_getting_header_defaultint(self):
-        header = self.resp.getheader('No-Such-Header',default=42)
-        self.assertEqual(header, 42)
-
 def test_main(verbose=None):
     support.run_unittest(HeaderTests, OfflineTest, BasicTest, TimeoutTest,
-<<<<<<< HEAD
-                         HTTPSTimeoutTest, RequestBodyTest, HTTPResponseTest)
-=======
                          HTTPSTest, RequestBodyTest, SourceAddressTest,
                          HTTPResponseTest)
->>>>>>> 175d89ef
 
 if __name__ == '__main__':
     test_main()