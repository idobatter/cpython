--- conflicted
+++ resolved
@@ -11,10 +11,6 @@
 
 
 tstfile = findfile("test.xml", subdir="xmltestdata")
-<<<<<<< HEAD
-
-=======
->>>>>>> 75dec455
 
 # The tests of DocumentType importing use these helpers to construct
 # the documents to work with, since not all DOM builders actually
