import unittest
import sys
import os
import subprocess
import shutil
from copy import copy

from test.support import (run_unittest, TESTFN, unlink,
                          captured_stdout, skip_unless_symlink)

import sysconfig
from sysconfig import (get_paths, get_platform, get_config_vars,
                       get_path, get_path_names, _INSTALL_SCHEMES,
                       _get_default_scheme, _expand_vars,
                       get_scheme_names, get_config_var, _main)
import _osx_support

class TestSysConfig(unittest.TestCase):

    def setUp(self):
        super(TestSysConfig, self).setUp()
        self.sys_path = sys.path[:]
        # patching os.uname
        if hasattr(os, 'uname'):
            self.uname = os.uname
            self._uname = os.uname()
        else:
            self.uname = None
            self._set_uname(('',)*5)
        os.uname = self._get_uname
        # saving the environment
        self.name = os.name
        self.platform = sys.platform
        self.version = sys.version
        self.sep = os.sep
        self.join = os.path.join
        self.isabs = os.path.isabs
        self.splitdrive = os.path.splitdrive
        self._config_vars = sysconfig._CONFIG_VARS, copy(sysconfig._CONFIG_VARS)
        self._added_envvars = []
        self._changed_envvars = []
        for var in ('MACOSX_DEPLOYMENT_TARGET', 'PATH'):
            if var in os.environ:
                self._changed_envvars.append((var, os.environ[var]))
            else:
                self._added_envvars.append(var)

    def tearDown(self):
        sys.path[:] = self.sys_path
        self._cleanup_testfn()
        if self.uname is not None:
            os.uname = self.uname
        else:
            del os.uname
        os.name = self.name
        sys.platform = self.platform
        sys.version = self.version
        os.sep = self.sep
        os.path.join = self.join
        os.path.isabs = self.isabs
        os.path.splitdrive = self.splitdrive
        sysconfig._CONFIG_VARS = self._config_vars[0]
        sysconfig._CONFIG_VARS.clear()
        sysconfig._CONFIG_VARS.update(self._config_vars[1])
        for var, value in self._changed_envvars:
            os.environ[var] = value
        for var in self._added_envvars:
            os.environ.pop(var, None)

        super(TestSysConfig, self).tearDown()

    def _set_uname(self, uname):
        self._uname = os.uname_result(uname)

    def _get_uname(self):
        return self._uname

    def _cleanup_testfn(self):
        path = TESTFN
        if os.path.isfile(path):
            os.remove(path)
        elif os.path.isdir(path):
            shutil.rmtree(path)

    def test_get_path_names(self):
        self.assertEqual(get_path_names(), sysconfig._SCHEME_KEYS)

    def test_get_paths(self):
        scheme = get_paths()
        default_scheme = _get_default_scheme()
        wanted = _expand_vars(default_scheme, None)
        wanted = sorted(wanted.items())
        scheme = sorted(scheme.items())
        self.assertEqual(scheme, wanted)

    def test_get_path(self):
        # XXX make real tests here
        for scheme in _INSTALL_SCHEMES:
            for name in _INSTALL_SCHEMES[scheme]:
                res = get_path(name, scheme)

    def test_get_config_vars(self):
        cvars = get_config_vars()
        self.assertIsInstance(cvars, dict)
        self.assertTrue(cvars)

    def test_get_platform(self):
        # windows XP, 32bits
        os.name = 'nt'
        sys.version = ('2.4.4 (#71, Oct 18 2006, 08:34:43) '
                       '[MSC v.1310 32 bit (Intel)]')
        sys.platform = 'win32'
        self.assertEqual(get_platform(), 'win32')

        # windows XP, amd64
        os.name = 'nt'
        sys.version = ('2.4.4 (#71, Oct 18 2006, 08:34:43) '
                       '[MSC v.1310 32 bit (Amd64)]')
        sys.platform = 'win32'
        self.assertEqual(get_platform(), 'win-amd64')

        # windows XP, itanium
        os.name = 'nt'
        sys.version = ('2.4.4 (#71, Oct 18 2006, 08:34:43) '
                       '[MSC v.1310 32 bit (Itanium)]')
        sys.platform = 'win32'
        self.assertEqual(get_platform(), 'win-ia64')

        # macbook
        os.name = 'posix'
        sys.version = ('2.5 (r25:51918, Sep 19 2006, 08:49:13) '
                       '\n[GCC 4.0.1 (Apple Computer, Inc. build 5341)]')
        sys.platform = 'darwin'
        self._set_uname(('Darwin', 'macziade', '8.11.1',
                   ('Darwin Kernel Version 8.11.1: '
                    'Wed Oct 10 18:23:28 PDT 2007; '
                    'root:xnu-792.25.20~1/RELEASE_I386'), 'PowerPC'))
        _osx_support._remove_original_values(get_config_vars())
        get_config_vars()['MACOSX_DEPLOYMENT_TARGET'] = '10.3'

        get_config_vars()['CFLAGS'] = ('-fno-strict-aliasing -DNDEBUG -g '
                                       '-fwrapv -O3 -Wall -Wstrict-prototypes')

        maxint = sys.maxsize
        try:
            sys.maxsize = 2147483647
            self.assertEqual(get_platform(), 'macosx-10.3-ppc')
            sys.maxsize = 9223372036854775807
            self.assertEqual(get_platform(), 'macosx-10.3-ppc64')
        finally:
            sys.maxsize = maxint

        self._set_uname(('Darwin', 'macziade', '8.11.1',
                   ('Darwin Kernel Version 8.11.1: '
                    'Wed Oct 10 18:23:28 PDT 2007; '
                    'root:xnu-792.25.20~1/RELEASE_I386'), 'i386'))
        _osx_support._remove_original_values(get_config_vars())
        get_config_vars()['MACOSX_DEPLOYMENT_TARGET'] = '10.3'

        get_config_vars()['CFLAGS'] = ('-fno-strict-aliasing -DNDEBUG -g '
                                       '-fwrapv -O3 -Wall -Wstrict-prototypes')
        maxint = sys.maxsize
        try:
            sys.maxsize = 2147483647
            self.assertEqual(get_platform(), 'macosx-10.3-i386')
            sys.maxsize = 9223372036854775807
            self.assertEqual(get_platform(), 'macosx-10.3-x86_64')
        finally:
            sys.maxsize = maxint

        # macbook with fat binaries (fat, universal or fat64)
        _osx_support._remove_original_values(get_config_vars())
        get_config_vars()['MACOSX_DEPLOYMENT_TARGET'] = '10.4'
        get_config_vars()['CFLAGS'] = ('-arch ppc -arch i386 -isysroot '
                                       '/Developer/SDKs/MacOSX10.4u.sdk  '
                                       '-fno-strict-aliasing -fno-common '
                                       '-dynamic -DNDEBUG -g -O3')

        self.assertEqual(get_platform(), 'macosx-10.4-fat')

        _osx_support._remove_original_values(get_config_vars())
        get_config_vars()['CFLAGS'] = ('-arch x86_64 -arch i386 -isysroot '
                                       '/Developer/SDKs/MacOSX10.4u.sdk  '
                                       '-fno-strict-aliasing -fno-common '
                                       '-dynamic -DNDEBUG -g -O3')

        self.assertEqual(get_platform(), 'macosx-10.4-intel')

        _osx_support._remove_original_values(get_config_vars())
        get_config_vars()['CFLAGS'] = ('-arch x86_64 -arch ppc -arch i386 -isysroot '
                                       '/Developer/SDKs/MacOSX10.4u.sdk  '
                                       '-fno-strict-aliasing -fno-common '
                                       '-dynamic -DNDEBUG -g -O3')
        self.assertEqual(get_platform(), 'macosx-10.4-fat3')

        _osx_support._remove_original_values(get_config_vars())
        get_config_vars()['CFLAGS'] = ('-arch ppc64 -arch x86_64 -arch ppc -arch i386 -isysroot '
                                       '/Developer/SDKs/MacOSX10.4u.sdk  '
                                       '-fno-strict-aliasing -fno-common '
                                       '-dynamic -DNDEBUG -g -O3')
        self.assertEqual(get_platform(), 'macosx-10.4-universal')

        _osx_support._remove_original_values(get_config_vars())
        get_config_vars()['CFLAGS'] = ('-arch x86_64 -arch ppc64 -isysroot '
                                       '/Developer/SDKs/MacOSX10.4u.sdk  '
                                       '-fno-strict-aliasing -fno-common '
                                       '-dynamic -DNDEBUG -g -O3')

        self.assertEqual(get_platform(), 'macosx-10.4-fat64')

        for arch in ('ppc', 'i386', 'x86_64', 'ppc64'):
            _osx_support._remove_original_values(get_config_vars())
            get_config_vars()['CFLAGS'] = ('-arch %s -isysroot '
                                           '/Developer/SDKs/MacOSX10.4u.sdk  '
                                           '-fno-strict-aliasing -fno-common '
                                           '-dynamic -DNDEBUG -g -O3' % arch)

            self.assertEqual(get_platform(), 'macosx-10.4-%s' % arch)

        # linux debian sarge
        os.name = 'posix'
        sys.version = ('2.3.5 (#1, Jul  4 2007, 17:28:59) '
                       '\n[GCC 4.1.2 20061115 (prerelease) (Debian 4.1.1-21)]')
        sys.platform = 'linux2'
        self._set_uname(('Linux', 'aglae', '2.6.21.1dedibox-r7',
                    '#1 Mon Apr 30 17:25:38 CEST 2007', 'i686'))

        self.assertEqual(get_platform(), 'linux-i686')

        # XXX more platforms to tests here

    def test_get_config_h_filename(self):
        config_h = sysconfig.get_config_h_filename()
        self.assertTrue(os.path.isfile(config_h), config_h)

    def test_get_scheme_names(self):
        wanted = ('nt', 'nt_user', 'osx_framework_user',
                  'posix_home', 'posix_prefix', 'posix_user')
        self.assertEqual(get_scheme_names(), wanted)

    @skip_unless_symlink
    def test_symlink(self):
        # On Windows, the EXE needs to know where pythonXY.dll is at so we have
        # to add the directory to the path.
        if sys.platform == "win32":
            os.environ["PATH"] = "{};{}".format(
                os.path.dirname(sys.executable), os.environ["PATH"])

        # Issue 7880
        def get(python):
            cmd = [python, '-c',
                   'import sysconfig; print(sysconfig.get_platform())']
            p = subprocess.Popen(cmd, stdout=subprocess.PIPE, env=os.environ)
            return p.communicate()
        real = os.path.realpath(sys.executable)
        link = os.path.abspath(TESTFN)
        os.symlink(real, link)
        try:
            self.assertEqual(get(real), get(link))
        finally:
            unlink(link)

    def test_user_similar(self):
        # Issue #8759: make sure the posix scheme for the users
        # is similar to the global posix_prefix one
        base = get_config_var('base')
        user = get_config_var('userbase')
        # the global scheme mirrors the distinction between prefix and
        # exec-prefix but not the user scheme, so we have to adapt the paths
        # before comparing (issue #9100)
        adapt = sys.base_prefix != sys.base_exec_prefix
        for name in ('stdlib', 'platstdlib', 'purelib', 'platlib'):
            global_path = get_path(name, 'posix_prefix')
            if adapt:
                global_path = global_path.replace(sys.exec_prefix, sys.base_prefix)
                base = base.replace(sys.exec_prefix, sys.base_prefix)
            elif sys.base_prefix != sys.prefix:
                # virtual environment? Likewise, we have to adapt the paths
                # before comparing
                global_path = global_path.replace(sys.base_prefix, sys.prefix)
                base = base.replace(sys.base_prefix, sys.prefix)
            user_path = get_path(name, 'posix_user')
            self.assertEqual(user_path, global_path.replace(base, user, 1))

    def test_main(self):
        # just making sure _main() runs and returns things in the stdout
        with captured_stdout() as output:
            _main()
        self.assertTrue(len(output.getvalue().split('\n')) > 0)

    @unittest.skipIf(sys.platform == "win32", "Does not apply to Windows")
    def test_ldshared_value(self):
        ldflags = sysconfig.get_config_var('LDFLAGS')
        ldshared = sysconfig.get_config_var('LDSHARED')

        self.assertIn(ldflags, ldshared)

    @unittest.skipUnless(sys.platform == "darwin", "test only relevant on MacOSX")
    def test_platform_in_subprocess(self):
        my_platform = sysconfig.get_platform()

        # Test without MACOSX_DEPLOYMENT_TARGET in the environment

        env = os.environ.copy()
        if 'MACOSX_DEPLOYMENT_TARGET' in env:
            del env['MACOSX_DEPLOYMENT_TARGET']

        p = subprocess.Popen([
                sys.executable, '-c',
                'import sysconfig; print(sysconfig.get_platform())',
            ],
            stdout=subprocess.PIPE,
            stderr=subprocess.DEVNULL,
            env=env)
        test_platform = p.communicate()[0].strip()
        test_platform = test_platform.decode('utf-8')
        status = p.wait()

        self.assertEqual(status, 0)
        self.assertEqual(my_platform, test_platform)

        # Test with MACOSX_DEPLOYMENT_TARGET in the environment, and
        # using a value that is unlikely to be the default one.
        env = os.environ.copy()
        env['MACOSX_DEPLOYMENT_TARGET'] = '10.1'

<<<<<<< HEAD
        with open('/dev/null') as dev_null:
            p = subprocess.Popen([
                    sys.executable, '-c',
                    'import sysconfig; print(sysconfig.get_platform())',
                ],
                stdout=subprocess.PIPE,
                stderr=dev_null,
                env=env)
            test_platform = p.communicate()[0].strip()
            test_platform = test_platform.decode('utf-8')
            status = p.wait()

            self.assertEqual(status, 0)
            self.assertEqual(my_platform, test_platform)

    def test_srcdir(self):
        # See Issues #15322, #15364.
        srcdir = sysconfig.get_config_var('srcdir')

        self.assertTrue(os.path.isabs(srcdir), srcdir)
        self.assertTrue(os.path.isdir(srcdir), srcdir)

        if sysconfig._PYTHON_BUILD:
            # The python executable has not been installed so srcdir
            # should be a full source checkout.
            Python_h = os.path.join(srcdir, 'Include', 'Python.h')
            self.assertTrue(os.path.exists(Python_h), Python_h)
            self.assertTrue(sysconfig._is_python_source_dir(srcdir))
        elif os.name == 'posix':
            self.assertEqual(os.path.dirname(sysconfig.get_makefile_filename()),
                                srcdir)

    def test_srcdir_independent_of_cwd(self):
        # srcdir should be independent of the current working directory
        # See Issues #15322, #15364.
        srcdir = sysconfig.get_config_var('srcdir')
        cwd = os.getcwd()
        try:
            os.chdir('..')
            srcdir2 = sysconfig.get_config_var('srcdir')
        finally:
            os.chdir(cwd)
        self.assertEqual(srcdir, srcdir2)
=======
        p = subprocess.Popen([
                sys.executable, '-c',
                'import sysconfig; print(sysconfig.get_platform())',
            ],
            stdout=subprocess.PIPE,
            stderr=subprocess.DEVNULL,
            env=env)
        test_platform = p.communicate()[0].strip()
        test_platform = test_platform.decode('utf-8')
        status = p.wait()

        self.assertEqual(status, 0)
        self.assertEqual(my_platform, test_platform)
>>>>>>> aa29e3e1

    def test_srcdir(self):
        # See Issues #15322, #15364.
        srcdir = sysconfig.get_config_var('srcdir')

        self.assertTrue(os.path.isabs(srcdir), srcdir)
        self.assertTrue(os.path.isdir(srcdir), srcdir)

        if sysconfig._PYTHON_BUILD:
            # The python executable has not been installed so srcdir
            # should be a full source checkout.
            Python_h = os.path.join(srcdir, 'Include', 'Python.h')
            self.assertTrue(os.path.exists(Python_h), Python_h)
            self.assertTrue(sysconfig._is_python_source_dir(srcdir))
        elif os.name == 'posix':
            self.assertEqual(os.path.dirname(sysconfig.get_makefile_filename()),
                                srcdir)

    def test_srcdir_independent_of_cwd(self):
        # srcdir should be independent of the current working directory
        # See Issues #15322, #15364.
        srcdir = sysconfig.get_config_var('srcdir')
        cwd = os.getcwd()
        try:
            os.chdir('..')
            srcdir2 = sysconfig.get_config_var('srcdir')
        finally:
            os.chdir(cwd)
        self.assertEqual(srcdir, srcdir2)


class MakefileTests(unittest.TestCase):

    @unittest.skipIf(sys.platform.startswith('win'),
                     'Test is not Windows compatible')
    def test_get_makefile_filename(self):
        makefile = sysconfig.get_makefile_filename()
        self.assertTrue(os.path.isfile(makefile), makefile)

    def test_parse_makefile(self):
        self.addCleanup(unlink, TESTFN)
        with open(TESTFN, "w") as makefile:
            print("var1=a$(VAR2)", file=makefile)
            print("VAR2=b$(var3)", file=makefile)
            print("var3=42", file=makefile)
            print("var4=$/invalid", file=makefile)
            print("var5=dollar$$5", file=makefile)
        vars = sysconfig._parse_makefile(TESTFN)
        self.assertEqual(vars, {
            'var1': 'ab42',
            'VAR2': 'b42',
            'var3': 42,
            'var4': '$/invalid',
            'var5': 'dollar$5',
        })


def test_main():
    run_unittest(TestSysConfig, MakefileTests)

if __name__ == "__main__":
    test_main()<|MERGE_RESOLUTION|>--- conflicted
+++ resolved
@@ -324,51 +324,6 @@
         env = os.environ.copy()
         env['MACOSX_DEPLOYMENT_TARGET'] = '10.1'
 
-<<<<<<< HEAD
-        with open('/dev/null') as dev_null:
-            p = subprocess.Popen([
-                    sys.executable, '-c',
-                    'import sysconfig; print(sysconfig.get_platform())',
-                ],
-                stdout=subprocess.PIPE,
-                stderr=dev_null,
-                env=env)
-            test_platform = p.communicate()[0].strip()
-            test_platform = test_platform.decode('utf-8')
-            status = p.wait()
-
-            self.assertEqual(status, 0)
-            self.assertEqual(my_platform, test_platform)
-
-    def test_srcdir(self):
-        # See Issues #15322, #15364.
-        srcdir = sysconfig.get_config_var('srcdir')
-
-        self.assertTrue(os.path.isabs(srcdir), srcdir)
-        self.assertTrue(os.path.isdir(srcdir), srcdir)
-
-        if sysconfig._PYTHON_BUILD:
-            # The python executable has not been installed so srcdir
-            # should be a full source checkout.
-            Python_h = os.path.join(srcdir, 'Include', 'Python.h')
-            self.assertTrue(os.path.exists(Python_h), Python_h)
-            self.assertTrue(sysconfig._is_python_source_dir(srcdir))
-        elif os.name == 'posix':
-            self.assertEqual(os.path.dirname(sysconfig.get_makefile_filename()),
-                                srcdir)
-
-    def test_srcdir_independent_of_cwd(self):
-        # srcdir should be independent of the current working directory
-        # See Issues #15322, #15364.
-        srcdir = sysconfig.get_config_var('srcdir')
-        cwd = os.getcwd()
-        try:
-            os.chdir('..')
-            srcdir2 = sysconfig.get_config_var('srcdir')
-        finally:
-            os.chdir(cwd)
-        self.assertEqual(srcdir, srcdir2)
-=======
         p = subprocess.Popen([
                 sys.executable, '-c',
                 'import sysconfig; print(sysconfig.get_platform())',
@@ -382,7 +337,6 @@
 
         self.assertEqual(status, 0)
         self.assertEqual(my_platform, test_platform)
->>>>>>> aa29e3e1
 
     def test_srcdir(self):
         # See Issues #15322, #15364.
