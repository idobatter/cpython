import copyreg
import unittest

from test import support
from test.pickletester import ExtensionSaver

class C:
    pass


class WithoutSlots(object):
    pass

class WithWeakref(object):
    __slots__ = ('__weakref__',)

class WithPrivate(object):
    __slots__ = ('__spam',)

class WithSingleString(object):
    __slots__ = 'spam'

class WithInherited(WithSingleString):
    __slots__ = ('eggs',)


class CopyRegTestCase(unittest.TestCase):

    def test_class(self):
        self.assertRaises(TypeError, copyreg.pickle,
                          C, None, None)

    def test_noncallable_reduce(self):
        self.assertRaises(TypeError, copyreg.pickle,
                          type(1), "not a callable")

    def test_noncallable_constructor(self):
        self.assertRaises(TypeError, copyreg.pickle,
                          type(1), int, "not a callable")

    def test_bool(self):
        import copy
        self.assertEqual(True, copy.copy(True))

    def test_extension_registry(self):
        mod, func, code = 'junk1 ', ' junk2', 0xabcd
        e = ExtensionSaver(code)
        try:
            # Shouldn't be in registry now.
            self.assertRaises(ValueError, copyreg.remove_extension,
                              mod, func, code)
            copyreg.add_extension(mod, func, code)
            # Should be in the registry.
            self.assertTrue(copyreg._extension_registry[mod, func] == code)
            self.assertTrue(copyreg._inverted_registry[code] == (mod, func))
            # Shouldn't be in the cache.
<<<<<<< HEAD
            self.assertTrue(code not in copyreg._extension_cache)
=======
            self.assertNotIn(code, copyreg._extension_cache)
>>>>>>> 175d89ef
            # Redundant registration should be OK.
            copyreg.add_extension(mod, func, code)  # shouldn't blow up
            # Conflicting code.
            self.assertRaises(ValueError, copyreg.add_extension,
                              mod, func, code + 1)
            self.assertRaises(ValueError, copyreg.remove_extension,
                              mod, func, code + 1)
            # Conflicting module name.
            self.assertRaises(ValueError, copyreg.add_extension,
                              mod[1:], func, code )
            self.assertRaises(ValueError, copyreg.remove_extension,
                              mod[1:], func, code )
            # Conflicting function name.
            self.assertRaises(ValueError, copyreg.add_extension,
                              mod, func[1:], code)
            self.assertRaises(ValueError, copyreg.remove_extension,
                              mod, func[1:], code)
            # Can't remove one that isn't registered at all.
            if code + 1 not in copyreg._inverted_registry:
                self.assertRaises(ValueError, copyreg.remove_extension,
                                  mod[1:], func[1:], code + 1)

        finally:
            e.restore()

        # Shouldn't be there anymore.
<<<<<<< HEAD
        self.assertTrue((mod, func) not in copyreg._extension_registry)
=======
        self.assertNotIn((mod, func), copyreg._extension_registry)
>>>>>>> 175d89ef
        # The code *may* be in copyreg._extension_registry, though, if
        # we happened to pick on a registered code.  So don't check for
        # that.

        # Check valid codes at the limits.
        for code in 1, 0x7fffffff:
            e = ExtensionSaver(code)
            try:
                copyreg.add_extension(mod, func, code)
                copyreg.remove_extension(mod, func, code)
            finally:
                e.restore()

        # Ensure invalid codes blow up.
        for code in -1, 0, 0x80000000:
            self.assertRaises(ValueError, copyreg.add_extension,
                              mod, func, code)

    def test_slotnames(self):
        self.assertEqual(copyreg._slotnames(WithoutSlots), [])
        self.assertEqual(copyreg._slotnames(WithWeakref), [])
        expected = ['_WithPrivate__spam']
        self.assertEqual(copyreg._slotnames(WithPrivate), expected)
        self.assertEqual(copyreg._slotnames(WithSingleString), ['spam'])
        expected = ['eggs', 'spam']
        expected.sort()
        result = copyreg._slotnames(WithInherited)
        result.sort()
        self.assertEqual(result, expected)


def test_main():
    support.run_unittest(CopyRegTestCase)


if __name__ == "__main__":
    test_main()<|MERGE_RESOLUTION|>--- conflicted
+++ resolved
@@ -54,11 +54,7 @@
             self.assertTrue(copyreg._extension_registry[mod, func] == code)
             self.assertTrue(copyreg._inverted_registry[code] == (mod, func))
             # Shouldn't be in the cache.
-<<<<<<< HEAD
-            self.assertTrue(code not in copyreg._extension_cache)
-=======
             self.assertNotIn(code, copyreg._extension_cache)
->>>>>>> 175d89ef
             # Redundant registration should be OK.
             copyreg.add_extension(mod, func, code)  # shouldn't blow up
             # Conflicting code.
@@ -85,11 +81,7 @@
             e.restore()
 
         # Shouldn't be there anymore.
-<<<<<<< HEAD
-        self.assertTrue((mod, func) not in copyreg._extension_registry)
-=======
         self.assertNotIn((mod, func), copyreg._extension_registry)
->>>>>>> 175d89ef
         # The code *may* be in copyreg._extension_registry, though, if
         # we happened to pick on a registered code.  So don't check for
         # that.
