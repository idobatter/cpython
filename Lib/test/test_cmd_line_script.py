# tests command line execution of scripts

import importlib
import importlib.machinery
import zipimport
import unittest
import sys
import os
import os.path
import py_compile

import textwrap
from test import support
from test.script_helper import (
    make_pkg, make_script, make_zip_pkg, make_zip_script,
    assert_python_ok, assert_python_failure, temp_dir,
    spawn_python, kill_python)

verbose = support.verbose

example_args = ['test1', 'test2', 'test3']

test_source = """\
# Script may be run with optimisation enabled, so don't rely on assert
# statements being executed
def assertEqual(lhs, rhs):
    if lhs != rhs:
        raise AssertionError('%r != %r' % (lhs, rhs))
def assertIdentical(lhs, rhs):
    if lhs is not rhs:
        raise AssertionError('%r is not %r' % (lhs, rhs))
# Check basic code execution
result = ['Top level assignment']
def f():
    result.append('Lower level reference')
f()
assertEqual(result, ['Top level assignment', 'Lower level reference'])
# Check population of magic variables
assertEqual(__name__, '__main__')
from importlib.machinery import BuiltinImporter
_loader = __loader__ if __loader__ is BuiltinImporter else type(__loader__)
print('__loader__==%a' % _loader)
print('__file__==%a' % __file__)
assertEqual(__cached__, None)
print('__package__==%r' % __package__)
# Check the sys module
import sys
assertIdentical(globals(), sys.modules[__name__].__dict__)
from test import test_cmd_line_script
example_args_list = test_cmd_line_script.example_args
assertEqual(sys.argv[1:], example_args_list)
print('sys.argv[0]==%a' % sys.argv[0])
print('sys.path[0]==%a' % sys.path[0])
# Check the working directory
import os
print('cwd==%a' % os.getcwd())
"""

def _make_test_script(script_dir, script_basename, source=test_source):
    to_return = make_script(script_dir, script_basename, source)
    importlib.invalidate_caches()
    return to_return

def _make_test_zip_pkg(zip_dir, zip_basename, pkg_name, script_basename,
                       source=test_source, depth=1):
    to_return = make_zip_pkg(zip_dir, zip_basename, pkg_name, script_basename,
                             source, depth)
    importlib.invalidate_caches()
    return to_return

# There's no easy way to pass the script directory in to get
# -m to work (avoiding that is the whole point of making
# directories and zipfiles executable!)
# So we fake it for testing purposes with a custom launch script
launch_source = """\
import sys, os.path, runpy
sys.path.insert(0, %s)
runpy._run_module_as_main(%r)
"""

def _make_launch_script(script_dir, script_basename, module_name, path=None):
    if path is None:
        path = "os.path.dirname(__file__)"
    else:
        path = repr(path)
    source = launch_source % (path, module_name)
    to_return = make_script(script_dir, script_basename, source)
    importlib.invalidate_caches()
    return to_return

class CmdLineTest(unittest.TestCase):
    def _check_output(self, script_name, exit_code, data,
                             expected_file, expected_argv0,
                             expected_path0, expected_package,
                             expected_loader):
        if verbose > 1:
            print("Output from test script %r:" % script_name)
            print(data)
        self.assertEqual(exit_code, 0)
        printed_loader = '__loader__==%a' % expected_loader
        printed_file = '__file__==%a' % expected_file
        printed_package = '__package__==%r' % expected_package
        printed_argv0 = 'sys.argv[0]==%a' % expected_argv0
        printed_path0 = 'sys.path[0]==%a' % expected_path0
        printed_cwd = 'cwd==%a' % os.getcwd()
        if verbose > 1:
            print('Expected output:')
            print(printed_file)
            print(printed_package)
            print(printed_argv0)
            print(printed_cwd)
        self.assertIn(printed_loader.encode('utf-8'), data)
        self.assertIn(printed_file.encode('utf-8'), data)
        self.assertIn(printed_package.encode('utf-8'), data)
        self.assertIn(printed_argv0.encode('utf-8'), data)
        self.assertIn(printed_path0.encode('utf-8'), data)
        self.assertIn(printed_cwd.encode('utf-8'), data)

    def _check_script(self, script_name, expected_file,
                            expected_argv0, expected_path0,
                            expected_package, expected_loader,
                            *cmd_line_switches):
        if not __debug__:
            cmd_line_switches += ('-' + 'O' * sys.flags.optimize,)
        run_args = cmd_line_switches + (script_name,) + tuple(example_args)
        rc, out, err = assert_python_ok(*run_args)
        self._check_output(script_name, rc, out + err, expected_file,
                           expected_argv0, expected_path0,
                           expected_package, expected_loader)

    def _check_import_error(self, script_name, expected_msg,
                            *cmd_line_switches):
        run_args = cmd_line_switches + (script_name,)
        rc, out, err = assert_python_failure(*run_args)
        if verbose > 1:
            print('Output from test script %r:' % script_name)
            print(err)
            print('Expected output: %r' % expected_msg)
        self.assertIn(expected_msg.encode('utf-8'), err)

    def test_dash_c_loader(self):
        rc, out, err = assert_python_ok("-c", "print(__loader__)")
        expected = repr(importlib.machinery.BuiltinImporter).encode("utf-8")
        self.assertIn(expected, out)

    def test_stdin_loader(self):
        # Unfortunately, there's no way to automatically test the fully
        # interactive REPL, since that code path only gets executed when
        # stdin is an interactive tty.
        p = spawn_python()
        try:
            p.stdin.write(b"print(__loader__)\n")
            p.stdin.flush()
        finally:
            out = kill_python(p)
        expected = repr(importlib.machinery.BuiltinImporter).encode("utf-8")
        self.assertIn(expected, out)

    def test_basic_script(self):
        with temp_dir() as script_dir:
            script_name = _make_test_script(script_dir, 'script')
            self._check_script(script_name, script_name, script_name,
                               script_dir, None,
                               importlib.machinery.SourceFileLoader)

    def test_script_compiled(self):
        with temp_dir() as script_dir:
            script_name = _make_test_script(script_dir, 'script')
            py_compile.compile(script_name, doraise=True)
            os.remove(script_name)
            pyc_file = support.make_legacy_pyc(script_name)
            self._check_script(pyc_file, pyc_file,
                               pyc_file, script_dir, None,
                               importlib.machinery.SourcelessFileLoader)

    def test_directory(self):
        with temp_dir() as script_dir:
            script_name = _make_test_script(script_dir, '__main__')
            self._check_script(script_dir, script_name, script_dir,
                               script_dir, '',
                               importlib.machinery.SourceFileLoader)

    def test_directory_compiled(self):
        with temp_dir() as script_dir:
            script_name = _make_test_script(script_dir, '__main__')
            py_compile.compile(script_name, doraise=True)
            os.remove(script_name)
            pyc_file = support.make_legacy_pyc(script_name)
            self._check_script(script_dir, pyc_file, script_dir,
                               script_dir, '',
                               importlib.machinery.SourcelessFileLoader)

    def test_directory_error(self):
        with temp_dir() as script_dir:
            msg = "can't find '__main__' module in %r" % script_dir
            self._check_import_error(script_dir, msg)

    def test_zipfile(self):
        with temp_dir() as script_dir:
            script_name = _make_test_script(script_dir, '__main__')
            zip_name, run_name = make_zip_script(script_dir, 'test_zip', script_name)
            self._check_script(zip_name, run_name, zip_name, zip_name, '',
                               zipimport.zipimporter)

    def test_zipfile_compiled(self):
        with temp_dir() as script_dir:
            script_name = _make_test_script(script_dir, '__main__')
            compiled_name = py_compile.compile(script_name, doraise=True)
            zip_name, run_name = make_zip_script(script_dir, 'test_zip', compiled_name)
            self._check_script(zip_name, run_name, zip_name, zip_name, '',
                               zipimport.zipimporter)

    def test_zipfile_error(self):
        with temp_dir() as script_dir:
            script_name = _make_test_script(script_dir, 'not_main')
            zip_name, run_name = make_zip_script(script_dir, 'test_zip', script_name)
            msg = "can't find '__main__' module in %r" % zip_name
            self._check_import_error(zip_name, msg)

    def test_module_in_package(self):
        with temp_dir() as script_dir:
            pkg_dir = os.path.join(script_dir, 'test_pkg')
            make_pkg(pkg_dir)
            script_name = _make_test_script(pkg_dir, 'script')
            launch_name = _make_launch_script(script_dir, 'launch', 'test_pkg.script')
            self._check_script(launch_name, script_name, script_name,
                               script_dir, 'test_pkg',
                               importlib.machinery.SourceFileLoader)

    def test_module_in_package_in_zipfile(self):
        with temp_dir() as script_dir:
            zip_name, run_name = _make_test_zip_pkg(script_dir, 'test_zip', 'test_pkg', 'script')
            launch_name = _make_launch_script(script_dir, 'launch', 'test_pkg.script', zip_name)
            self._check_script(launch_name, run_name, run_name,
                               zip_name, 'test_pkg', zipimport.zipimporter)

    def test_module_in_subpackage_in_zipfile(self):
        with temp_dir() as script_dir:
            zip_name, run_name = _make_test_zip_pkg(script_dir, 'test_zip', 'test_pkg', 'script', depth=2)
            launch_name = _make_launch_script(script_dir, 'launch', 'test_pkg.test_pkg.script', zip_name)
            self._check_script(launch_name, run_name, run_name,
                               zip_name, 'test_pkg.test_pkg',
                               zipimport.zipimporter)

    def test_package(self):
        with temp_dir() as script_dir:
            pkg_dir = os.path.join(script_dir, 'test_pkg')
            make_pkg(pkg_dir)
            script_name = _make_test_script(pkg_dir, '__main__')
            launch_name = _make_launch_script(script_dir, 'launch', 'test_pkg')
            self._check_script(launch_name, script_name,
                               script_name, script_dir, 'test_pkg',
                               importlib.machinery.SourceFileLoader)

    def test_package_compiled(self):
        with temp_dir() as script_dir:
            pkg_dir = os.path.join(script_dir, 'test_pkg')
            make_pkg(pkg_dir)
            script_name = _make_test_script(pkg_dir, '__main__')
            compiled_name = py_compile.compile(script_name, doraise=True)
            os.remove(script_name)
            pyc_file = support.make_legacy_pyc(script_name)
            launch_name = _make_launch_script(script_dir, 'launch', 'test_pkg')
            self._check_script(launch_name, pyc_file,
                               pyc_file, script_dir, 'test_pkg',
                               importlib.machinery.SourcelessFileLoader)

    def test_package_error(self):
        with temp_dir() as script_dir:
            pkg_dir = os.path.join(script_dir, 'test_pkg')
            make_pkg(pkg_dir)
            msg = ("'test_pkg' is a package and cannot "
                   "be directly executed")
            launch_name = _make_launch_script(script_dir, 'launch', 'test_pkg')
            self._check_import_error(launch_name, msg)

    def test_package_recursion(self):
        with temp_dir() as script_dir:
            pkg_dir = os.path.join(script_dir, 'test_pkg')
            make_pkg(pkg_dir)
            main_dir = os.path.join(pkg_dir, '__main__')
            make_pkg(main_dir)
            msg = ("Cannot use package as __main__ module; "
                   "'test_pkg' is a package and cannot "
                   "be directly executed")
            launch_name = _make_launch_script(script_dir, 'launch', 'test_pkg')
            self._check_import_error(launch_name, msg)

    def test_issue8202(self):
        # Make sure package __init__ modules see "-m" in sys.argv0 while
        # searching for the module to execute
        with temp_dir() as script_dir:
            with support.temp_cwd(path=script_dir):
                pkg_dir = os.path.join(script_dir, 'test_pkg')
                make_pkg(pkg_dir, "import sys; print('init_argv0==%r' % sys.argv[0])")
                script_name = _make_test_script(pkg_dir, 'script')
                rc, out, err = assert_python_ok('-m', 'test_pkg.script', *example_args)
                if verbose > 1:
                    print(out)
                expected = "init_argv0==%r" % '-m'
                self.assertIn(expected.encode('utf-8'), out)
                self._check_output(script_name, rc, out,
                                   script_name, script_name, '', 'test_pkg',
                                   importlib.machinery.SourceFileLoader)

    def test_issue8202_dash_c_file_ignored(self):
        # Make sure a "-c" file in the current directory
        # does not alter the value of sys.path[0]
        with temp_dir() as script_dir:
            with support.temp_cwd(path=script_dir):
                with open("-c", "w") as f:
                    f.write("data")
                    rc, out, err = assert_python_ok('-c',
                        'import sys; print("sys.path[0]==%r" % sys.path[0])')
                    if verbose > 1:
                        print(out)
                    expected = "sys.path[0]==%r" % ''
                    self.assertIn(expected.encode('utf-8'), out)

    def test_issue8202_dash_m_file_ignored(self):
        # Make sure a "-m" file in the current directory
        # does not alter the value of sys.path[0]
        with temp_dir() as script_dir:
            script_name = _make_test_script(script_dir, 'other')
            with support.temp_cwd(path=script_dir):
                with open("-m", "w") as f:
                    f.write("data")
                    rc, out, err = assert_python_ok('-m', 'other', *example_args)
                    self._check_output(script_name, rc, out,
                                      script_name, script_name, '', '',
                                      importlib.machinery.SourceFileLoader)

    def test_dash_m_error_code_is_one(self):
        # If a module is invoked with the -m command line flag
        # and results in an error that the return code to the
        # shell is '1'
        with temp_dir() as script_dir:
            with support.temp_cwd(path=script_dir):
                pkg_dir = os.path.join(script_dir, 'test_pkg')
                make_pkg(pkg_dir)
                script_name = _make_test_script(pkg_dir, 'other',
                                                "if __name__ == '__main__': raise ValueError")
                rc, out, err = assert_python_failure('-m', 'test_pkg.other', *example_args)
                if verbose > 1:
                    print(out)
                self.assertEqual(rc, 1)

    def test_pep_409_verbiage(self):
        # Make sure PEP 409 syntax properly suppresses
        # the context of an exception
        script = textwrap.dedent("""\
            try:
                raise ValueError
            except:
                raise NameError from None
            """)
        with temp_dir() as script_dir:
            script_name = _make_test_script(script_dir, 'script', script)
            exitcode, stdout, stderr = assert_python_failure(script_name)
            text = stderr.decode('ascii').split('\n')
            self.assertEqual(len(text), 4)
            self.assertTrue(text[0].startswith('Traceback'))
            self.assertTrue(text[1].startswith('  File '))
            self.assertTrue(text[3].startswith('NameError'))

    def test_non_utf8(self):
        # Issue #16218
        with temp_dir() as script_dir:
<<<<<<< HEAD
            script_name = _make_test_script(script_dir,
                    '\udcf1\udcea\udcf0\udce8\udcef\udcf2')
            self._check_script(script_name, script_name, script_name,
                               script_dir, None,
                               importlib.machinery.SourceFileLoader)
=======
            script_basename = '\u0441\u043a\u0440\u0438\u043f\u0442'
            try:
                script_basename.encode(sys.getfilesystemencoding())
            except UnicodeEncodeError:
                raise unittest.SkipTest("Filesystem doesn't support "
                                        "unicode names")
            source = 'print("test output")\n'
            script_name = _make_test_script(script_dir, script_basename, source)
            if not __debug__:
                run_args = ('-' + 'O' * sys.flags.optimize, script_name)
            else:
                run_args = (script_name,)
            rc, out, _ = assert_python_ok(*run_args)
            self.assertEqual(0, rc)
            expected = ("test output" + os.linesep).encode('ascii')
            self.assertEqual(expected, out)

>>>>>>> 75011ecc

def test_main():
    support.run_unittest(CmdLineTest)
    support.reap_children()

if __name__ == '__main__':
    test_main()<|MERGE_RESOLUTION|>--- conflicted
+++ resolved
@@ -366,13 +366,6 @@
     def test_non_utf8(self):
         # Issue #16218
         with temp_dir() as script_dir:
-<<<<<<< HEAD
-            script_name = _make_test_script(script_dir,
-                    '\udcf1\udcea\udcf0\udce8\udcef\udcf2')
-            self._check_script(script_name, script_name, script_name,
-                               script_dir, None,
-                               importlib.machinery.SourceFileLoader)
-=======
             script_basename = '\u0441\u043a\u0440\u0438\u043f\u0442'
             try:
                 script_basename.encode(sys.getfilesystemencoding())
@@ -390,7 +383,6 @@
             expected = ("test output" + os.linesep).encode('ascii')
             self.assertEqual(expected, out)
 
->>>>>>> 75011ecc
 
 def test_main():
     support.run_unittest(CmdLineTest)
