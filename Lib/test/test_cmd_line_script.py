--- conflicted
+++ resolved
@@ -44,44 +44,7 @@
 """
 
 def _make_test_script(script_dir, script_basename, source=test_source):
-<<<<<<< HEAD
-    script_filename = script_basename+os.path.extsep+'py'
-    script_name = os.path.join(script_dir, script_filename)
-    # The script should be encoded to UTF-8, the default string encoding
-    script_file = open(script_name, 'w', encoding='utf-8')
-    script_file.write(source)
-    script_file.close()
-    return script_name
-
-def _compile_test_script(script_name):
-    py_compile.compile(script_name, doraise=True)
-    if __debug__:
-        compiled_name = script_name + 'c'
-    else:
-        compiled_name = script_name + 'o'
-    return compiled_name
-
-def _make_test_zip(zip_dir, zip_basename, script_name, name_in_zip=None):
-    zip_filename = zip_basename+os.path.extsep+"zip"
-    zip_name = os.path.join(zip_dir, zip_filename)
-    zip_file = zipfile.ZipFile(zip_name, 'w')
-    if name_in_zip is None:
-        name_in_zip = os.path.basename(script_name)
-    zip_file.write(script_name, name_in_zip)
-    zip_file.close()
-    #if verbose:
-    #    zip_file = zipfile.ZipFile(zip_name, 'r')
-    #    print("Contents of %r:" % zip_name)
-    #    zip_file.printdir()
-    #    zip_file.close()
-    return zip_name, os.path.join(zip_name, name_in_zip)
-
-def _make_test_pkg(pkg_dir):
-    os.mkdir(pkg_dir)
-    _make_test_script(pkg_dir, '__init__', '')
-=======
     return make_script(script_dir, script_basename, source)
->>>>>>> 175d89ef
 
 def _make_test_zip_pkg(zip_dir, zip_basename, pkg_name, script_basename,
                        source=test_source, depth=1):
@@ -124,11 +87,6 @@
             print(printed_file)
             print(printed_package)
             print(printed_argv0)
-<<<<<<< HEAD
-        self.assertTrue(printed_file in data)
-        self.assertTrue(printed_package in data)
-        self.assertTrue(printed_argv0 in data)
-=======
             print(printed_cwd)
         self.assertIn(printed_file.encode('utf-8'), data)
         self.assertIn(printed_package.encode('utf-8'), data)
@@ -146,7 +104,6 @@
         rc, out, err = assert_python_ok(*run_args)
         self._check_output(script_name, rc, out + err, expected_file,
                            expected_argv0, expected_path0, expected_package)
->>>>>>> 175d89ef
 
     def _check_import_error(self, script_name, expected_msg,
                             *cmd_line_switches):
@@ -156,11 +113,7 @@
             print('Output from test script %r:' % script_name)
             print(err)
             print('Expected output: %r' % expected_msg)
-<<<<<<< HEAD
-        self.assertTrue(expected_msg in data)
-=======
         self.assertIn(expected_msg.encode('utf-8'), err)
->>>>>>> 175d89ef
 
     def test_basic_script(self):
         with temp_dir() as script_dir:
