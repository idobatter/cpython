"""Test cases for the fnmatch module."""

from test import support
import unittest

<<<<<<< HEAD
from fnmatch import fnmatch, fnmatchcase, _MAXCACHE, _cache, _cacheb, _purge


class FnmatchTestCase(unittest.TestCase):

    def tearDown(self):
        _purge()

=======
from fnmatch import fnmatch, fnmatchcase, translate, filter

class FnmatchTestCase(unittest.TestCase):

>>>>>>> 175d89ef
    def check_match(self, filename, pattern, should_match=1, fn=fnmatch):
        if should_match:
            self.assertTrue(fn(filename, pattern),
                         "expected %r to match pattern %r"
                         % (filename, pattern))
        else:
            self.assertTrue(not fn(filename, pattern),
                         "expected %r not to match pattern %r"
                         % (filename, pattern))

    def test_fnmatch(self):
        check = self.check_match
        check('abc', 'abc')
        check('abc', '?*?')
        check('abc', '???*')
        check('abc', '*???')
        check('abc', '???')
        check('abc', '*')
        check('abc', 'ab[cd]')
        check('abc', 'ab[!de]')
        check('abc', 'ab[de]', 0)
        check('a', '??', 0)
        check('a', 'b', 0)

        # these test that '\' is handled correctly in character sets;
        # see SF bug #409651
        check('\\', r'[\]')
        check('a', r'[!\]')
        check('\\', r'[!\]', 0)

        # test that filenames with newlines in them are handled correctly.
        # http://bugs.python.org/issue6665
        check('foo\nbar', 'foo*')
        check('foo\nbar\n', 'foo*')
        check('\nfoo', 'foo*', False)
        check('\n', '*')

    def test_mix_bytes_str(self):
        self.assertRaises(TypeError, fnmatch, 'test', b'*')
        self.assertRaises(TypeError, fnmatch, b'test', '*')
        self.assertRaises(TypeError, fnmatchcase, 'test', b'*')
        self.assertRaises(TypeError, fnmatchcase, b'test', '*')

    def test_fnmatchcase(self):
        check = self.check_match
        check('AbC', 'abc', 0, fnmatchcase)
        check('abc', 'AbC', 0, fnmatchcase)

    def test_bytes(self):
        self.check_match(b'test', b'te*')
        self.check_match(b'test\xff', b'te*\xff')
        self.check_match(b'foo\nbar', b'foo*')

<<<<<<< HEAD
    def test_cache_clearing(self):
        # check that caches do not grow too large
        # http://bugs.python.org/issue7846

        # string pattern cache
        for i in range(_MAXCACHE + 1):
            fnmatch('foo', '?' * i)

        self.assertLessEqual(len(_cache), _MAXCACHE)

        # bytes pattern cache
        for i in range(_MAXCACHE + 1):
            fnmatch(b'foo', b'?' * i)
        self.assertLessEqual(len(_cacheb), _MAXCACHE)
=======
class TranslateTestCase(unittest.TestCase):

    def test_translate(self):
        self.assertEqual(translate('*'), '.*\Z(?ms)')
        self.assertEqual(translate('?'), '.\Z(?ms)')
        self.assertEqual(translate('a?b*'), 'a.b.*\Z(?ms)')
        self.assertEqual(translate('[abc]'), '[abc]\Z(?ms)')
        self.assertEqual(translate('[]]'), '[]]\Z(?ms)')
        self.assertEqual(translate('[!x]'), '[^x]\Z(?ms)')
        self.assertEqual(translate('[^x]'), '[\\^x]\Z(?ms)')
        self.assertEqual(translate('[x'), '\\[x\Z(?ms)')


class FilterTestCase(unittest.TestCase):

    def test_filter(self):
        self.assertEqual(filter(['a', 'b'], 'a'), ['a'])
>>>>>>> 175d89ef


def test_main():
    support.run_unittest(FnmatchTestCase,
                         TranslateTestCase,
                         FilterTestCase)


if __name__ == "__main__":
    test_main()<|MERGE_RESOLUTION|>--- conflicted
+++ resolved
@@ -3,21 +3,10 @@
 from test import support
 import unittest
 
-<<<<<<< HEAD
-from fnmatch import fnmatch, fnmatchcase, _MAXCACHE, _cache, _cacheb, _purge
-
-
-class FnmatchTestCase(unittest.TestCase):
-
-    def tearDown(self):
-        _purge()
-
-=======
 from fnmatch import fnmatch, fnmatchcase, translate, filter
 
 class FnmatchTestCase(unittest.TestCase):
 
->>>>>>> 175d89ef
     def check_match(self, filename, pattern, should_match=1, fn=fnmatch):
         if should_match:
             self.assertTrue(fn(filename, pattern),
@@ -71,22 +60,6 @@
         self.check_match(b'test\xff', b'te*\xff')
         self.check_match(b'foo\nbar', b'foo*')
 
-<<<<<<< HEAD
-    def test_cache_clearing(self):
-        # check that caches do not grow too large
-        # http://bugs.python.org/issue7846
-
-        # string pattern cache
-        for i in range(_MAXCACHE + 1):
-            fnmatch('foo', '?' * i)
-
-        self.assertLessEqual(len(_cache), _MAXCACHE)
-
-        # bytes pattern cache
-        for i in range(_MAXCACHE + 1):
-            fnmatch(b'foo', b'?' * i)
-        self.assertLessEqual(len(_cacheb), _MAXCACHE)
-=======
 class TranslateTestCase(unittest.TestCase):
 
     def test_translate(self):
@@ -104,7 +77,6 @@
 
     def test_filter(self):
         self.assertEqual(filter(['a', 'b'], 'a'), ['a'])
->>>>>>> 175d89ef
 
 
 def test_main():
