--- conflicted
+++ resolved
@@ -58,11 +58,8 @@
         # shutdown time.  That frustrates tests trying to check stderr produced
         # from a spawned Python process.
         actual = support.strip_python_stderr(stderr)
-<<<<<<< HEAD
-=======
         # strip_python_stderr also strips whitespace, so we do too.
         expected = expected.strip()
->>>>>>> 75dec455
         self.assertEqual(actual, expected, msg)
 
 
@@ -124,8 +121,6 @@
                     stdout=sys.stdout)
             self.fail("Expected ValueError when stdout arg supplied.")
         self.assertIn('stdout', c.exception.args[0])
-<<<<<<< HEAD
-=======
 
     def test_check_output_timeout(self):
         # check_output() function with timeout arg
@@ -140,7 +135,6 @@
                     timeout=3)
             self.fail("Expected TimeoutExpired.")
         self.assertEqual(c.exception.output, b'BDFL')
->>>>>>> 75dec455
 
     def test_call_kwargs(self):
         # call() function with keyword args
@@ -424,8 +418,6 @@
         self.assertEqual(stdout, b"banana")
         self.assertStderrEqual(stderr, b"pineapple")
 
-<<<<<<< HEAD
-=======
     def test_communicate_timeout(self):
         p = subprocess.Popen([sys.executable, "-c",
                               'import sys,os,time;'
@@ -461,7 +453,6 @@
         (stdout, _) = p.communicate()
         self.assertEqual(len(stdout), 4 * 64 * 1024)
 
->>>>>>> 75dec455
     # Test for the fd leak reported in http://bugs.python.org/issue2791.
     def test_communicate_pipe_fd_leak(self):
         for stdin_pipe in (False, True):
@@ -849,7 +840,6 @@
                                   'import os; os.abort()'])
             p.wait()
         self.assertEqual(-p.returncode, signal.SIGABRT)
-<<<<<<< HEAD
 
     def test_preexec(self):
         # DISCLAIMER: Setting environment variables is *not* a good use
@@ -1078,236 +1068,6 @@
     def test_close_fds_1_2(self):
         self.check_close_std_fds([1, 2])
 
-=======
-
-    def test_preexec(self):
-        # DISCLAIMER: Setting environment variables is *not* a good use
-        # of a preexec_fn.  This is merely a test.
-        p = subprocess.Popen([sys.executable, "-c",
-                              'import sys,os;'
-                              'sys.stdout.write(os.getenv("FRUIT"))'],
-                             stdout=subprocess.PIPE,
-                             preexec_fn=lambda: os.putenv("FRUIT", "apple"))
-        self.addCleanup(p.stdout.close)
-        self.assertEqual(p.stdout.read(), b"apple")
-
-    def test_preexec_exception(self):
-        def raise_it():
-            raise ValueError("What if two swallows carried a coconut?")
-        try:
-            p = subprocess.Popen([sys.executable, "-c", ""],
-                                 preexec_fn=raise_it)
-        except RuntimeError as e:
-            self.assertTrue(
-                    subprocess._posixsubprocess,
-                    "Expected a ValueError from the preexec_fn")
-        except ValueError as e:
-            self.assertIn("coconut", e.args[0])
-        else:
-            self.fail("Exception raised by preexec_fn did not make it "
-                      "to the parent process.")
-
-    @unittest.skipUnless(gc, "Requires a gc module.")
-    def test_preexec_gc_module_failure(self):
-        # This tests the code that disables garbage collection if the child
-        # process will execute any Python.
-        def raise_runtime_error():
-            raise RuntimeError("this shouldn't escape")
-        enabled = gc.isenabled()
-        orig_gc_disable = gc.disable
-        orig_gc_isenabled = gc.isenabled
-        try:
-            gc.disable()
-            self.assertFalse(gc.isenabled())
-            subprocess.call([sys.executable, '-c', ''],
-                            preexec_fn=lambda: None)
-            self.assertFalse(gc.isenabled(),
-                             "Popen enabled gc when it shouldn't.")
-
-            gc.enable()
-            self.assertTrue(gc.isenabled())
-            subprocess.call([sys.executable, '-c', ''],
-                            preexec_fn=lambda: None)
-            self.assertTrue(gc.isenabled(), "Popen left gc disabled.")
-
-            gc.disable = raise_runtime_error
-            self.assertRaises(RuntimeError, subprocess.Popen,
-                              [sys.executable, '-c', ''],
-                              preexec_fn=lambda: None)
-
-            del gc.isenabled  # force an AttributeError
-            self.assertRaises(AttributeError, subprocess.Popen,
-                              [sys.executable, '-c', ''],
-                              preexec_fn=lambda: None)
-        finally:
-            gc.disable = orig_gc_disable
-            gc.isenabled = orig_gc_isenabled
-            if not enabled:
-                gc.disable()
-
-    def test_args_string(self):
-        # args is a string
-        fd, fname = mkstemp()
-        # reopen in text mode
-        with open(fd, "w", errors="surrogateescape") as fobj:
-            fobj.write("#!/bin/sh\n")
-            fobj.write("exec '%s' -c 'import sys; sys.exit(47)'\n" %
-                       sys.executable)
-        os.chmod(fname, 0o700)
-        p = subprocess.Popen(fname)
-        p.wait()
-        os.remove(fname)
-        self.assertEqual(p.returncode, 47)
-
-    def test_invalid_args(self):
-        # invalid arguments should raise ValueError
-        self.assertRaises(ValueError, subprocess.call,
-                          [sys.executable, "-c",
-                           "import sys; sys.exit(47)"],
-                          startupinfo=47)
-        self.assertRaises(ValueError, subprocess.call,
-                          [sys.executable, "-c",
-                           "import sys; sys.exit(47)"],
-                          creationflags=47)
-
-    def test_shell_sequence(self):
-        # Run command through the shell (sequence)
-        newenv = os.environ.copy()
-        newenv["FRUIT"] = "apple"
-        p = subprocess.Popen(["echo $FRUIT"], shell=1,
-                             stdout=subprocess.PIPE,
-                             env=newenv)
-        self.addCleanup(p.stdout.close)
-        self.assertEqual(p.stdout.read().strip(b" \t\r\n\f"), b"apple")
-
-    def test_shell_string(self):
-        # Run command through the shell (string)
-        newenv = os.environ.copy()
-        newenv["FRUIT"] = "apple"
-        p = subprocess.Popen("echo $FRUIT", shell=1,
-                             stdout=subprocess.PIPE,
-                             env=newenv)
-        self.addCleanup(p.stdout.close)
-        self.assertEqual(p.stdout.read().strip(b" \t\r\n\f"), b"apple")
-
-    def test_call_string(self):
-        # call() function with string argument on UNIX
-        fd, fname = mkstemp()
-        # reopen in text mode
-        with open(fd, "w", errors="surrogateescape") as fobj:
-            fobj.write("#!/bin/sh\n")
-            fobj.write("exec '%s' -c 'import sys; sys.exit(47)'\n" %
-                       sys.executable)
-        os.chmod(fname, 0o700)
-        rc = subprocess.call(fname)
-        os.remove(fname)
-        self.assertEqual(rc, 47)
-
-    def test_specific_shell(self):
-        # Issue #9265: Incorrect name passed as arg[0].
-        shells = []
-        for prefix in ['/bin', '/usr/bin/', '/usr/local/bin']:
-            for name in ['bash', 'ksh']:
-                sh = os.path.join(prefix, name)
-                if os.path.isfile(sh):
-                    shells.append(sh)
-        if not shells: # Will probably work for any shell but csh.
-            self.skipTest("bash or ksh required for this test")
-        sh = '/bin/sh'
-        if os.path.isfile(sh) and not os.path.islink(sh):
-            # Test will fail if /bin/sh is a symlink to csh.
-            shells.append(sh)
-        for sh in shells:
-            p = subprocess.Popen("echo $0", executable=sh, shell=True,
-                                 stdout=subprocess.PIPE)
-            self.addCleanup(p.stdout.close)
-            self.assertEqual(p.stdout.read().strip(), bytes(sh, 'ascii'))
-
-    def _kill_process(self, method, *args):
-        # Do not inherit file handles from the parent.
-        # It should fix failures on some platforms.
-        p = subprocess.Popen([sys.executable, "-c", """if 1:
-                             import sys, time
-                             sys.stdout.write('x\\n')
-                             sys.stdout.flush()
-                             time.sleep(30)
-                             """],
-                             close_fds=True,
-                             stdin=subprocess.PIPE,
-                             stdout=subprocess.PIPE,
-                             stderr=subprocess.PIPE)
-        # Wait for the interpreter to be completely initialized before
-        # sending any signal.
-        p.stdout.read(1)
-        getattr(p, method)(*args)
-        return p
-
-    def test_send_signal(self):
-        p = self._kill_process('send_signal', signal.SIGINT)
-        _, stderr = p.communicate()
-        self.assertIn(b'KeyboardInterrupt', stderr)
-        self.assertNotEqual(p.wait(), 0)
-
-    def test_kill(self):
-        p = self._kill_process('kill')
-        _, stderr = p.communicate()
-        self.assertStderrEqual(stderr, b'')
-        self.assertEqual(p.wait(), -signal.SIGKILL)
-
-    def test_terminate(self):
-        p = self._kill_process('terminate')
-        _, stderr = p.communicate()
-        self.assertStderrEqual(stderr, b'')
-        self.assertEqual(p.wait(), -signal.SIGTERM)
-
-    def check_close_std_fds(self, fds):
-        # Issue #9905: test that subprocess pipes still work properly with
-        # some standard fds closed
-        stdin = 0
-        newfds = []
-        for a in fds:
-            b = os.dup(a)
-            newfds.append(b)
-            if a == 0:
-                stdin = b
-        try:
-            for fd in fds:
-                os.close(fd)
-            out, err = subprocess.Popen([sys.executable, "-c",
-                              'import sys;'
-                              'sys.stdout.write("apple");'
-                              'sys.stdout.flush();'
-                              'sys.stderr.write("orange")'],
-                       stdin=stdin,
-                       stdout=subprocess.PIPE,
-                       stderr=subprocess.PIPE).communicate()
-            err = support.strip_python_stderr(err)
-            self.assertEqual((out, err), (b'apple', b'orange'))
-        finally:
-            for b, a in zip(newfds, fds):
-                os.dup2(b, a)
-            for b in newfds:
-                os.close(b)
-
-    def test_close_fd_0(self):
-        self.check_close_std_fds([0])
-
-    def test_close_fd_1(self):
-        self.check_close_std_fds([1])
-
-    def test_close_fd_2(self):
-        self.check_close_std_fds([2])
-
-    def test_close_fds_0_1(self):
-        self.check_close_std_fds([0, 1])
-
-    def test_close_fds_0_2(self):
-        self.check_close_std_fds([0, 2])
-
-    def test_close_fds_1_2(self):
-        self.check_close_std_fds([1, 2])
-
->>>>>>> 75dec455
     def test_close_fds_0_1_2(self):
         # Issue #10806: test that subprocess pipes still work properly with
         # all standard fds closed.
@@ -1417,14 +1177,11 @@
         exitcode = subprocess.call([abs_program, "-c", "pass"])
         self.assertEqual(exitcode, 0)
 
-<<<<<<< HEAD
-=======
         # absolute bytes path as a string
         cmd = b"'" + abs_program + b"' -c pass"
         exitcode = subprocess.call(cmd, shell=True)
         self.assertEqual(exitcode, 0)
 
->>>>>>> 75dec455
         # bytes program, unicode PATH
         env = os.environ.copy()
         env["PATH"] = path
@@ -1575,11 +1332,7 @@
         stdout, stderr = p.communicate()
         self.assertEqual(0, p.returncode, "sigchild_ignore.py exited"
                          " non-zero with this error:\n%s" %
-<<<<<<< HEAD
-                         stderr.decode('utf8'))
-=======
                          stderr.decode('utf-8'))
->>>>>>> 75dec455
 
     def test_select_unbuffered(self):
         # Issue #11459: bufsize=0 should really set the pipes as
@@ -1643,7 +1396,6 @@
                               "import sys; sys.exit(47)"],
                               close_fds=True)
         self.assertEqual(rc, 47)
-<<<<<<< HEAD
 
     def test_shell_sequence(self):
         # Run command through the shell (sequence)
@@ -1729,107 +1481,8 @@
         finally:
             if dir is not None:
                 os.rmdir(dir)
-=======
-
-    def test_shell_sequence(self):
-        # Run command through the shell (sequence)
-        newenv = os.environ.copy()
-        newenv["FRUIT"] = "physalis"
-        p = subprocess.Popen(["set"], shell=1,
-                             stdout=subprocess.PIPE,
-                             env=newenv)
-        self.addCleanup(p.stdout.close)
-        self.assertIn(b"physalis", p.stdout.read())
-
-    def test_shell_string(self):
-        # Run command through the shell (string)
-        newenv = os.environ.copy()
-        newenv["FRUIT"] = "physalis"
-        p = subprocess.Popen("set", shell=1,
-                             stdout=subprocess.PIPE,
-                             env=newenv)
-        self.addCleanup(p.stdout.close)
-        self.assertIn(b"physalis", p.stdout.read())
-
-    def test_call_string(self):
-        # call() function with string argument on Windows
-        rc = subprocess.call(sys.executable +
-                             ' -c "import sys; sys.exit(47)"')
-        self.assertEqual(rc, 47)
-
-    def _kill_process(self, method, *args):
-        # Some win32 buildbot raises EOFError if stdin is inherited
-        p = subprocess.Popen([sys.executable, "-c", """if 1:
-                             import sys, time
-                             sys.stdout.write('x\\n')
-                             sys.stdout.flush()
-                             time.sleep(30)
-                             """],
-                             stdin=subprocess.PIPE,
-                             stdout=subprocess.PIPE,
-                             stderr=subprocess.PIPE)
-        self.addCleanup(p.stdout.close)
-        self.addCleanup(p.stderr.close)
-        self.addCleanup(p.stdin.close)
-        # Wait for the interpreter to be completely initialized before
-        # sending any signal.
-        p.stdout.read(1)
-        getattr(p, method)(*args)
-        _, stderr = p.communicate()
-        self.assertStderrEqual(stderr, b'')
-        returncode = p.wait()
-        self.assertNotEqual(returncode, 0)
-
-    def test_send_signal(self):
-        self._kill_process('send_signal', signal.SIGTERM)
-
-    def test_kill(self):
-        self._kill_process('kill')
-
-    def test_terminate(self):
-        self._kill_process('terminate')
-
-
-# The module says:
-#   "NB This only works (and is only relevant) for UNIX."
-#
-# Actually, getoutput should work on any platform with an os.popen, but
-# I'll take the comment as given, and skip this suite.
-@unittest.skipUnless(os.name == 'posix', "only relevant for UNIX")
-class CommandTests(unittest.TestCase):
-    def test_getoutput(self):
-        self.assertEqual(subprocess.getoutput('echo xyzzy'), 'xyzzy')
-        self.assertEqual(subprocess.getstatusoutput('echo xyzzy'),
-                         (0, 'xyzzy'))
-
-        # we use mkdtemp in the next line to create an empty directory
-        # under our exclusive control; from that, we can invent a pathname
-        # that we _know_ won't exist.  This is guaranteed to fail.
-        dir = None
-        try:
-            dir = tempfile.mkdtemp()
-            name = os.path.join(dir, "foo")
-
-            status, output = subprocess.getstatusoutput('cat ' + name)
-            self.assertNotEqual(status, 0)
-        finally:
-            if dir is not None:
-                os.rmdir(dir)
-
-
-@unittest.skipUnless(getattr(subprocess, '_has_poll', False),
-                     "poll system call not supported")
-class ProcessTestCaseNoPoll(ProcessTestCase):
-    def setUp(self):
-        subprocess._has_poll = False
-        ProcessTestCase.setUp(self)
->>>>>>> 75dec455
-
-    def tearDown(self):
-        subprocess._has_poll = True
-        ProcessTestCase.tearDown(self)
-
-<<<<<<< HEAD
+
+
 @unittest.skipUnless(getattr(subprocess, '_has_poll', False),
                      "poll system call not supported")
 class ProcessTestCaseNoPoll(ProcessTestCase):
@@ -1850,17 +1503,6 @@
         ProcessTestCase.setUp(self)
         POSIXProcessTestCase.setUp(self)
 
-=======
-
-@unittest.skipUnless(getattr(subprocess, '_posixsubprocess', False),
-                     "_posixsubprocess extension module not found.")
-class ProcessTestCasePOSIXPurePython(ProcessTestCase, POSIXProcessTestCase):
-    def setUp(self):
-        subprocess._posixsubprocess = None
-        ProcessTestCase.setUp(self)
-        POSIXProcessTestCase.setUp(self)
-
->>>>>>> 75dec455
     def tearDown(self):
         subprocess._posixsubprocess = sys.modules['_posixsubprocess']
         POSIXProcessTestCase.tearDown(self)
