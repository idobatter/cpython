--- conflicted
+++ resolved
@@ -19,10 +19,7 @@
 except ImportError:
     threading = None
 
-<<<<<<< HEAD
-=======
 TIMEOUT = 3
->>>>>>> 85d09b7c
 HAS_UNIX_SOCKETS = hasattr(socket, 'AF_UNIX')
 
 class dummysocket:
