--- conflicted
+++ resolved
@@ -95,16 +95,6 @@
             """)
 
     def test_add_invalid_8bit_bytes_header(self):
-<<<<<<< HEAD
-        key = self._box.add(self._nonascii_msg.encode('latin1'))
-        self.assertEqual(len(self._box), 1)
-        self.assertEqual(self._box.get_bytes(key),
-            self._nonascii_msg.encode('latin1'))
-
-    def test_invalid_nonascii_header_as_string(self):
-        subj = self._nonascii_msg.splitlines()[1]
-        key = self._box.add(subj.encode('latin1'))
-=======
         key = self._box.add(self._nonascii_msg.encode('latin-1'))
         self.assertEqual(len(self._box), 1)
         self.assertEqual(self._box.get_bytes(key),
@@ -113,7 +103,6 @@
     def test_invalid_nonascii_header_as_string(self):
         subj = self._nonascii_msg.splitlines()[1]
         key = self._box.add(subj.encode('latin-1'))
->>>>>>> 75dec455
         self.assertEqual(self._box.get_string(key),
             'Subject: =?unknown-8bit?b?RmFsaW5hcHThciBo4Xpob3pzeuFsbO104XNz'
             'YWwuIE3hciByZW5kZWx06Ww/?=\n\n')
