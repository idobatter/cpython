import unittest
import sys
import _ast
from test import support

class TestSpecifics(unittest.TestCase):

    def test_no_ending_newline(self):
        compile("hi", "<test>", "exec")
        compile("hi\r", "<test>", "exec")

    def test_empty(self):
        compile("", "<test>", "exec")

    def test_other_newlines(self):
        compile("\r\n", "<test>", "exec")
        compile("\r", "<test>", "exec")
        compile("hi\r\nstuff\r\ndef f():\n    pass\r", "<test>", "exec")
        compile("this_is\rreally_old_mac\rdef f():\n    pass", "<test>", "exec")

    def test_debug_assignment(self):
        # catch assignments to __debug__
        self.assertRaises(SyntaxError, compile, '__debug__ = 1', '?', 'single')
        import builtins
        prev = builtins.__debug__
        setattr(builtins, '__debug__', 'sure')
        setattr(builtins, '__debug__', prev)

    def test_argument_handling(self):
        # detect duplicate positional and keyword arguments
        self.assertRaises(SyntaxError, eval, 'lambda a,a:0')
        self.assertRaises(SyntaxError, eval, 'lambda a,a=1:0')
        self.assertRaises(SyntaxError, eval, 'lambda a=1,a=1:0')
        self.assertRaises(SyntaxError, exec, 'def f(a, a): pass')
        self.assertRaises(SyntaxError, exec, 'def f(a = 0, a = 1): pass')
        self.assertRaises(SyntaxError, exec, 'def f(a): global a; a = 1')

    def test_syntax_error(self):
        self.assertRaises(SyntaxError, compile, "1+*3", "filename", "exec")

    def test_none_keyword_arg(self):
        self.assertRaises(SyntaxError, compile, "f(None=1)", "<string>", "exec")

    def test_duplicate_global_local(self):
        self.assertRaises(SyntaxError, exec, 'def f(a): global a; a = 1')

    def test_exec_with_general_mapping_for_locals(self):

        class M:
            "Test mapping interface versus possible calls from eval()."
            def __getitem__(self, key):
                if key == 'a':
                    return 12
                raise KeyError
            def __setitem__(self, key, value):
                self.results = (key, value)
            def keys(self):
                return list('xyz')

        m = M()
        g = globals()
        exec('z = a', g, m)
        self.assertEqual(m.results, ('z', 12))
        try:
            exec('z = b', g, m)
        except NameError:
            pass
        else:
            self.fail('Did not detect a KeyError')
        exec('z = dir()', g, m)
        self.assertEqual(m.results, ('z', list('xyz')))
        exec('z = globals()', g, m)
        self.assertEqual(m.results, ('z', g))
        exec('z = locals()', g, m)
        self.assertEqual(m.results, ('z', m))
        self.assertRaises(TypeError, exec, 'z = b', m)

        class A:
            "Non-mapping"
            pass
        m = A()
        self.assertRaises(TypeError, exec, 'z = a', g, m)

        # Verify that dict subclasses work as well
        class D(dict):
            def __getitem__(self, key):
                if key == 'a':
                    return 12
                return dict.__getitem__(self, key)
        d = D()
        exec('z = a', g, d)
        self.assertEqual(d['z'], 12)

    def test_extended_arg(self):
        longexpr = 'x = x or ' + '-x' * 2500
        g = {}
        code = '''
def f(x):
    %s
    %s
    %s
    %s
    %s
    %s
    %s
    %s
    %s
    %s
    # the expressions above have no effect, x == argument
    while x:
        x -= 1
        # EXTENDED_ARG/JUMP_ABSOLUTE here
    return x
''' % ((longexpr,)*10)
        exec(code, g)
        self.assertEqual(g['f'](5), 0)

    def test_argument_order(self):
        self.assertRaises(SyntaxError, exec, 'def f(a=1, b): pass')

    def test_float_literals(self):
        # testing bad float literals
        self.assertRaises(SyntaxError, eval, "2e")
        self.assertRaises(SyntaxError, eval, "2.0e+")
        self.assertRaises(SyntaxError, eval, "1e-")
        self.assertRaises(SyntaxError, eval, "3-4e/21")

    def test_indentation(self):
        # testing compile() of indented block w/o trailing newline"
        s = """
if 1:
    if 2:
        pass"""
        compile(s, "<string>", "exec")

    # This test is probably specific to CPython and may not generalize
    # to other implementations.  We are trying to ensure that when
    # the first line of code starts after 256, correct line numbers
    # in tracebacks are still produced.
    def test_leading_newlines(self):
        s256 = "".join(["\n"] * 256 + ["spam"])
        co = compile(s256, 'fn', 'exec')
        self.assertEqual(co.co_firstlineno, 257)
        self.assertEqual(co.co_lnotab, bytes())

    def test_literals_with_leading_zeroes(self):
        for arg in ["077787", "0xj", "0x.", "0e",  "090000000000000",
                    "080000000000000", "000000000000009", "000000000000008",
                    "0b42", "0BADCAFE", "0o123456789", "0b1.1", "0o4.2",
                    "0b101j2", "0o153j2", "0b100e1", "0o777e1", "0777",
                    "000777", "000000000000007"]:
            self.assertRaises(SyntaxError, eval, arg)

        self.assertEqual(eval("0xff"), 255)
        self.assertEqual(eval("0777."), 777)
        self.assertEqual(eval("0777.0"), 777)
        self.assertEqual(eval("000000000000000000000000000000000000000000000000000777e0"), 777)
        self.assertEqual(eval("0777e1"), 7770)
        self.assertEqual(eval("0e0"), 0)
        self.assertEqual(eval("0000e-012"), 0)
        self.assertEqual(eval("09.5"), 9.5)
        self.assertEqual(eval("0777j"), 777j)
        self.assertEqual(eval("000"), 0)
        self.assertEqual(eval("00j"), 0j)
        self.assertEqual(eval("00.0"), 0)
        self.assertEqual(eval("0e3"), 0)
        self.assertEqual(eval("090000000000000."), 90000000000000.)
        self.assertEqual(eval("090000000000000.0000000000000000000000"), 90000000000000.)
        self.assertEqual(eval("090000000000000e0"), 90000000000000.)
        self.assertEqual(eval("090000000000000e-0"), 90000000000000.)
        self.assertEqual(eval("090000000000000j"), 90000000000000j)
        self.assertEqual(eval("000000000000008."), 8.)
        self.assertEqual(eval("000000000000009."), 9.)
        self.assertEqual(eval("0b101010"), 42)
        self.assertEqual(eval("-0b000000000010"), -2)
        self.assertEqual(eval("0o777"), 511)
        self.assertEqual(eval("-0o0000010"), -8)

    def test_unary_minus(self):
        # Verify treatment of unary minus on negative numbers SF bug #660455
        if sys.maxsize == 2147483647:
            # 32-bit machine
            all_one_bits = '0xffffffff'
            self.assertEqual(eval(all_one_bits), 4294967295)
            self.assertEqual(eval("-" + all_one_bits), -4294967295)
        elif sys.maxsize == 9223372036854775807:
            # 64-bit machine
            all_one_bits = '0xffffffffffffffff'
            self.assertEqual(eval(all_one_bits), 18446744073709551615)
            self.assertEqual(eval("-" + all_one_bits), -18446744073709551615)
        else:
            self.fail("How many bits *does* this machine have???")
        # Verify treatment of contant folding on -(sys.maxsize+1)
        # i.e. -2147483648 on 32 bit platforms.  Should return int, not long.
        self.assertIsInstance(eval("%s" % (-sys.maxsize - 1)), int)
        self.assertIsInstance(eval("%s" % (-sys.maxsize - 2)), int)

    if sys.maxsize == 9223372036854775807:
        def test_32_63_bit_values(self):
            a = +4294967296  # 1 << 32
            b = -4294967296  # 1 << 32
            c = +281474976710656  # 1 << 48
            d = -281474976710656  # 1 << 48
            e = +4611686018427387904  # 1 << 62
            f = -4611686018427387904  # 1 << 62
            g = +9223372036854775807  # 1 << 63 - 1
            h = -9223372036854775807  # 1 << 63 - 1

            for variable in self.test_32_63_bit_values.__code__.co_consts:
                if variable is not None:
                    self.assertIsInstance(variable, int)

    def test_sequence_unpacking_error(self):
        # Verify sequence packing/unpacking with "or".  SF bug #757818
        i,j = (1, -1) or (-1, 1)
        self.assertEqual(i, 1)
        self.assertEqual(j, -1)

    def test_none_assignment(self):
        stmts = [
            'None = 0',
            'None += 0',
            '__builtins__.None = 0',
            'def None(): pass',
            'class None: pass',
            '(a, None) = 0, 0',
            'for None in range(10): pass',
            'def f(None): pass',
            'import None',
            'import x as None',
            'from x import None',
            'from x import y as None'
        ]
        for stmt in stmts:
            stmt += "\n"
            self.assertRaises(SyntaxError, compile, stmt, 'tmp', 'single')
            self.assertRaises(SyntaxError, compile, stmt, 'tmp', 'exec')

    def test_import(self):
        succeed = [
            'import sys',
            'import os, sys',
            'import os as bar',
            'import os.path as bar',
            'from __future__ import nested_scopes, generators',
            'from __future__ import (nested_scopes,\ngenerators)',
            'from __future__ import (nested_scopes,\ngenerators,)',
            'from sys import stdin, stderr, stdout',
            'from sys import (stdin, stderr,\nstdout)',
            'from sys import (stdin, stderr,\nstdout,)',
            'from sys import (stdin\n, stderr, stdout)',
            'from sys import (stdin\n, stderr, stdout,)',
            'from sys import stdin as si, stdout as so, stderr as se',
            'from sys import (stdin as si, stdout as so, stderr as se)',
            'from sys import (stdin as si, stdout as so, stderr as se,)',
            ]
        fail = [
            'import (os, sys)',
            'import (os), (sys)',
            'import ((os), (sys))',
            'import (sys',
            'import sys)',
            'import (os,)',
            'import os As bar',
            'import os.path a bar',
            'from sys import stdin As stdout',
            'from sys import stdin a stdout',
            'from (sys) import stdin',
            'from __future__ import (nested_scopes',
            'from __future__ import nested_scopes)',
            'from __future__ import nested_scopes,\ngenerators',
            'from sys import (stdin',
            'from sys import stdin)',
            'from sys import stdin, stdout,\nstderr',
            'from sys import stdin si',
            'from sys import stdin,'
            'from sys import (*)',
            'from sys import (stdin,, stdout, stderr)',
            'from sys import (stdin, stdout),',
            ]
        for stmt in succeed:
            compile(stmt, 'tmp', 'exec')
        for stmt in fail:
            self.assertRaises(SyntaxError, compile, stmt, 'tmp', 'exec')

    def test_for_distinct_code_objects(self):
        # SF bug 1048870
        def f():
            f1 = lambda x=1: x
            f2 = lambda x=2: x
            return f1, f2
        f1, f2 = f()
        self.assertNotEqual(id(f1.__code__), id(f2.__code__))

    def test_lambda_doc(self):
        l = lambda: "foo"
        self.assertIsNone(l.__doc__)

##     def test_unicode_encoding(self):
##         code = "# -*- coding: utf-8 -*-\npass\n"
##         self.assertRaises(SyntaxError, compile, code, "tmp", "exec")

    def test_subscripts(self):
        # SF bug 1448804
        # Class to make testing subscript results easy
        class str_map(object):
            def __init__(self):
                self.data = {}
            def __getitem__(self, key):
                return self.data[str(key)]
            def __setitem__(self, key, value):
                self.data[str(key)] = value
            def __delitem__(self, key):
                del self.data[str(key)]
            def __contains__(self, key):
                return str(key) in self.data
        d = str_map()
        # Index
        d[1] = 1
        self.assertEqual(d[1], 1)
        d[1] += 1
        self.assertEqual(d[1], 2)
        del d[1]
        self.assertNotIn(1, d)
        # Tuple of indices
        d[1, 1] = 1
        self.assertEqual(d[1, 1], 1)
        d[1, 1] += 1
        self.assertEqual(d[1, 1], 2)
        del d[1, 1]
        self.assertNotIn((1, 1), d)
        # Simple slice
        d[1:2] = 1
        self.assertEqual(d[1:2], 1)
        d[1:2] += 1
        self.assertEqual(d[1:2], 2)
        del d[1:2]
        self.assertNotIn(slice(1, 2), d)
        # Tuple of simple slices
        d[1:2, 1:2] = 1
        self.assertEqual(d[1:2, 1:2], 1)
        d[1:2, 1:2] += 1
        self.assertEqual(d[1:2, 1:2], 2)
        del d[1:2, 1:2]
        self.assertNotIn((slice(1, 2), slice(1, 2)), d)
        # Extended slice
        d[1:2:3] = 1
        self.assertEqual(d[1:2:3], 1)
        d[1:2:3] += 1
        self.assertEqual(d[1:2:3], 2)
        del d[1:2:3]
        self.assertNotIn(slice(1, 2, 3), d)
        # Tuple of extended slices
        d[1:2:3, 1:2:3] = 1
        self.assertEqual(d[1:2:3, 1:2:3], 1)
        d[1:2:3, 1:2:3] += 1
        self.assertEqual(d[1:2:3, 1:2:3], 2)
        del d[1:2:3, 1:2:3]
        self.assertNotIn((slice(1, 2, 3), slice(1, 2, 3)), d)
        # Ellipsis
        d[...] = 1
        self.assertEqual(d[...], 1)
        d[...] += 1
        self.assertEqual(d[...], 2)
        del d[...]
        self.assertNotIn(Ellipsis, d)
        # Tuple of Ellipses
        d[..., ...] = 1
        self.assertEqual(d[..., ...], 1)
        d[..., ...] += 1
        self.assertEqual(d[..., ...], 2)
        del d[..., ...]
        self.assertNotIn((Ellipsis, Ellipsis), d)

    def test_annotation_limit(self):
        # 16 bits are available for # of annotations, but only 8 bits are
        # available for the parameter count, hence 255
        # is the max. Ensure the result of too many annotations is a
        # SyntaxError.
        s = "def f(%s): pass"
        s %= ', '.join('a%d:%d' % (i,i) for i in range(256))
        self.assertRaises(SyntaxError, compile, s, '?', 'exec')
        # Test that the max # of annotations compiles.
        s = "def f(%s): pass"
        s %= ', '.join('a%d:%d' % (i,i) for i in range(255))
        compile(s, '?', 'exec')

    def test_mangling(self):
        class A:
            def f():
                __mangled = 1
                __not_mangled__ = 2
                import __mangled_mod
                import __package__.module

<<<<<<< HEAD
        self.assertTrue("_A__mangled" in A.f.__code__.co_varnames)
        self.assertTrue("__not_mangled__" in A.f.__code__.co_varnames)
        self.assertTrue("_A__mangled_mod" in A.f.__code__.co_varnames)
        self.assertTrue("__package__" in A.f.__code__.co_varnames)
=======
        self.assertIn("_A__mangled", A.f.__code__.co_varnames)
        self.assertIn("__not_mangled__", A.f.__code__.co_varnames)
        self.assertIn("_A__mangled_mod", A.f.__code__.co_varnames)
        self.assertIn("__package__", A.f.__code__.co_varnames)
>>>>>>> 175d89ef

    def test_compile_ast(self):
        fname = __file__
        if fname.lower().endswith(('pyc', 'pyo')):
            fname = fname[:-1]
        with open(fname, 'r') as f:
            fcontents = f.read()
        sample_code = [
            ['<assign>', 'x = 5'],
            ['<ifblock>', """if True:\n    pass\n"""],
            ['<forblock>', """for n in [1, 2, 3]:\n    print(n)\n"""],
            ['<deffunc>', """def foo():\n    pass\nfoo()\n"""],
            [fname, fcontents],
        ]

        for fname, code in sample_code:
            co1 = compile(code, '%s1' % fname, 'exec')
            ast = compile(code, '%s2' % fname, 'exec', _ast.PyCF_ONLY_AST)
            self.assertTrue(type(ast) == _ast.Module)
            co2 = compile(ast, '%s3' % fname, 'exec')
            self.assertEqual(co1, co2)
            # the code object's filename comes from the second compilation step
            self.assertEqual(co2.co_filename, '%s3' % fname)

        # raise exception when node type doesn't match with compile mode
        co1 = compile('print(1)', '<string>', 'exec', _ast.PyCF_ONLY_AST)
        self.assertRaises(TypeError, compile, co1, '<ast>', 'eval')

        # raise exception when node type is no start node
        self.assertRaises(TypeError, compile, _ast.If(), '<ast>', 'exec')

        # raise exception when node has invalid children
        ast = _ast.Module()
        ast.body = [_ast.BoolOp()]
        self.assertRaises(TypeError, compile, ast, '<ast>', 'exec')


def test_main():
    support.run_unittest(TestSpecifics)

if __name__ == "__main__":
    test_main()<|MERGE_RESOLUTION|>--- conflicted
+++ resolved
@@ -393,17 +393,10 @@
                 import __mangled_mod
                 import __package__.module
 
-<<<<<<< HEAD
-        self.assertTrue("_A__mangled" in A.f.__code__.co_varnames)
-        self.assertTrue("__not_mangled__" in A.f.__code__.co_varnames)
-        self.assertTrue("_A__mangled_mod" in A.f.__code__.co_varnames)
-        self.assertTrue("__package__" in A.f.__code__.co_varnames)
-=======
         self.assertIn("_A__mangled", A.f.__code__.co_varnames)
         self.assertIn("__not_mangled__", A.f.__code__.co_varnames)
         self.assertIn("_A__mangled_mod", A.f.__code__.co_varnames)
         self.assertIn("__package__", A.f.__code__.co_varnames)
->>>>>>> 175d89ef
 
     def test_compile_ast(self):
         fname = __file__
