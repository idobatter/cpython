--- conflicted
+++ resolved
@@ -753,12 +753,8 @@
         lock = threading.Lock()
         self.assertRaises(RuntimeError, lock.release)
 
-<<<<<<< HEAD
-    @unittest.skipUnless(sys.platform == 'darwin', 'test macosx problem')
-=======
     @unittest.skipUnless(sys.platform == 'darwin' and test.support.python_is_optimized(),
                          'test macosx problem')
->>>>>>> 75011ecc
     def test_recursion_limit(self):
         # Issue 9670
         # test that excessive recursion within a non-main thread causes
