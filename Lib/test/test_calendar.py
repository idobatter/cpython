import calendar
import unittest

from test import support
<<<<<<< HEAD
import locale

=======
import time
import locale
>>>>>>> 175d89ef

result_2004_text = """
                                  2004

      January                   February                   March
Mo Tu We Th Fr Sa Su      Mo Tu We Th Fr Sa Su      Mo Tu We Th Fr Sa Su
          1  2  3  4                         1       1  2  3  4  5  6  7
 5  6  7  8  9 10 11       2  3  4  5  6  7  8       8  9 10 11 12 13 14
12 13 14 15 16 17 18       9 10 11 12 13 14 15      15 16 17 18 19 20 21
19 20 21 22 23 24 25      16 17 18 19 20 21 22      22 23 24 25 26 27 28
26 27 28 29 30 31         23 24 25 26 27 28 29      29 30 31

       April                      May                       June
Mo Tu We Th Fr Sa Su      Mo Tu We Th Fr Sa Su      Mo Tu We Th Fr Sa Su
          1  2  3  4                      1  2          1  2  3  4  5  6
 5  6  7  8  9 10 11       3  4  5  6  7  8  9       7  8  9 10 11 12 13
12 13 14 15 16 17 18      10 11 12 13 14 15 16      14 15 16 17 18 19 20
19 20 21 22 23 24 25      17 18 19 20 21 22 23      21 22 23 24 25 26 27
26 27 28 29 30            24 25 26 27 28 29 30      28 29 30
                          31

        July                     August                  September
Mo Tu We Th Fr Sa Su      Mo Tu We Th Fr Sa Su      Mo Tu We Th Fr Sa Su
          1  2  3  4                         1             1  2  3  4  5
 5  6  7  8  9 10 11       2  3  4  5  6  7  8       6  7  8  9 10 11 12
12 13 14 15 16 17 18       9 10 11 12 13 14 15      13 14 15 16 17 18 19
19 20 21 22 23 24 25      16 17 18 19 20 21 22      20 21 22 23 24 25 26
26 27 28 29 30 31         23 24 25 26 27 28 29      27 28 29 30
                          30 31

      October                   November                  December
Mo Tu We Th Fr Sa Su      Mo Tu We Th Fr Sa Su      Mo Tu We Th Fr Sa Su
             1  2  3       1  2  3  4  5  6  7             1  2  3  4  5
 4  5  6  7  8  9 10       8  9 10 11 12 13 14       6  7  8  9 10 11 12
11 12 13 14 15 16 17      15 16 17 18 19 20 21      13 14 15 16 17 18 19
18 19 20 21 22 23 24      22 23 24 25 26 27 28      20 21 22 23 24 25 26
25 26 27 28 29 30 31      29 30                     27 28 29 30 31
"""

result_2004_html = """
<?xml version="1.0" encoding="ascii"?>
<!DOCTYPE html PUBLIC "-//W3C//DTD XHTML 1.0 Strict//EN" "http://www.w3.org/TR/xhtml1/DTD/xhtml1-strict.dtd">
<html>
<head>
<meta http-equiv="Content-Type" content="text/html; charset=ascii" />
<link rel="stylesheet" type="text/css" href="calendar.css" />
<title>Calendar for 2004</title>
</head>
<body>
<table border="0" cellpadding="0" cellspacing="0" class="year">
<tr><th colspan="3" class="year">2004</th></tr><tr><td><table border="0" cellpadding="0" cellspacing="0" class="month">
<tr><th colspan="7" class="month">January</th></tr>
<tr><th class="mon">Mon</th><th class="tue">Tue</th><th class="wed">Wed</th><th class="thu">Thu</th><th class="fri">Fri</th><th class="sat">Sat</th><th class="sun">Sun</th></tr>
<tr><td class="noday">&nbsp;</td><td class="noday">&nbsp;</td><td class="noday">&nbsp;</td><td class="thu">1</td><td class="fri">2</td><td class="sat">3</td><td class="sun">4</td></tr>
<tr><td class="mon">5</td><td class="tue">6</td><td class="wed">7</td><td class="thu">8</td><td class="fri">9</td><td class="sat">10</td><td class="sun">11</td></tr>
<tr><td class="mon">12</td><td class="tue">13</td><td class="wed">14</td><td class="thu">15</td><td class="fri">16</td><td class="sat">17</td><td class="sun">18</td></tr>
<tr><td class="mon">19</td><td class="tue">20</td><td class="wed">21</td><td class="thu">22</td><td class="fri">23</td><td class="sat">24</td><td class="sun">25</td></tr>
<tr><td class="mon">26</td><td class="tue">27</td><td class="wed">28</td><td class="thu">29</td><td class="fri">30</td><td class="sat">31</td><td class="noday">&nbsp;</td></tr>
</table>
</td><td><table border="0" cellpadding="0" cellspacing="0" class="month">
<tr><th colspan="7" class="month">February</th></tr>
<tr><th class="mon">Mon</th><th class="tue">Tue</th><th class="wed">Wed</th><th class="thu">Thu</th><th class="fri">Fri</th><th class="sat">Sat</th><th class="sun">Sun</th></tr>
<tr><td class="noday">&nbsp;</td><td class="noday">&nbsp;</td><td class="noday">&nbsp;</td><td class="noday">&nbsp;</td><td class="noday">&nbsp;</td><td class="noday">&nbsp;</td><td class="sun">1</td></tr>
<tr><td class="mon">2</td><td class="tue">3</td><td class="wed">4</td><td class="thu">5</td><td class="fri">6</td><td class="sat">7</td><td class="sun">8</td></tr>
<tr><td class="mon">9</td><td class="tue">10</td><td class="wed">11</td><td class="thu">12</td><td class="fri">13</td><td class="sat">14</td><td class="sun">15</td></tr>
<tr><td class="mon">16</td><td class="tue">17</td><td class="wed">18</td><td class="thu">19</td><td class="fri">20</td><td class="sat">21</td><td class="sun">22</td></tr>
<tr><td class="mon">23</td><td class="tue">24</td><td class="wed">25</td><td class="thu">26</td><td class="fri">27</td><td class="sat">28</td><td class="sun">29</td></tr>
</table>
</td><td><table border="0" cellpadding="0" cellspacing="0" class="month">
<tr><th colspan="7" class="month">March</th></tr>
<tr><th class="mon">Mon</th><th class="tue">Tue</th><th class="wed">Wed</th><th class="thu">Thu</th><th class="fri">Fri</th><th class="sat">Sat</th><th class="sun">Sun</th></tr>
<tr><td class="mon">1</td><td class="tue">2</td><td class="wed">3</td><td class="thu">4</td><td class="fri">5</td><td class="sat">6</td><td class="sun">7</td></tr>
<tr><td class="mon">8</td><td class="tue">9</td><td class="wed">10</td><td class="thu">11</td><td class="fri">12</td><td class="sat">13</td><td class="sun">14</td></tr>
<tr><td class="mon">15</td><td class="tue">16</td><td class="wed">17</td><td class="thu">18</td><td class="fri">19</td><td class="sat">20</td><td class="sun">21</td></tr>
<tr><td class="mon">22</td><td class="tue">23</td><td class="wed">24</td><td class="thu">25</td><td class="fri">26</td><td class="sat">27</td><td class="sun">28</td></tr>
<tr><td class="mon">29</td><td class="tue">30</td><td class="wed">31</td><td class="noday">&nbsp;</td><td class="noday">&nbsp;</td><td class="noday">&nbsp;</td><td class="noday">&nbsp;</td></tr>
</table>
</td></tr><tr><td><table border="0" cellpadding="0" cellspacing="0" class="month">
<tr><th colspan="7" class="month">April</th></tr>
<tr><th class="mon">Mon</th><th class="tue">Tue</th><th class="wed">Wed</th><th class="thu">Thu</th><th class="fri">Fri</th><th class="sat">Sat</th><th class="sun">Sun</th></tr>
<tr><td class="noday">&nbsp;</td><td class="noday">&nbsp;</td><td class="noday">&nbsp;</td><td class="thu">1</td><td class="fri">2</td><td class="sat">3</td><td class="sun">4</td></tr>
<tr><td class="mon">5</td><td class="tue">6</td><td class="wed">7</td><td class="thu">8</td><td class="fri">9</td><td class="sat">10</td><td class="sun">11</td></tr>
<tr><td class="mon">12</td><td class="tue">13</td><td class="wed">14</td><td class="thu">15</td><td class="fri">16</td><td class="sat">17</td><td class="sun">18</td></tr>
<tr><td class="mon">19</td><td class="tue">20</td><td class="wed">21</td><td class="thu">22</td><td class="fri">23</td><td class="sat">24</td><td class="sun">25</td></tr>
<tr><td class="mon">26</td><td class="tue">27</td><td class="wed">28</td><td class="thu">29</td><td class="fri">30</td><td class="noday">&nbsp;</td><td class="noday">&nbsp;</td></tr>
</table>
</td><td><table border="0" cellpadding="0" cellspacing="0" class="month">
<tr><th colspan="7" class="month">May</th></tr>
<tr><th class="mon">Mon</th><th class="tue">Tue</th><th class="wed">Wed</th><th class="thu">Thu</th><th class="fri">Fri</th><th class="sat">Sat</th><th class="sun">Sun</th></tr>
<tr><td class="noday">&nbsp;</td><td class="noday">&nbsp;</td><td class="noday">&nbsp;</td><td class="noday">&nbsp;</td><td class="noday">&nbsp;</td><td class="sat">1</td><td class="sun">2</td></tr>
<tr><td class="mon">3</td><td class="tue">4</td><td class="wed">5</td><td class="thu">6</td><td class="fri">7</td><td class="sat">8</td><td class="sun">9</td></tr>
<tr><td class="mon">10</td><td class="tue">11</td><td class="wed">12</td><td class="thu">13</td><td class="fri">14</td><td class="sat">15</td><td class="sun">16</td></tr>
<tr><td class="mon">17</td><td class="tue">18</td><td class="wed">19</td><td class="thu">20</td><td class="fri">21</td><td class="sat">22</td><td class="sun">23</td></tr>
<tr><td class="mon">24</td><td class="tue">25</td><td class="wed">26</td><td class="thu">27</td><td class="fri">28</td><td class="sat">29</td><td class="sun">30</td></tr>
<tr><td class="mon">31</td><td class="noday">&nbsp;</td><td class="noday">&nbsp;</td><td class="noday">&nbsp;</td><td class="noday">&nbsp;</td><td class="noday">&nbsp;</td><td class="noday">&nbsp;</td></tr>
</table>
</td><td><table border="0" cellpadding="0" cellspacing="0" class="month">
<tr><th colspan="7" class="month">June</th></tr>
<tr><th class="mon">Mon</th><th class="tue">Tue</th><th class="wed">Wed</th><th class="thu">Thu</th><th class="fri">Fri</th><th class="sat">Sat</th><th class="sun">Sun</th></tr>
<tr><td class="noday">&nbsp;</td><td class="tue">1</td><td class="wed">2</td><td class="thu">3</td><td class="fri">4</td><td class="sat">5</td><td class="sun">6</td></tr>
<tr><td class="mon">7</td><td class="tue">8</td><td class="wed">9</td><td class="thu">10</td><td class="fri">11</td><td class="sat">12</td><td class="sun">13</td></tr>
<tr><td class="mon">14</td><td class="tue">15</td><td class="wed">16</td><td class="thu">17</td><td class="fri">18</td><td class="sat">19</td><td class="sun">20</td></tr>
<tr><td class="mon">21</td><td class="tue">22</td><td class="wed">23</td><td class="thu">24</td><td class="fri">25</td><td class="sat">26</td><td class="sun">27</td></tr>
<tr><td class="mon">28</td><td class="tue">29</td><td class="wed">30</td><td class="noday">&nbsp;</td><td class="noday">&nbsp;</td><td class="noday">&nbsp;</td><td class="noday">&nbsp;</td></tr>
</table>
</td></tr><tr><td><table border="0" cellpadding="0" cellspacing="0" class="month">
<tr><th colspan="7" class="month">July</th></tr>
<tr><th class="mon">Mon</th><th class="tue">Tue</th><th class="wed">Wed</th><th class="thu">Thu</th><th class="fri">Fri</th><th class="sat">Sat</th><th class="sun">Sun</th></tr>
<tr><td class="noday">&nbsp;</td><td class="noday">&nbsp;</td><td class="noday">&nbsp;</td><td class="thu">1</td><td class="fri">2</td><td class="sat">3</td><td class="sun">4</td></tr>
<tr><td class="mon">5</td><td class="tue">6</td><td class="wed">7</td><td class="thu">8</td><td class="fri">9</td><td class="sat">10</td><td class="sun">11</td></tr>
<tr><td class="mon">12</td><td class="tue">13</td><td class="wed">14</td><td class="thu">15</td><td class="fri">16</td><td class="sat">17</td><td class="sun">18</td></tr>
<tr><td class="mon">19</td><td class="tue">20</td><td class="wed">21</td><td class="thu">22</td><td class="fri">23</td><td class="sat">24</td><td class="sun">25</td></tr>
<tr><td class="mon">26</td><td class="tue">27</td><td class="wed">28</td><td class="thu">29</td><td class="fri">30</td><td class="sat">31</td><td class="noday">&nbsp;</td></tr>
</table>
</td><td><table border="0" cellpadding="0" cellspacing="0" class="month">
<tr><th colspan="7" class="month">August</th></tr>
<tr><th class="mon">Mon</th><th class="tue">Tue</th><th class="wed">Wed</th><th class="thu">Thu</th><th class="fri">Fri</th><th class="sat">Sat</th><th class="sun">Sun</th></tr>
<tr><td class="noday">&nbsp;</td><td class="noday">&nbsp;</td><td class="noday">&nbsp;</td><td class="noday">&nbsp;</td><td class="noday">&nbsp;</td><td class="noday">&nbsp;</td><td class="sun">1</td></tr>
<tr><td class="mon">2</td><td class="tue">3</td><td class="wed">4</td><td class="thu">5</td><td class="fri">6</td><td class="sat">7</td><td class="sun">8</td></tr>
<tr><td class="mon">9</td><td class="tue">10</td><td class="wed">11</td><td class="thu">12</td><td class="fri">13</td><td class="sat">14</td><td class="sun">15</td></tr>
<tr><td class="mon">16</td><td class="tue">17</td><td class="wed">18</td><td class="thu">19</td><td class="fri">20</td><td class="sat">21</td><td class="sun">22</td></tr>
<tr><td class="mon">23</td><td class="tue">24</td><td class="wed">25</td><td class="thu">26</td><td class="fri">27</td><td class="sat">28</td><td class="sun">29</td></tr>
<tr><td class="mon">30</td><td class="tue">31</td><td class="noday">&nbsp;</td><td class="noday">&nbsp;</td><td class="noday">&nbsp;</td><td class="noday">&nbsp;</td><td class="noday">&nbsp;</td></tr>
</table>
</td><td><table border="0" cellpadding="0" cellspacing="0" class="month">
<tr><th colspan="7" class="month">September</th></tr>
<tr><th class="mon">Mon</th><th class="tue">Tue</th><th class="wed">Wed</th><th class="thu">Thu</th><th class="fri">Fri</th><th class="sat">Sat</th><th class="sun">Sun</th></tr>
<tr><td class="noday">&nbsp;</td><td class="noday">&nbsp;</td><td class="wed">1</td><td class="thu">2</td><td class="fri">3</td><td class="sat">4</td><td class="sun">5</td></tr>
<tr><td class="mon">6</td><td class="tue">7</td><td class="wed">8</td><td class="thu">9</td><td class="fri">10</td><td class="sat">11</td><td class="sun">12</td></tr>
<tr><td class="mon">13</td><td class="tue">14</td><td class="wed">15</td><td class="thu">16</td><td class="fri">17</td><td class="sat">18</td><td class="sun">19</td></tr>
<tr><td class="mon">20</td><td class="tue">21</td><td class="wed">22</td><td class="thu">23</td><td class="fri">24</td><td class="sat">25</td><td class="sun">26</td></tr>
<tr><td class="mon">27</td><td class="tue">28</td><td class="wed">29</td><td class="thu">30</td><td class="noday">&nbsp;</td><td class="noday">&nbsp;</td><td class="noday">&nbsp;</td></tr>
</table>
</td></tr><tr><td><table border="0" cellpadding="0" cellspacing="0" class="month">
<tr><th colspan="7" class="month">October</th></tr>
<tr><th class="mon">Mon</th><th class="tue">Tue</th><th class="wed">Wed</th><th class="thu">Thu</th><th class="fri">Fri</th><th class="sat">Sat</th><th class="sun">Sun</th></tr>
<tr><td class="noday">&nbsp;</td><td class="noday">&nbsp;</td><td class="noday">&nbsp;</td><td class="noday">&nbsp;</td><td class="fri">1</td><td class="sat">2</td><td class="sun">3</td></tr>
<tr><td class="mon">4</td><td class="tue">5</td><td class="wed">6</td><td class="thu">7</td><td class="fri">8</td><td class="sat">9</td><td class="sun">10</td></tr>
<tr><td class="mon">11</td><td class="tue">12</td><td class="wed">13</td><td class="thu">14</td><td class="fri">15</td><td class="sat">16</td><td class="sun">17</td></tr>
<tr><td class="mon">18</td><td class="tue">19</td><td class="wed">20</td><td class="thu">21</td><td class="fri">22</td><td class="sat">23</td><td class="sun">24</td></tr>
<tr><td class="mon">25</td><td class="tue">26</td><td class="wed">27</td><td class="thu">28</td><td class="fri">29</td><td class="sat">30</td><td class="sun">31</td></tr>
</table>
</td><td><table border="0" cellpadding="0" cellspacing="0" class="month">
<tr><th colspan="7" class="month">November</th></tr>
<tr><th class="mon">Mon</th><th class="tue">Tue</th><th class="wed">Wed</th><th class="thu">Thu</th><th class="fri">Fri</th><th class="sat">Sat</th><th class="sun">Sun</th></tr>
<tr><td class="mon">1</td><td class="tue">2</td><td class="wed">3</td><td class="thu">4</td><td class="fri">5</td><td class="sat">6</td><td class="sun">7</td></tr>
<tr><td class="mon">8</td><td class="tue">9</td><td class="wed">10</td><td class="thu">11</td><td class="fri">12</td><td class="sat">13</td><td class="sun">14</td></tr>
<tr><td class="mon">15</td><td class="tue">16</td><td class="wed">17</td><td class="thu">18</td><td class="fri">19</td><td class="sat">20</td><td class="sun">21</td></tr>
<tr><td class="mon">22</td><td class="tue">23</td><td class="wed">24</td><td class="thu">25</td><td class="fri">26</td><td class="sat">27</td><td class="sun">28</td></tr>
<tr><td class="mon">29</td><td class="tue">30</td><td class="noday">&nbsp;</td><td class="noday">&nbsp;</td><td class="noday">&nbsp;</td><td class="noday">&nbsp;</td><td class="noday">&nbsp;</td></tr>
</table>
</td><td><table border="0" cellpadding="0" cellspacing="0" class="month">
<tr><th colspan="7" class="month">December</th></tr>
<tr><th class="mon">Mon</th><th class="tue">Tue</th><th class="wed">Wed</th><th class="thu">Thu</th><th class="fri">Fri</th><th class="sat">Sat</th><th class="sun">Sun</th></tr>
<tr><td class="noday">&nbsp;</td><td class="noday">&nbsp;</td><td class="wed">1</td><td class="thu">2</td><td class="fri">3</td><td class="sat">4</td><td class="sun">5</td></tr>
<tr><td class="mon">6</td><td class="tue">7</td><td class="wed">8</td><td class="thu">9</td><td class="fri">10</td><td class="sat">11</td><td class="sun">12</td></tr>
<tr><td class="mon">13</td><td class="tue">14</td><td class="wed">15</td><td class="thu">16</td><td class="fri">17</td><td class="sat">18</td><td class="sun">19</td></tr>
<tr><td class="mon">20</td><td class="tue">21</td><td class="wed">22</td><td class="thu">23</td><td class="fri">24</td><td class="sat">25</td><td class="sun">26</td></tr>
<tr><td class="mon">27</td><td class="tue">28</td><td class="wed">29</td><td class="thu">30</td><td class="fri">31</td><td class="noday">&nbsp;</td><td class="noday">&nbsp;</td></tr>
</table>
</td></tr></table></body>
</html>
"""


class OutputTestCase(unittest.TestCase):
    def normalize_calendar(self, s):
        # Filters out locale dependent strings
        def neitherspacenordigit(c):
            return not c.isspace() and not c.isdigit()

        lines = []
        for line in s.splitlines(False):
            # Drop texts, as they are locale dependent
            if line and not filter(neitherspacenordigit, line):
                lines.append(line)
        return lines

    def test_output(self):
        self.assertEqual(
            self.normalize_calendar(calendar.calendar(2004)),
            self.normalize_calendar(result_2004_text)
        )

    def test_output_textcalendar(self):
        self.assertEqual(
            calendar.TextCalendar().formatyear(2004).strip(),
            result_2004_text.strip()
        )

    def test_output_htmlcalendar(self):
        encoding = 'ascii'
        cal = calendar.HTMLCalendar()
        self.assertEqual(
            cal.formatyearpage(2004, encoding=encoding).strip(b' \t\n'),
            result_2004_html.strip(' \t\n').encode(encoding)
        )


class CalendarTestCase(unittest.TestCase):
    def test_isleap(self):
        # Make sure that the return is right for a few years, and
        # ensure that the return values are 1 or 0, not just true or
        # false (see SF bug #485794).  Specific additional tests may
        # be appropriate; this tests a single "cycle".
        self.assertEqual(calendar.isleap(2000), 1)
        self.assertEqual(calendar.isleap(2001), 0)
        self.assertEqual(calendar.isleap(2002), 0)
        self.assertEqual(calendar.isleap(2003), 0)

    def test_setfirstweekday(self):
        self.assertRaises(TypeError, calendar.setfirstweekday, 'flabber')
        self.assertRaises(ValueError, calendar.setfirstweekday, -1)
        self.assertRaises(ValueError, calendar.setfirstweekday, 200)
        orig = calendar.firstweekday()
        calendar.setfirstweekday(calendar.SUNDAY)
        self.assertEqual(calendar.firstweekday(), calendar.SUNDAY)
        calendar.setfirstweekday(calendar.MONDAY)
        self.assertEqual(calendar.firstweekday(), calendar.MONDAY)
        calendar.setfirstweekday(orig)

    def test_enumerateweekdays(self):
        self.assertRaises(IndexError, calendar.day_abbr.__getitem__, -10)
        self.assertRaises(IndexError, calendar.day_name.__getitem__, 10)
        self.assertEqual(len([d for d in calendar.day_abbr]), 7)

    def test_days(self):
        for attr in "day_name", "day_abbr":
            value = getattr(calendar, attr)
            self.assertEqual(len(value), 7)
            self.assertEqual(len(value[:]), 7)
            # ensure they're all unique
            self.assertEqual(len(set(value)), 7)
            # verify it "acts like a sequence" in two forms of iteration
            self.assertEqual(value[::-1], list(reversed(value)))

    def test_months(self):
        for attr in "month_name", "month_abbr":
            value = getattr(calendar, attr)
            self.assertEqual(len(value), 13)
            self.assertEqual(len(value[:]), 13)
            self.assertEqual(value[0], "")
            # ensure they're all unique
            self.assertEqual(len(set(value)), 13)
            # verify it "acts like a sequence" in two forms of iteration
            self.assertEqual(value[::-1], list(reversed(value)))

    def test_localecalendars(self):
        # ensure that Locale{Text,HTML}Calendar resets the locale properly
        # (it is still not thread-safe though)
        old_october = calendar.TextCalendar().formatmonthname(2010, 10, 10)
        try:
            calendar.LocaleTextCalendar(locale='').formatmonthname(2010, 10, 10)
        except locale.Error:
            # cannot set the system default locale -- skip rest of test
            return
        calendar.LocaleHTMLCalendar(locale='').formatmonthname(2010, 10)
        new_october = calendar.TextCalendar().formatmonthname(2010, 10, 10)
<<<<<<< HEAD
        self.assertEquals(old_october, new_october)
=======
        self.assertEqual(old_october, new_october)
>>>>>>> 175d89ef


class MonthCalendarTestCase(unittest.TestCase):
    def setUp(self):
        self.oldfirstweekday = calendar.firstweekday()
        calendar.setfirstweekday(self.firstweekday)

    def tearDown(self):
        calendar.setfirstweekday(self.oldfirstweekday)

    def check_weeks(self, year, month, weeks):
        cal = calendar.monthcalendar(year, month)
        self.assertEqual(len(cal), len(weeks))
        for i in range(len(weeks)):
            self.assertEqual(weeks[i], sum(day != 0 for day in cal[i]))


class MondayTestCase(MonthCalendarTestCase):
    firstweekday = calendar.MONDAY

    def test_february(self):
        # A 28-day february starting on monday (7+7+7+7 days)
        self.check_weeks(1999, 2, (7, 7, 7, 7))

        # A 28-day february starting on tuesday (6+7+7+7+1 days)
        self.check_weeks(2005, 2, (6, 7, 7, 7, 1))

        # A 28-day february starting on sunday (1+7+7+7+6 days)
        self.check_weeks(1987, 2, (1, 7, 7, 7, 6))

        # A 29-day february starting on monday (7+7+7+7+1 days)
        self.check_weeks(1988, 2, (7, 7, 7, 7, 1))

        # A 29-day february starting on tuesday (6+7+7+7+2 days)
        self.check_weeks(1972, 2, (6, 7, 7, 7, 2))

        # A 29-day february starting on sunday (1+7+7+7+7 days)
        self.check_weeks(2004, 2, (1, 7, 7, 7, 7))

    def test_april(self):
        # A 30-day april starting on monday (7+7+7+7+2 days)
        self.check_weeks(1935, 4, (7, 7, 7, 7, 2))

        # A 30-day april starting on tuesday (6+7+7+7+3 days)
        self.check_weeks(1975, 4, (6, 7, 7, 7, 3))

        # A 30-day april starting on sunday (1+7+7+7+7+1 days)
        self.check_weeks(1945, 4, (1, 7, 7, 7, 7, 1))

        # A 30-day april starting on saturday (2+7+7+7+7 days)
        self.check_weeks(1995, 4, (2, 7, 7, 7, 7))

        # A 30-day april starting on friday (3+7+7+7+6 days)
        self.check_weeks(1994, 4, (3, 7, 7, 7, 6))

    def test_december(self):
        # A 31-day december starting on monday (7+7+7+7+3 days)
        self.check_weeks(1980, 12, (7, 7, 7, 7, 3))

        # A 31-day december starting on tuesday (6+7+7+7+4 days)
        self.check_weeks(1987, 12, (6, 7, 7, 7, 4))

        # A 31-day december starting on sunday (1+7+7+7+7+2 days)
        self.check_weeks(1968, 12, (1, 7, 7, 7, 7, 2))

        # A 31-day december starting on thursday (4+7+7+7+6 days)
        self.check_weeks(1988, 12, (4, 7, 7, 7, 6))

        # A 31-day december starting on friday (3+7+7+7+7 days)
        self.check_weeks(2017, 12, (3, 7, 7, 7, 7))

        # A 31-day december starting on saturday (2+7+7+7+7+1 days)
        self.check_weeks(2068, 12, (2, 7, 7, 7, 7, 1))


class SundayTestCase(MonthCalendarTestCase):
    firstweekday = calendar.SUNDAY

    def test_february(self):
        # A 28-day february starting on sunday (7+7+7+7 days)
        self.check_weeks(2009, 2, (7, 7, 7, 7))

        # A 28-day february starting on monday (6+7+7+7+1 days)
        self.check_weeks(1999, 2, (6, 7, 7, 7, 1))

        # A 28-day february starting on saturday (1+7+7+7+6 days)
        self.check_weeks(1997, 2, (1, 7, 7, 7, 6))

        # A 29-day february starting on sunday (7+7+7+7+1 days)
        self.check_weeks(2004, 2, (7, 7, 7, 7, 1))

        # A 29-day february starting on monday (6+7+7+7+2 days)
        self.check_weeks(1960, 2, (6, 7, 7, 7, 2))

        # A 29-day february starting on saturday (1+7+7+7+7 days)
        self.check_weeks(1964, 2, (1, 7, 7, 7, 7))

    def test_april(self):
        # A 30-day april starting on sunday (7+7+7+7+2 days)
        self.check_weeks(1923, 4, (7, 7, 7, 7, 2))

        # A 30-day april starting on monday (6+7+7+7+3 days)
        self.check_weeks(1918, 4, (6, 7, 7, 7, 3))

        # A 30-day april starting on saturday (1+7+7+7+7+1 days)
        self.check_weeks(1950, 4, (1, 7, 7, 7, 7, 1))

        # A 30-day april starting on friday (2+7+7+7+7 days)
        self.check_weeks(1960, 4, (2, 7, 7, 7, 7))

        # A 30-day april starting on thursday (3+7+7+7+6 days)
        self.check_weeks(1909, 4, (3, 7, 7, 7, 6))

    def test_december(self):
        # A 31-day december starting on sunday (7+7+7+7+3 days)
        self.check_weeks(2080, 12, (7, 7, 7, 7, 3))

        # A 31-day december starting on monday (6+7+7+7+4 days)
        self.check_weeks(1941, 12, (6, 7, 7, 7, 4))

        # A 31-day december starting on saturday (1+7+7+7+7+2 days)
        self.check_weeks(1923, 12, (1, 7, 7, 7, 7, 2))

        # A 31-day december starting on wednesday (4+7+7+7+6 days)
        self.check_weeks(1948, 12, (4, 7, 7, 7, 6))

        # A 31-day december starting on thursday (3+7+7+7+7 days)
        self.check_weeks(1927, 12, (3, 7, 7, 7, 7))

        # A 31-day december starting on friday (2+7+7+7+7+1 days)
        self.check_weeks(1995, 12, (2, 7, 7, 7, 7, 1))

class TimegmTestCase(unittest.TestCase):
    TIMESTAMPS = [0, 10, 100, 1000, 10000, 100000, 1000000,
                  1234567890, 1262304000, 1275785153,]
    def test_timegm(self):
        for secs in self.TIMESTAMPS:
            tuple = time.gmtime(secs)
            self.assertEqual(secs, calendar.timegm(tuple))

class MonthRangeTestCase(unittest.TestCase):
    def test_january(self):
        # Tests valid lower boundary case.
        self.assertEqual(calendar.monthrange(2004,1), (3,31))

    def test_february_leap(self):
        # Tests February during leap year.
        self.assertEqual(calendar.monthrange(2004,2), (6,29))

    def test_february_nonleap(self):
        # Tests February in non-leap year.
        self.assertEqual(calendar.monthrange(2010,2), (0,28))

    def test_december(self):
        # Tests valid upper boundary case.
        self.assertEqual(calendar.monthrange(2004,12), (2,31))

    def test_zeroth_month(self):
        # Tests low invalid boundary case.
        with self.assertRaises(calendar.IllegalMonthError):
            calendar.monthrange(2004, 0)

    def test_thirteenth_month(self):
        # Tests high invalid boundary case.
        with self.assertRaises(calendar.IllegalMonthError):
            calendar.monthrange(2004, 13)

class LeapdaysTestCase(unittest.TestCase):
    def test_no_range(self):
        # test when no range i.e. two identical years as args
        self.assertEqual(calendar.leapdays(2010,2010), 0)

    def test_no_leapdays(self):
        # test when no leap years in range
        self.assertEqual(calendar.leapdays(2010,2011), 0)

    def test_no_leapdays_upper_boundary(self):
        # test no leap years in range, when upper boundary is a leap year
        self.assertEqual(calendar.leapdays(2010,2012), 0)

    def test_one_leapday_lower_boundary(self):
        # test when one leap year in range, lower boundary is leap year
        self.assertEqual(calendar.leapdays(2012,2013), 1)

    def test_several_leapyears_in_range(self):
        self.assertEqual(calendar.leapdays(1997,2020), 5)


class MonthRangeTestCase(unittest.TestCase):
    def test_january(self):
        # Tests valid lower boundary case.
        self.assertEqual(calendar.monthrange(2004,1), (3,31))

    def test_february_leap(self):
        # Tests February during leap year.
        self.assertEqual(calendar.monthrange(2004,2), (6,29))

    def test_february_nonleap(self):
        # Tests February in non-leap year.
        self.assertEqual(calendar.monthrange(2010,2), (0,28))

    def test_december(self):
        # Tests valid upper boundary case.
        self.assertEqual(calendar.monthrange(2004,12), (2,31))

    def test_zeroth_month(self):
        # Tests low invalid boundary case.
        with self.assertRaises(calendar.IllegalMonthError):
            calendar.monthrange(2004, 0)

    def test_thirteenth_month(self):
        # Tests high invalid boundary case.
        with self.assertRaises(calendar.IllegalMonthError):
            calendar.monthrange(2004, 13)

class LeapdaysTestCase(unittest.TestCase):
    def test_no_range(self):
        # test when no range i.e. two identical years as args
        self.assertEqual(calendar.leapdays(2010,2010), 0)

    def test_no_leapdays(self):
        # test when no leap years in range
        self.assertEqual(calendar.leapdays(2010,2011), 0)

    def test_no_leapdays_upper_boundary(self):
        # test no leap years in range, when upper boundary is a leap year
        self.assertEqual(calendar.leapdays(2010,2012), 0)

    def test_one_leapday_lower_boundary(self):
        # test when one leap year in range, lower boundary is leap year
        self.assertEqual(calendar.leapdays(2012,2013), 1)

    def test_several_leapyears_in_range(self):
        self.assertEqual(calendar.leapdays(1997,2020), 5)


def test_main():
    support.run_unittest(
        OutputTestCase,
        CalendarTestCase,
        MondayTestCase,
        SundayTestCase,
<<<<<<< HEAD
=======
        TimegmTestCase,
>>>>>>> 175d89ef
        MonthRangeTestCase,
        LeapdaysTestCase,
    )


if __name__ == "__main__":
    test_main()<|MERGE_RESOLUTION|>--- conflicted
+++ resolved
@@ -2,13 +2,8 @@
 import unittest
 
 from test import support
-<<<<<<< HEAD
-import locale
-
-=======
 import time
 import locale
->>>>>>> 175d89ef
 
 result_2004_text = """
                                   2004
@@ -267,11 +262,7 @@
             return
         calendar.LocaleHTMLCalendar(locale='').formatmonthname(2010, 10)
         new_october = calendar.TextCalendar().formatmonthname(2010, 10, 10)
-<<<<<<< HEAD
-        self.assertEquals(old_october, new_october)
-=======
         self.assertEqual(old_october, new_october)
->>>>>>> 175d89ef
 
 
 class MonthCalendarTestCase(unittest.TestCase):
@@ -460,64 +451,13 @@
         self.assertEqual(calendar.leapdays(1997,2020), 5)
 
 
-class MonthRangeTestCase(unittest.TestCase):
-    def test_january(self):
-        # Tests valid lower boundary case.
-        self.assertEqual(calendar.monthrange(2004,1), (3,31))
-
-    def test_february_leap(self):
-        # Tests February during leap year.
-        self.assertEqual(calendar.monthrange(2004,2), (6,29))
-
-    def test_february_nonleap(self):
-        # Tests February in non-leap year.
-        self.assertEqual(calendar.monthrange(2010,2), (0,28))
-
-    def test_december(self):
-        # Tests valid upper boundary case.
-        self.assertEqual(calendar.monthrange(2004,12), (2,31))
-
-    def test_zeroth_month(self):
-        # Tests low invalid boundary case.
-        with self.assertRaises(calendar.IllegalMonthError):
-            calendar.monthrange(2004, 0)
-
-    def test_thirteenth_month(self):
-        # Tests high invalid boundary case.
-        with self.assertRaises(calendar.IllegalMonthError):
-            calendar.monthrange(2004, 13)
-
-class LeapdaysTestCase(unittest.TestCase):
-    def test_no_range(self):
-        # test when no range i.e. two identical years as args
-        self.assertEqual(calendar.leapdays(2010,2010), 0)
-
-    def test_no_leapdays(self):
-        # test when no leap years in range
-        self.assertEqual(calendar.leapdays(2010,2011), 0)
-
-    def test_no_leapdays_upper_boundary(self):
-        # test no leap years in range, when upper boundary is a leap year
-        self.assertEqual(calendar.leapdays(2010,2012), 0)
-
-    def test_one_leapday_lower_boundary(self):
-        # test when one leap year in range, lower boundary is leap year
-        self.assertEqual(calendar.leapdays(2012,2013), 1)
-
-    def test_several_leapyears_in_range(self):
-        self.assertEqual(calendar.leapdays(1997,2020), 5)
-
-
 def test_main():
     support.run_unittest(
         OutputTestCase,
         CalendarTestCase,
         MondayTestCase,
         SundayTestCase,
-<<<<<<< HEAD
-=======
         TimegmTestCase,
->>>>>>> 175d89ef
         MonthRangeTestCase,
         LeapdaysTestCase,
     )
