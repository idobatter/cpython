--- conflicted
+++ resolved
@@ -56,26 +56,15 @@
         s = repr(-1-sys.maxsize)
         x = int(s)
         self.assertEqual(x+1, -sys.maxsize)
-<<<<<<< HEAD
-        self.assertTrue(isinstance(x, int))
-        # should return long
-=======
         self.assertIsInstance(x, int)
         # should return int
->>>>>>> 175d89ef
         self.assertEqual(int(s[1:]), sys.maxsize+1)
 
         # should return int
         x = int(1e100)
-<<<<<<< HEAD
-        self.assertTrue(isinstance(x, int))
-        x = int(-1e100)
-        self.assertTrue(isinstance(x, int))
-=======
         self.assertIsInstance(x, int)
         x = int(-1e100)
         self.assertIsInstance(x, int)
->>>>>>> 175d89ef
 
 
         # SF bug 434186:  0x80000000/2 != 0x80000000>>1.
@@ -93,12 +82,8 @@
         self.assertRaises(ValueError, int, '123\x00 245', 20)
 
         x = int('1' * 600)
-<<<<<<< HEAD
-        self.assertTrue(isinstance(x, int))
-=======
         self.assertIsInstance(x, int)
 
->>>>>>> 175d89ef
 
         self.assertRaises(TypeError, int, 1, 12)
 
