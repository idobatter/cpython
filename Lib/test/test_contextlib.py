--- conflicted
+++ resolved
@@ -149,16 +149,8 @@
                 with open(tfn, "r") as f:
                     self.assertFalse(f.closed)
                     self.assertEqual(f.read(), "Booh\n")
-<<<<<<< HEAD
-                    1/0
-            except ZeroDivisionError:
-                self.assertTrue(f.closed)
-            else:
-                self.fail("Didn't raise ZeroDivisionError")
-=======
                     1 / 0
             self.assertTrue(f.closed)
->>>>>>> 175d89ef
         finally:
             support.unlink(tfn)
 
@@ -170,22 +162,11 @@
         with lock:
             self.assertTrue(locked())
         self.assertFalse(locked())
-<<<<<<< HEAD
-        try:
-            with lock:
-                self.assertTrue(locked())
-                1/0
-        except ZeroDivisionError:
-            self.assertFalse(locked())
-        else:
-            self.fail("Didn't raise ZeroDivisionError")
-=======
         with self.assertRaises(ZeroDivisionError):
             with lock:
                 self.assertTrue(locked())
                 1 / 0
         self.assertFalse(locked())
->>>>>>> 175d89ef
 
     def testWithLock(self):
         lock = threading.Lock()
