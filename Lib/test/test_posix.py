"Test posix functions"

from test import support

# Skip these tests if there is no posix module.
posix = support.import_module('posix')

import errno
import sys
import time
import os
<<<<<<< HEAD
import fcntl
=======
import platform
>>>>>>> 921ceb6c
import pwd
import shutil
import stat
import tempfile
import unittest
import warnings

_DUMMY_SYMLINK = os.path.join(tempfile.gettempdir(),
                              support.TESTFN + '-dummy-symlink')

class PosixTester(unittest.TestCase):

    def setUp(self):
        # create empty file
        fp = open(support.TESTFN, 'w+')
        fp.close()
        self.teardown_files = [ support.TESTFN ]
        self._warnings_manager = support.check_warnings()
        self._warnings_manager.__enter__()
        warnings.filterwarnings('ignore', '.* potential security risk .*',
                                RuntimeWarning)

    def tearDown(self):
        for teardown_file in self.teardown_files:
            support.unlink(teardown_file)
        self._warnings_manager.__exit__(None, None, None)

    def testNoArgFunctions(self):
        # test posix functions which take no arguments and have
        # no side-effects which we need to cleanup (e.g., fork, wait, abort)
        NO_ARG_FUNCTIONS = [ "ctermid", "getcwd", "getcwdb", "uname",
                             "times", "getloadavg",
                             "getegid", "geteuid", "getgid", "getgroups",
                             "getpid", "getpgrp", "getppid", "getuid", "sync",
                           ]

        for name in NO_ARG_FUNCTIONS:
            posix_func = getattr(posix, name, None)
            if posix_func is not None:
                posix_func()
                self.assertRaises(TypeError, posix_func, 1)

    if hasattr(posix, 'getresuid'):
        def test_getresuid(self):
            user_ids = posix.getresuid()
            self.assertEqual(len(user_ids), 3)
            for val in user_ids:
                self.assertGreaterEqual(val, 0)

    if hasattr(posix, 'getresgid'):
        def test_getresgid(self):
            group_ids = posix.getresgid()
            self.assertEqual(len(group_ids), 3)
            for val in group_ids:
                self.assertGreaterEqual(val, 0)

    if hasattr(posix, 'setresuid'):
        def test_setresuid(self):
            current_user_ids = posix.getresuid()
            self.assertIsNone(posix.setresuid(*current_user_ids))
            # -1 means don't change that value.
            self.assertIsNone(posix.setresuid(-1, -1, -1))

        def test_setresuid_exception(self):
            # Don't do this test if someone is silly enough to run us as root.
            current_user_ids = posix.getresuid()
            if 0 not in current_user_ids:
                new_user_ids = (current_user_ids[0]+1, -1, -1)
                self.assertRaises(OSError, posix.setresuid, *new_user_ids)

    if hasattr(posix, 'setresgid'):
        def test_setresgid(self):
            current_group_ids = posix.getresgid()
            self.assertIsNone(posix.setresgid(*current_group_ids))
            # -1 means don't change that value.
            self.assertIsNone(posix.setresgid(-1, -1, -1))

        def test_setresgid_exception(self):
            # Don't do this test if someone is silly enough to run us as root.
            current_group_ids = posix.getresgid()
            if 0 not in current_group_ids:
                new_group_ids = (current_group_ids[0]+1, -1, -1)
                self.assertRaises(OSError, posix.setresgid, *new_group_ids)

    @unittest.skipUnless(hasattr(posix, 'initgroups'),
                         "test needs os.initgroups()")
    def test_initgroups(self):
        # It takes a string and an integer; check that it raises a TypeError
        # for other argument lists.
        self.assertRaises(TypeError, posix.initgroups)
        self.assertRaises(TypeError, posix.initgroups, None)
        self.assertRaises(TypeError, posix.initgroups, 3, "foo")
        self.assertRaises(TypeError, posix.initgroups, "foo", 3, object())

        # If a non-privileged user invokes it, it should fail with OSError
        # EPERM.
        if os.getuid() != 0:
            name = pwd.getpwuid(posix.getuid()).pw_name
            try:
                posix.initgroups(name, 13)
            except OSError as e:
                self.assertEqual(e.errno, errno.EPERM)
            else:
                self.fail("Expected OSError to be raised by initgroups")

    def test_statvfs(self):
        if hasattr(posix, 'statvfs'):
            self.assertTrue(posix.statvfs(os.curdir))

    def test_fstatvfs(self):
        if hasattr(posix, 'fstatvfs'):
            fp = open(support.TESTFN)
            try:
                self.assertTrue(posix.fstatvfs(fp.fileno()))
            finally:
                fp.close()

    def test_ftruncate(self):
        if hasattr(posix, 'ftruncate'):
            fp = open(support.TESTFN, 'w+')
            try:
                # we need to have some data to truncate
                fp.write('test')
                fp.flush()
                posix.ftruncate(fp.fileno(), 0)
            finally:
                fp.close()

    @unittest.skipUnless(hasattr(posix, 'truncate'), "test needs posix.truncate()")
    def test_truncate(self):
        with open(support.TESTFN, 'w') as fp:
            fp.write('test')
            fp.flush()
        posix.truncate(support.TESTFN, 0)

    @unittest.skipUnless(hasattr(posix, 'fexecve'), "test needs posix.fexecve()")
    @unittest.skipUnless(hasattr(os, 'fork'), "test needs os.fork()")
    @unittest.skipUnless(hasattr(os, 'waitpid'), "test needs os.waitpid()")
    def test_fexecve(self):
        fp = os.open(sys.executable, os.O_RDONLY)
        try:
            pid = os.fork()
            if pid == 0:
                os.chdir(os.path.split(sys.executable)[0])
                posix.fexecve(fp, [sys.executable, '-c', 'pass'], os.environ)
            else:
                self.assertEqual(os.waitpid(pid, 0), (pid, 0))
        finally:
            os.close(fp)

    @unittest.skipUnless(hasattr(posix, 'waitid'), "test needs posix.waitid()")
    @unittest.skipUnless(hasattr(os, 'fork'), "test needs os.fork()")
    def test_waitid(self):
        pid = os.fork()
        if pid == 0:
            os.chdir(os.path.split(sys.executable)[0])
            posix.execve(sys.executable, [sys.executable, '-c', 'pass'], os.environ)
        else:
            res = posix.waitid(posix.P_PID, pid, posix.WEXITED)
            self.assertEqual(pid, res.si_pid)

    @unittest.skipUnless(hasattr(posix, 'lockf'), "test needs posix.lockf()")
    def test_lockf(self):
        fd = os.open(support.TESTFN, os.O_WRONLY | os.O_CREAT)
        try:
            os.write(fd, b'test')
            os.lseek(fd, 0, os.SEEK_SET)
            posix.lockf(fd, posix.F_LOCK, 4)
            # section is locked
            posix.lockf(fd, posix.F_ULOCK, 4)
        finally:
            os.close(fd)

    @unittest.skipUnless(hasattr(posix, 'pread'), "test needs posix.pread()")
    def test_pread(self):
        fd = os.open(support.TESTFN, os.O_RDWR | os.O_CREAT)
        try:
            os.write(fd, b'test')
            os.lseek(fd, 0, os.SEEK_SET)
            self.assertEqual(b'es', posix.pread(fd, 2, 1))
            # the first pread() shouldn't disturb the file offset
            self.assertEqual(b'te', posix.read(fd, 2))
        finally:
            os.close(fd)

    @unittest.skipUnless(hasattr(posix, 'pwrite'), "test needs posix.pwrite()")
    def test_pwrite(self):
        fd = os.open(support.TESTFN, os.O_RDWR | os.O_CREAT)
        try:
            os.write(fd, b'test')
            os.lseek(fd, 0, os.SEEK_SET)
            posix.pwrite(fd, b'xx', 1)
            self.assertEqual(b'txxt', posix.read(fd, 4))
        finally:
            os.close(fd)

    @unittest.skipUnless(hasattr(posix, 'posix_fallocate'),
        "test needs posix.posix_fallocate()")
    def test_posix_fallocate(self):
        fd = os.open(support.TESTFN, os.O_WRONLY | os.O_CREAT)
        try:
            posix.posix_fallocate(fd, 0, 10)
        except OSError as inst:
            # issue10812, ZFS doesn't appear to support posix_fallocate,
            # so skip Solaris-based since they are likely to have ZFS.
            if inst.errno != errno.EINVAL or not sys.platform.startswith("sunos"):
                raise
        finally:
            os.close(fd)

    @unittest.skipUnless(hasattr(posix, 'posix_fadvise'),
        "test needs posix.posix_fadvise()")
    def test_posix_fadvise(self):
        fd = os.open(support.TESTFN, os.O_RDONLY)
        try:
            posix.posix_fadvise(fd, 0, 0, posix.POSIX_FADV_WILLNEED)
        finally:
            os.close(fd)

    @unittest.skipUnless(hasattr(posix, 'futimes'), "test needs posix.futimes()")
    def test_futimes(self):
        now = time.time()
        fd = os.open(support.TESTFN, os.O_RDONLY)
        try:
            posix.futimes(fd, None)
            posix.futimes(fd)
            self.assertRaises(TypeError, posix.futimes, fd, (None, None))
            self.assertRaises(TypeError, posix.futimes, fd, (now, None))
            self.assertRaises(TypeError, posix.futimes, fd, (None, now))
            posix.futimes(fd, (int(now), int(now)))
            posix.futimes(fd, (now, now))
        finally:
            os.close(fd)

    @unittest.skipUnless(hasattr(posix, 'lutimes'), "test needs posix.lutimes()")
    def test_lutimes(self):
        now = time.time()
        posix.lutimes(support.TESTFN, None)
        self.assertRaises(TypeError, posix.lutimes, support.TESTFN, (None, None))
        self.assertRaises(TypeError, posix.lutimes, support.TESTFN, (now, None))
        self.assertRaises(TypeError, posix.lutimes, support.TESTFN, (None, now))
        posix.lutimes(support.TESTFN, (int(now), int(now)))
        posix.lutimes(support.TESTFN, (now, now))
        posix.lutimes(support.TESTFN)

    @unittest.skipUnless(hasattr(posix, 'futimens'), "test needs posix.futimens()")
    def test_futimens(self):
        now = time.time()
        fd = os.open(support.TESTFN, os.O_RDONLY)
        try:
            self.assertRaises(TypeError, posix.futimens, fd, (None, None), (None, None))
            self.assertRaises(TypeError, posix.futimens, fd, (now, 0), None)
            self.assertRaises(TypeError, posix.futimens, fd, None, (now, 0))
            posix.futimens(fd, (int(now), int((now - int(now)) * 1e9)),
                    (int(now), int((now - int(now)) * 1e9)))
            posix.futimens(fd)
        finally:
            os.close(fd)

    @unittest.skipUnless(hasattr(posix, 'writev'), "test needs posix.writev()")
    def test_writev(self):
        fd = os.open(support.TESTFN, os.O_RDWR | os.O_CREAT)
        try:
            os.writev(fd, (b'test1', b'tt2', b't3'))
            os.lseek(fd, 0, os.SEEK_SET)
            self.assertEqual(b'test1tt2t3', posix.read(fd, 10))
        finally:
            os.close(fd)

    @unittest.skipUnless(hasattr(posix, 'readv'), "test needs posix.readv()")
    def test_readv(self):
        fd = os.open(support.TESTFN, os.O_RDWR | os.O_CREAT)
        try:
            os.write(fd, b'test1tt2t3')
            os.lseek(fd, 0, os.SEEK_SET)
            buf = [bytearray(i) for i in [5, 3, 2]]
            self.assertEqual(posix.readv(fd, buf), 10)
            self.assertEqual([b'test1', b'tt2', b't3'], [bytes(i) for i in buf])
        finally:
            os.close(fd)

    def test_dup(self):
        if hasattr(posix, 'dup'):
            fp = open(support.TESTFN)
            try:
                fd = posix.dup(fp.fileno())
                self.assertIsInstance(fd, int)
                os.close(fd)
            finally:
                fp.close()

    def test_confstr(self):
        if hasattr(posix, 'confstr'):
            self.assertRaises(ValueError, posix.confstr, "CS_garbage")
            self.assertEqual(len(posix.confstr("CS_PATH")) > 0, True)

    def test_dup2(self):
        if hasattr(posix, 'dup2'):
            fp1 = open(support.TESTFN)
            fp2 = open(support.TESTFN)
            try:
                posix.dup2(fp1.fileno(), fp2.fileno())
            finally:
                fp1.close()
                fp2.close()

    @unittest.skipUnless(hasattr(os, 'O_CLOEXEC'), "needs os.O_CLOEXEC")
    @support.requires_linux_version(2, 6, 23)
    def test_oscloexec(self):
        fd = os.open(support.TESTFN, os.O_RDONLY|os.O_CLOEXEC)
        self.addCleanup(os.close, fd)
        self.assertTrue(fcntl.fcntl(fd, fcntl.F_GETFD) & fcntl.FD_CLOEXEC)

    def test_osexlock(self):
        if hasattr(posix, "O_EXLOCK"):
            fd = os.open(support.TESTFN,
                         os.O_WRONLY|os.O_EXLOCK|os.O_CREAT)
            self.assertRaises(OSError, os.open, support.TESTFN,
                              os.O_WRONLY|os.O_EXLOCK|os.O_NONBLOCK)
            os.close(fd)

            if hasattr(posix, "O_SHLOCK"):
                fd = os.open(support.TESTFN,
                             os.O_WRONLY|os.O_SHLOCK|os.O_CREAT)
                self.assertRaises(OSError, os.open, support.TESTFN,
                                  os.O_WRONLY|os.O_EXLOCK|os.O_NONBLOCK)
                os.close(fd)

    def test_osshlock(self):
        if hasattr(posix, "O_SHLOCK"):
            fd1 = os.open(support.TESTFN,
                         os.O_WRONLY|os.O_SHLOCK|os.O_CREAT)
            fd2 = os.open(support.TESTFN,
                          os.O_WRONLY|os.O_SHLOCK|os.O_CREAT)
            os.close(fd2)
            os.close(fd1)

            if hasattr(posix, "O_EXLOCK"):
                fd = os.open(support.TESTFN,
                             os.O_WRONLY|os.O_SHLOCK|os.O_CREAT)
                self.assertRaises(OSError, os.open, support.TESTFN,
                                  os.O_RDONLY|os.O_EXLOCK|os.O_NONBLOCK)
                os.close(fd)

    def test_fstat(self):
        if hasattr(posix, 'fstat'):
            fp = open(support.TESTFN)
            try:
                self.assertTrue(posix.fstat(fp.fileno()))
            finally:
                fp.close()

    def test_stat(self):
        if hasattr(posix, 'stat'):
            self.assertTrue(posix.stat(support.TESTFN))

    @unittest.skipUnless(hasattr(posix, 'mkfifo'), "don't have mkfifo()")
    def test_mkfifo(self):
        support.unlink(support.TESTFN)
        posix.mkfifo(support.TESTFN, stat.S_IRUSR | stat.S_IWUSR)
        self.assertTrue(stat.S_ISFIFO(posix.stat(support.TESTFN).st_mode))

    @unittest.skipUnless(hasattr(posix, 'mknod') and hasattr(stat, 'S_IFIFO'),
                         "don't have mknod()/S_IFIFO")
    def test_mknod(self):
        # Test using mknod() to create a FIFO (the only use specified
        # by POSIX).
        support.unlink(support.TESTFN)
        mode = stat.S_IFIFO | stat.S_IRUSR | stat.S_IWUSR
        try:
            posix.mknod(support.TESTFN, mode, 0)
        except OSError as e:
            # Some old systems don't allow unprivileged users to use
            # mknod(), or only support creating device nodes.
            self.assertIn(e.errno, (errno.EPERM, errno.EINVAL))
        else:
            self.assertTrue(stat.S_ISFIFO(posix.stat(support.TESTFN).st_mode))

    def _test_all_chown_common(self, chown_func, first_param):
        """Common code for chown, fchown and lchown tests."""
        # test a successful chown call
        chown_func(first_param, os.getuid(), os.getgid())

        if os.getuid() == 0:
            try:
                # Many linux distros have a nfsnobody user as MAX_UID-2
                # that makes a good test case for signedness issues.
                #   http://bugs.python.org/issue1747858
                # This part of the test only runs when run as root.
                # Only scary people run their tests as root.
                ent = pwd.getpwnam('nfsnobody')
                chown_func(first_param, ent.pw_uid, ent.pw_gid)
            except KeyError:
                pass
        elif platform.system() in ('HP-UX', 'SunOS'):
            # HP-UX and Solaris can allow a non-root user to chown() to root
            # (issue #5113)
            raise unittest.SkipTest("Skipping because of non-standard chown() "
                                    "behavior")
        else:
            # non-root cannot chown to root, raises OSError
            self.assertRaises(OSError, chown_func,
                              first_param, 0, 0)

    @unittest.skipUnless(hasattr(posix, 'chown'), "test needs os.chown()")
    def test_chown(self):
        # raise an OSError if the file does not exist
        os.unlink(support.TESTFN)
        self.assertRaises(OSError, posix.chown, support.TESTFN, -1, -1)

        # re-create the file
        support.create_empty_file(support.TESTFN)
        self._test_all_chown_common(posix.chown, support.TESTFN)

    @unittest.skipUnless(hasattr(posix, 'fchown'), "test needs os.fchown()")
    def test_fchown(self):
        os.unlink(support.TESTFN)

        # re-create the file
        test_file = open(support.TESTFN, 'w')
        try:
            fd = test_file.fileno()
            self._test_all_chown_common(posix.fchown, fd)
        finally:
            test_file.close()

    @unittest.skipUnless(hasattr(posix, 'lchown'), "test needs os.lchown()")
    def test_lchown(self):
        os.unlink(support.TESTFN)
        # create a symlink
        os.symlink(_DUMMY_SYMLINK, support.TESTFN)
        self._test_all_chown_common(posix.lchown, support.TESTFN)

    def test_chdir(self):
        if hasattr(posix, 'chdir'):
            posix.chdir(os.curdir)
            self.assertRaises(OSError, posix.chdir, support.TESTFN)

    def test_listdir(self):
        if hasattr(posix, 'listdir'):
            self.assertTrue(support.TESTFN in posix.listdir(os.curdir))

    def test_listdir_default(self):
        # When listdir is called without argument, it's the same as listdir(os.curdir)
        if hasattr(posix, 'listdir'):
            self.assertTrue(support.TESTFN in posix.listdir())

    @unittest.skipUnless(hasattr(posix, 'flistdir'), "test needs posix.flistdir()")
    def test_flistdir(self):
        f = posix.open(posix.getcwd(), posix.O_RDONLY)
        self.addCleanup(posix.close, f)
        self.assertEqual(
            sorted(posix.listdir('.')),
            sorted(posix.flistdir(f))
            )
        # Check that the fd offset was reset (issue #13739)
        self.assertEqual(
            sorted(posix.listdir('.')),
            sorted(posix.flistdir(f))
            )

    def test_access(self):
        if hasattr(posix, 'access'):
            self.assertTrue(posix.access(support.TESTFN, os.R_OK))

    def test_umask(self):
        if hasattr(posix, 'umask'):
            old_mask = posix.umask(0)
            self.assertIsInstance(old_mask, int)
            posix.umask(old_mask)

    def test_strerror(self):
        if hasattr(posix, 'strerror'):
            self.assertTrue(posix.strerror(0))

    def test_pipe(self):
        if hasattr(posix, 'pipe'):
            reader, writer = posix.pipe()
            os.close(reader)
            os.close(writer)

    @unittest.skipUnless(hasattr(os, 'pipe2'), "test needs os.pipe2()")
    @support.requires_linux_version(2, 6, 27)
    def test_pipe2(self):
        self.assertRaises(TypeError, os.pipe2, 'DEADBEEF')
        self.assertRaises(TypeError, os.pipe2, 0, 0)

        # try calling with flags = 0, like os.pipe()
        r, w = os.pipe2(0)
        os.close(r)
        os.close(w)

        # test flags
        r, w = os.pipe2(os.O_CLOEXEC|os.O_NONBLOCK)
        self.addCleanup(os.close, r)
        self.addCleanup(os.close, w)
        self.assertTrue(fcntl.fcntl(r, fcntl.F_GETFD) & fcntl.FD_CLOEXEC)
        self.assertTrue(fcntl.fcntl(w, fcntl.F_GETFD) & fcntl.FD_CLOEXEC)
        # try reading from an empty pipe: this should fail, not block
        self.assertRaises(OSError, os.read, r, 1)
        # try a write big enough to fill-up the pipe: this should either
        # fail or perform a partial write, not block
        try:
            os.write(w, b'x' * support.PIPE_MAX_SIZE)
        except OSError:
            pass

    def test_utime(self):
        if hasattr(posix, 'utime'):
            now = time.time()
            posix.utime(support.TESTFN, None)
            self.assertRaises(TypeError, posix.utime, support.TESTFN, (None, None))
            self.assertRaises(TypeError, posix.utime, support.TESTFN, (now, None))
            self.assertRaises(TypeError, posix.utime, support.TESTFN, (None, now))
            posix.utime(support.TESTFN, (int(now), int(now)))
            posix.utime(support.TESTFN, (now, now))

    def _test_chflags_regular_file(self, chflags_func, target_file):
        st = os.stat(target_file)
        self.assertTrue(hasattr(st, 'st_flags'))
        chflags_func(target_file, st.st_flags | stat.UF_IMMUTABLE)
        try:
            new_st = os.stat(target_file)
            self.assertEqual(st.st_flags | stat.UF_IMMUTABLE, new_st.st_flags)
            try:
                fd = open(target_file, 'w+')
            except IOError as e:
                self.assertEqual(e.errno, errno.EPERM)
        finally:
            posix.chflags(target_file, st.st_flags)

    @unittest.skipUnless(hasattr(posix, 'chflags'), 'test needs os.chflags()')
    def test_chflags(self):
        self._test_chflags_regular_file(posix.chflags, support.TESTFN)

    @unittest.skipUnless(hasattr(posix, 'lchflags'), 'test needs os.lchflags()')
    def test_lchflags_regular_file(self):
        self._test_chflags_regular_file(posix.lchflags, support.TESTFN)

    @unittest.skipUnless(hasattr(posix, 'lchflags'), 'test needs os.lchflags()')
    def test_lchflags_symlink(self):
        testfn_st = os.stat(support.TESTFN)

        self.assertTrue(hasattr(testfn_st, 'st_flags'))

        os.symlink(support.TESTFN, _DUMMY_SYMLINK)
        self.teardown_files.append(_DUMMY_SYMLINK)
        dummy_symlink_st = os.lstat(_DUMMY_SYMLINK)

        posix.lchflags(_DUMMY_SYMLINK,
                       dummy_symlink_st.st_flags | stat.UF_IMMUTABLE)
        try:
            new_testfn_st = os.stat(support.TESTFN)
            new_dummy_symlink_st = os.lstat(_DUMMY_SYMLINK)

            self.assertEqual(testfn_st.st_flags, new_testfn_st.st_flags)
            self.assertEqual(dummy_symlink_st.st_flags | stat.UF_IMMUTABLE,
                             new_dummy_symlink_st.st_flags)
        finally:
            posix.lchflags(_DUMMY_SYMLINK, dummy_symlink_st.st_flags)

    def test_environ(self):
        if os.name == "nt":
            item_type = str
        else:
            item_type = bytes
        for k, v in posix.environ.items():
            self.assertEqual(type(k), item_type)
            self.assertEqual(type(v), item_type)

    def test_getcwd_long_pathnames(self):
        if hasattr(posix, 'getcwd'):
            dirname = 'getcwd-test-directory-0123456789abcdef-01234567890abcdef'
            curdir = os.getcwd()
            base_path = os.path.abspath(support.TESTFN) + '.getcwd'

            try:
                os.mkdir(base_path)
                os.chdir(base_path)
            except:
#               Just returning nothing instead of the SkipTest exception,
#               because the test results in Error in that case.
#               Is that ok?
#                raise unittest.SkipTest("cannot create directory for testing")
                return

                def _create_and_do_getcwd(dirname, current_path_length = 0):
                    try:
                        os.mkdir(dirname)
                    except:
                        raise unittest.SkipTest("mkdir cannot create directory sufficiently deep for getcwd test")

                    os.chdir(dirname)
                    try:
                        os.getcwd()
                        if current_path_length < 1027:
                            _create_and_do_getcwd(dirname, current_path_length + len(dirname) + 1)
                    finally:
                        os.chdir('..')
                        os.rmdir(dirname)

                _create_and_do_getcwd(dirname)

            finally:
                os.chdir(curdir)
                support.rmtree(base_path)

    @unittest.skipUnless(hasattr(posix, 'getgrouplist'), "test needs posix.getgrouplist()")
    @unittest.skipUnless(hasattr(pwd, 'getpwuid'), "test needs pwd.getpwuid()")
    @unittest.skipUnless(hasattr(os, 'getuid'), "test needs os.getuid()")
    def test_getgrouplist(self):
        with os.popen('id -G') as idg:
            groups = idg.read().strip()

        if not groups:
            raise unittest.SkipTest("need working 'id -G'")

        self.assertEqual(
            set([int(x) for x in groups.split()]),
            set(posix.getgrouplist(pwd.getpwuid(os.getuid())[0],
                pwd.getpwuid(os.getuid())[3])))

    @unittest.skipUnless(hasattr(os, 'getegid'), "test needs os.getegid()")
    def test_getgroups(self):
        with os.popen('id -G') as idg:
            groups = idg.read().strip()

        if not groups:
            raise unittest.SkipTest("need working 'id -G'")

        # 'id -G' and 'os.getgroups()' should return the same
        # groups, ignoring order and duplicates.
        # #10822 - it is implementation defined whether posix.getgroups()
        # includes the effective gid so we include it anyway, since id -G does
        self.assertEqual(
                set([int(x) for x in groups.split()]),
                set(posix.getgroups() + [posix.getegid()]))

    # tests for the posix *at functions follow

    @unittest.skipUnless(hasattr(posix, 'faccessat'), "test needs posix.faccessat()")
    def test_faccessat(self):
        f = posix.open(posix.getcwd(), posix.O_RDONLY)
        try:
            self.assertTrue(posix.faccessat(f, support.TESTFN, os.R_OK))
        finally:
            posix.close(f)

    @unittest.skipUnless(hasattr(posix, 'fchmodat'), "test needs posix.fchmodat()")
    def test_fchmodat(self):
        os.chmod(support.TESTFN, stat.S_IRUSR)

        f = posix.open(posix.getcwd(), posix.O_RDONLY)
        try:
            posix.fchmodat(f, support.TESTFN, stat.S_IRUSR | stat.S_IWUSR)

            s = posix.stat(support.TESTFN)
            self.assertEqual(s[0] & stat.S_IRWXU, stat.S_IRUSR | stat.S_IWUSR)
        finally:
            posix.close(f)

    @unittest.skipUnless(hasattr(posix, 'fchownat'), "test needs posix.fchownat()")
    def test_fchownat(self):
        support.unlink(support.TESTFN)
        support.create_empty_file(support.TESTFN)

        f = posix.open(posix.getcwd(), posix.O_RDONLY)
        try:
            posix.fchownat(f, support.TESTFN, os.getuid(), os.getgid())
        finally:
            posix.close(f)

    @unittest.skipUnless(hasattr(posix, 'fstatat'), "test needs posix.fstatat()")
    def test_fstatat(self):
        support.unlink(support.TESTFN)
        with open(support.TESTFN, 'w') as outfile:
            outfile.write("testline\n")

        f = posix.open(posix.getcwd(), posix.O_RDONLY)
        try:
            s1 = posix.stat(support.TESTFN)
            s2 = posix.fstatat(f, support.TESTFN)
            self.assertEqual(s1, s2)
        finally:
            posix.close(f)

    @unittest.skipUnless(hasattr(posix, 'futimesat'), "test needs posix.futimesat()")
    def test_futimesat(self):
        f = posix.open(posix.getcwd(), posix.O_RDONLY)
        try:
            now = time.time()
            posix.futimesat(f, support.TESTFN, None)
            posix.futimesat(f, support.TESTFN)
            self.assertRaises(TypeError, posix.futimesat, f, support.TESTFN, (None, None))
            self.assertRaises(TypeError, posix.futimesat, f, support.TESTFN, (now, None))
            self.assertRaises(TypeError, posix.futimesat, f, support.TESTFN, (None, now))
            posix.futimesat(f, support.TESTFN, (int(now), int(now)))
            posix.futimesat(f, support.TESTFN, (now, now))
        finally:
            posix.close(f)

    @unittest.skipUnless(hasattr(posix, 'linkat'), "test needs posix.linkat()")
    def test_linkat(self):
        f = posix.open(posix.getcwd(), posix.O_RDONLY)
        try:
            posix.linkat(f, support.TESTFN, f, support.TESTFN + 'link')
            # should have same inodes
            self.assertEqual(posix.stat(support.TESTFN)[1],
                posix.stat(support.TESTFN + 'link')[1])
        finally:
            posix.close(f)
            support.unlink(support.TESTFN + 'link')

    @unittest.skipUnless(hasattr(posix, 'mkdirat'), "test needs posix.mkdirat()")
    def test_mkdirat(self):
        f = posix.open(posix.getcwd(), posix.O_RDONLY)
        try:
            posix.mkdirat(f, support.TESTFN + 'dir')
            posix.stat(support.TESTFN + 'dir') # should not raise exception
        finally:
            posix.close(f)
            support.rmtree(support.TESTFN + 'dir')

    @unittest.skipUnless(hasattr(posix, 'mknodat') and hasattr(stat, 'S_IFIFO'),
                         "don't have mknodat()/S_IFIFO")
    def test_mknodat(self):
        # Test using mknodat() to create a FIFO (the only use specified
        # by POSIX).
        support.unlink(support.TESTFN)
        mode = stat.S_IFIFO | stat.S_IRUSR | stat.S_IWUSR
        f = posix.open(posix.getcwd(), posix.O_RDONLY)
        try:
            posix.mknodat(f, support.TESTFN, mode, 0)
        except OSError as e:
            # Some old systems don't allow unprivileged users to use
            # mknod(), or only support creating device nodes.
            self.assertIn(e.errno, (errno.EPERM, errno.EINVAL))
        else:
            self.assertTrue(stat.S_ISFIFO(posix.stat(support.TESTFN).st_mode))
        finally:
            posix.close(f)

    @unittest.skipUnless(hasattr(posix, 'openat'), "test needs posix.openat()")
    def test_openat(self):
        support.unlink(support.TESTFN)
        with open(support.TESTFN, 'w') as outfile:
            outfile.write("testline\n")
        a = posix.open(posix.getcwd(), posix.O_RDONLY)
        b = posix.openat(a, support.TESTFN, posix.O_RDONLY)
        try:
            res = posix.read(b, 9).decode(encoding="utf-8")
            self.assertEqual("testline\n", res)
        finally:
            posix.close(a)
            posix.close(b)

    @unittest.skipUnless(hasattr(posix, 'readlinkat'), "test needs posix.readlinkat()")
    def test_readlinkat(self):
        os.symlink(support.TESTFN, support.TESTFN + 'link')
        f = posix.open(posix.getcwd(), posix.O_RDONLY)
        try:
            self.assertEqual(posix.readlink(support.TESTFN + 'link'),
                posix.readlinkat(f, support.TESTFN + 'link'))
        finally:
            support.unlink(support.TESTFN + 'link')
            posix.close(f)

    @unittest.skipUnless(hasattr(posix, 'renameat'), "test needs posix.renameat()")
    def test_renameat(self):
        support.unlink(support.TESTFN)
        support.create_empty_file(support.TESTFN + 'ren')
        f = posix.open(posix.getcwd(), posix.O_RDONLY)
        try:
            posix.renameat(f, support.TESTFN + 'ren', f, support.TESTFN)
        except:
            posix.rename(support.TESTFN + 'ren', support.TESTFN)
            raise
        else:
            posix.stat(support.TESTFN) # should not throw exception
        finally:
            posix.close(f)

    @unittest.skipUnless(hasattr(posix, 'symlinkat'), "test needs posix.symlinkat()")
    def test_symlinkat(self):
        f = posix.open(posix.getcwd(), posix.O_RDONLY)
        try:
            posix.symlinkat(support.TESTFN, f, support.TESTFN + 'link')
            self.assertEqual(posix.readlink(support.TESTFN + 'link'), support.TESTFN)
        finally:
            posix.close(f)
            support.unlink(support.TESTFN + 'link')

    @unittest.skipUnless(hasattr(posix, 'unlinkat'), "test needs posix.unlinkat()")
    def test_unlinkat(self):
        f = posix.open(posix.getcwd(), posix.O_RDONLY)
        support.create_empty_file(support.TESTFN + 'del')
        posix.stat(support.TESTFN + 'del') # should not throw exception
        try:
            posix.unlinkat(f, support.TESTFN + 'del')
        except:
            support.unlink(support.TESTFN + 'del')
            raise
        else:
            self.assertRaises(OSError, posix.stat, support.TESTFN + 'link')
        finally:
            posix.close(f)

    @unittest.skipUnless(hasattr(posix, 'utimensat'), "test needs posix.utimensat()")
    def test_utimensat(self):
        f = posix.open(posix.getcwd(), posix.O_RDONLY)
        try:
            now = time.time()
            posix.utimensat(f, support.TESTFN, None, None)
            posix.utimensat(f, support.TESTFN)
            posix.utimensat(f, support.TESTFN, flags=os.AT_SYMLINK_NOFOLLOW)
            self.assertRaises(TypeError, posix.utimensat, f, support.TESTFN, (None, None), (None, None))
            self.assertRaises(TypeError, posix.utimensat, f, support.TESTFN, (now, 0), None)
            self.assertRaises(TypeError, posix.utimensat, f, support.TESTFN, None, (now, 0))
            posix.utimensat(f, support.TESTFN, (int(now), int((now - int(now)) * 1e9)),
                    (int(now), int((now - int(now)) * 1e9)))
            posix.utimensat(dirfd=f, path=support.TESTFN,
                            atime=(int(now), int((now - int(now)) * 1e9)),
                            mtime=(int(now), int((now - int(now)) * 1e9)))
        finally:
            posix.close(f)

    @unittest.skipUnless(hasattr(posix, 'mkfifoat'), "don't have mkfifoat()")
    def test_mkfifoat(self):
        support.unlink(support.TESTFN)
        f = posix.open(posix.getcwd(), posix.O_RDONLY)
        try:
            posix.mkfifoat(f, support.TESTFN, stat.S_IRUSR | stat.S_IWUSR)
            self.assertTrue(stat.S_ISFIFO(posix.stat(support.TESTFN).st_mode))
        finally:
            posix.close(f)

    requires_sched_h = unittest.skipUnless(hasattr(posix, 'sched_yield'),
                                           "don't have scheduling support")
    requires_sched_affinity = unittest.skipUnless(hasattr(posix, 'cpu_set'),
                                                  "don't have sched affinity support")

    @requires_sched_h
    def test_sched_yield(self):
        # This has no error conditions (at least on Linux).
        posix.sched_yield()

    @requires_sched_h
    @unittest.skipUnless(hasattr(posix, 'sched_get_priority_max'),
                         "requires sched_get_priority_max()")
    def test_sched_priority(self):
        # Round-robin usually has interesting priorities.
        pol = posix.SCHED_RR
        lo = posix.sched_get_priority_min(pol)
        hi = posix.sched_get_priority_max(pol)
        self.assertIsInstance(lo, int)
        self.assertIsInstance(hi, int)
        self.assertGreaterEqual(hi, lo)
        # OSX evidently just returns 15 without checking the argument.
        if sys.platform != "darwin":
            self.assertRaises(OSError, posix.sched_get_priority_min, -23)
            self.assertRaises(OSError, posix.sched_get_priority_max, -23)

    @unittest.skipUnless(hasattr(posix, 'sched_setscheduler'), "can't change scheduler")
    def test_get_and_set_scheduler_and_param(self):
        possible_schedulers = [sched for name, sched in posix.__dict__.items()
                               if name.startswith("SCHED_")]
        mine = posix.sched_getscheduler(0)
        self.assertIn(mine, possible_schedulers)
        try:
            parent = posix.sched_getscheduler(os.getppid())
        except OSError as e:
            if e.errno != errno.EPERM:
                raise
        else:
            self.assertIn(parent, possible_schedulers)
        self.assertRaises(OSError, posix.sched_getscheduler, -1)
        self.assertRaises(OSError, posix.sched_getparam, -1)
        param = posix.sched_getparam(0)
        self.assertIsInstance(param.sched_priority, int)
        try:
            posix.sched_setscheduler(0, mine, param)
        except OSError as e:
            if e.errno != errno.EPERM:
                raise

        # POSIX states that calling sched_setparam() on a process with a
        # scheduling policy other than SCHED_FIFO or SCHED_RR is
        # implementation-defined: FreeBSD returns EINVAL.
        if not sys.platform.startswith('freebsd'):
            posix.sched_setparam(0, param)
            self.assertRaises(OSError, posix.sched_setparam, -1, param)

        self.assertRaises(OSError, posix.sched_setscheduler, -1, mine, param)
        self.assertRaises(TypeError, posix.sched_setscheduler, 0, mine, None)
        self.assertRaises(TypeError, posix.sched_setparam, 0, 43)
        param = posix.sched_param(None)
        self.assertRaises(TypeError, posix.sched_setparam, 0, param)
        large = 214748364700
        param = posix.sched_param(large)
        self.assertRaises(OverflowError, posix.sched_setparam, 0, param)
        param = posix.sched_param(sched_priority=-large)
        self.assertRaises(OverflowError, posix.sched_setparam, 0, param)

    @unittest.skipUnless(hasattr(posix, "sched_rr_get_interval"), "no function")
    def test_sched_rr_get_interval(self):
        try:
            interval = posix.sched_rr_get_interval(0)
        except OSError as e:
            # This likely means that sched_rr_get_interval is only valid for
            # processes with the SCHED_RR scheduler in effect.
            if e.errno != errno.EINVAL:
                raise
            self.skipTest("only works on SCHED_RR processes")
        self.assertIsInstance(interval, float)
        # Reasonable constraints, I think.
        self.assertGreaterEqual(interval, 0.)
        self.assertLess(interval, 1.)

    @requires_sched_affinity
    def test_sched_affinity(self):
        mask = posix.sched_getaffinity(0, 1024)
        self.assertGreaterEqual(mask.count(), 1)
        self.assertIsInstance(mask, posix.cpu_set)
        self.assertRaises(OSError, posix.sched_getaffinity, -1, 1024)
        empty = posix.cpu_set(10)
        posix.sched_setaffinity(0, mask)
        self.assertRaises(OSError, posix.sched_setaffinity, 0, empty)
        self.assertRaises(OSError, posix.sched_setaffinity, -1, mask)

    @requires_sched_affinity
    def test_cpu_set_basic(self):
        s = posix.cpu_set(10)
        self.assertEqual(len(s), 10)
        self.assertEqual(s.count(), 0)
        s.set(0)
        s.set(9)
        self.assertTrue(s.isset(0))
        self.assertTrue(s.isset(9))
        self.assertFalse(s.isset(5))
        self.assertEqual(s.count(), 2)
        s.clear(0)
        self.assertFalse(s.isset(0))
        self.assertEqual(s.count(), 1)
        s.zero()
        self.assertFalse(s.isset(0))
        self.assertFalse(s.isset(9))
        self.assertEqual(s.count(), 0)
        self.assertRaises(ValueError, s.set, -1)
        self.assertRaises(ValueError, s.set, 10)
        self.assertRaises(ValueError, s.clear, -1)
        self.assertRaises(ValueError, s.clear, 10)
        self.assertRaises(ValueError, s.isset, -1)
        self.assertRaises(ValueError, s.isset, 10)

    @requires_sched_affinity
    def test_cpu_set_cmp(self):
        self.assertNotEqual(posix.cpu_set(11), posix.cpu_set(12))
        l = posix.cpu_set(10)
        r = posix.cpu_set(10)
        self.assertEqual(l, r)
        l.set(1)
        self.assertNotEqual(l, r)
        r.set(1)
        self.assertEqual(l, r)

    @requires_sched_affinity
    def test_cpu_set_bitwise(self):
        l = posix.cpu_set(5)
        l.set(0)
        l.set(1)
        r = posix.cpu_set(5)
        r.set(1)
        r.set(2)
        b = l & r
        self.assertEqual(b.count(), 1)
        self.assertTrue(b.isset(1))
        b = l | r
        self.assertEqual(b.count(), 3)
        self.assertTrue(b.isset(0))
        self.assertTrue(b.isset(1))
        self.assertTrue(b.isset(2))
        b = l ^ r
        self.assertEqual(b.count(), 2)
        self.assertTrue(b.isset(0))
        self.assertFalse(b.isset(1))
        self.assertTrue(b.isset(2))
        b = l
        b |= r
        self.assertIs(b, l)
        self.assertEqual(l.count(), 3)

    def test_rtld_constants(self):
        # check presence of major RTLD_* constants
        posix.RTLD_LAZY
        posix.RTLD_NOW
        posix.RTLD_GLOBAL
        posix.RTLD_LOCAL

class PosixGroupsTester(unittest.TestCase):

    def setUp(self):
        if posix.getuid() != 0:
            raise unittest.SkipTest("not enough privileges")
        if not hasattr(posix, 'getgroups'):
            raise unittest.SkipTest("need posix.getgroups")
        if sys.platform == 'darwin':
            raise unittest.SkipTest("getgroups(2) is broken on OSX")
        self.saved_groups = posix.getgroups()

    def tearDown(self):
        if hasattr(posix, 'setgroups'):
            posix.setgroups(self.saved_groups)
        elif hasattr(posix, 'initgroups'):
            name = pwd.getpwuid(posix.getuid()).pw_name
            posix.initgroups(name, self.saved_groups[0])

    @unittest.skipUnless(hasattr(posix, 'initgroups'),
                         "test needs posix.initgroups()")
    def test_initgroups(self):
        # find missing group

        g = max(self.saved_groups) + 1
        name = pwd.getpwuid(posix.getuid()).pw_name
        posix.initgroups(name, g)
        self.assertIn(g, posix.getgroups())

    @unittest.skipUnless(hasattr(posix, 'setgroups'),
                         "test needs posix.setgroups()")
    def test_setgroups(self):
        for groups in [[0], list(range(16))]:
            posix.setgroups(groups)
            self.assertListEqual(groups, posix.getgroups())

def test_main():
    try:
        support.run_unittest(PosixTester, PosixGroupsTester)
    finally:
        support.reap_children()

if __name__ == '__main__':
    test_main()<|MERGE_RESOLUTION|>--- conflicted
+++ resolved
@@ -9,11 +9,8 @@
 import sys
 import time
 import os
-<<<<<<< HEAD
 import fcntl
-=======
 import platform
->>>>>>> 921ceb6c
 import pwd
 import shutil
 import stat
