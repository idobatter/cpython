--- conflicted
+++ resolved
@@ -1245,7 +1245,6 @@
             fp.close()
             self.assertEqual(repr(fp), "<_io.BufferedReader name=-1>")
 
-<<<<<<< HEAD
     def test_unusable_closed_socketio(self):
         with socket.socket() as sock:
             fp = sock.makefile("rb", buffering=0)
@@ -1257,8 +1256,6 @@
             self.assertRaises(ValueError, fp.writable)
             self.assertRaises(ValueError, fp.seekable)
 
-    def testListenBacklog0(self):
-=======
     def test_pickle(self):
         sock = socket.socket()
         with sock:
@@ -1266,7 +1263,6 @@
                 self.assertRaises(TypeError, pickle.dumps, sock, protocol)
 
     def test_listen_backlog0(self):
->>>>>>> 6a0bf149
         srv = socket.socket(socket.AF_INET, socket.SOCK_STREAM)
         srv.bind((HOST, 0))
         # backlog = 0
