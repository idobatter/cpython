--- conflicted
+++ resolved
@@ -7,7 +7,6 @@
 import os
 import subprocess
 import sys
-import threading
 
 try:
     import threading
@@ -80,17 +79,6 @@
     def testReadChunk10(self):
         # "Test BZ2File.read() in chunks of 10 bytes"
         self.createTempFile()
-<<<<<<< HEAD
-        bz2f = BZ2File(self.filename)
-        text = b''
-        while 1:
-            str = bz2f.read(10)
-            if not str:
-                break
-            text += str
-        self.assertEqual(text, self.TEXT)
-        bz2f.close()
-=======
         with BZ2File(self.filename) as bz2f:
             text = b''
             while 1:
@@ -99,7 +87,6 @@
                     break
                 text += str
             self.assertEqual(text, self.TEXT)
->>>>>>> 175d89ef
 
     def testRead100(self):
         # "Test BZ2File.read(100)"
@@ -275,20 +262,12 @@
         else:
             self.fail("1/0 didn't raise an exception")
 
-<<<<<<< HEAD
-=======
     @unittest.skipUnless(threading, 'Threading required for this test.')
->>>>>>> 175d89ef
     def testThreading(self):
         # Using a BZ2File from several threads doesn't deadlock (issue #7205).
         data = b"1" * 2**20
         nthreads = 10
-<<<<<<< HEAD
-        f = bz2.BZ2File(self.filename, 'wb')
-        try:
-=======
         with bz2.BZ2File(self.filename, 'wb') as f:
->>>>>>> 175d89ef
             def comp():
                 for i in range(5):
                     f.write(data)
@@ -297,41 +276,19 @@
                 t.start()
             for t in threads:
                 t.join()
-<<<<<<< HEAD
-        finally:
-            f.close()
-
-    def testMixedIterationReads(self):
-        # Issue #8397: mixed iteration and reads should be forbidden.
-        f = bz2.BZ2File(self.filename, 'wb')
-        try:
-=======
 
     def testMixedIterationReads(self):
         # Issue #8397: mixed iteration and reads should be forbidden.
         with bz2.BZ2File(self.filename, 'wb') as f:
->>>>>>> 175d89ef
             # The internal buffer size is hard-wired to 8192 bytes, we must
             # write out more than that for the test to stop half through
             # the buffer.
             f.write(self.TEXT * 100)
-<<<<<<< HEAD
-        finally:
-            f.close()
-        f = bz2.BZ2File(self.filename, 'rb')
-        try:
-=======
         with bz2.BZ2File(self.filename, 'rb') as f:
->>>>>>> 175d89ef
             next(f)
             self.assertRaises(ValueError, f.read)
             self.assertRaises(ValueError, f.readline)
             self.assertRaises(ValueError, f.readlines)
-<<<<<<< HEAD
-        finally:
-            f.close()
-=======
->>>>>>> 175d89ef
 
 class BZ2CompressorTest(BaseTest):
     def testCompress(self):
