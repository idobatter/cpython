#!/usr/bin/env python3
from test import support
from test.support import bigmemtest, _4G

import unittest
from io import BytesIO
import os
import random
import subprocess
import sys

try:
    import threading
except ImportError:
    threading = None

# Skip tests if the bz2 module doesn't exist.
bz2 = support.import_module('bz2')
from bz2 import BZ2File, BZ2Compressor, BZ2Decompressor


class BaseTest(unittest.TestCase):
    "Base for other testcases."

    TEXT_LINES = [
        b'root:x:0:0:root:/root:/bin/bash\n',
        b'bin:x:1:1:bin:/bin:\n',
        b'daemon:x:2:2:daemon:/sbin:\n',
        b'adm:x:3:4:adm:/var/adm:\n',
        b'lp:x:4:7:lp:/var/spool/lpd:\n',
        b'sync:x:5:0:sync:/sbin:/bin/sync\n',
        b'shutdown:x:6:0:shutdown:/sbin:/sbin/shutdown\n',
        b'halt:x:7:0:halt:/sbin:/sbin/halt\n',
        b'mail:x:8:12:mail:/var/spool/mail:\n',
        b'news:x:9:13:news:/var/spool/news:\n',
        b'uucp:x:10:14:uucp:/var/spool/uucp:\n',
        b'operator:x:11:0:operator:/root:\n',
        b'games:x:12:100:games:/usr/games:\n',
        b'gopher:x:13:30:gopher:/usr/lib/gopher-data:\n',
        b'ftp:x:14:50:FTP User:/var/ftp:/bin/bash\n',
        b'nobody:x:65534:65534:Nobody:/home:\n',
        b'postfix:x:100:101:postfix:/var/spool/postfix:\n',
        b'niemeyer:x:500:500::/home/niemeyer:/bin/bash\n',
        b'postgres:x:101:102:PostgreSQL Server:/var/lib/pgsql:/bin/bash\n',
        b'mysql:x:102:103:MySQL server:/var/lib/mysql:/bin/bash\n',
        b'www:x:103:104::/var/www:/bin/false\n',
        ]
    TEXT = b''.join(TEXT_LINES)
    DATA = b'BZh91AY&SY.\xc8N\x18\x00\x01>_\x80\x00\x10@\x02\xff\xf0\x01\x07n\x00?\xe7\xff\xe00\x01\x99\xaa\x00\xc0\x03F\x86\x8c#&\x83F\x9a\x03\x06\xa6\xd0\xa6\x93M\x0fQ\xa7\xa8\x06\x804hh\x12$\x11\xa4i4\xf14S\xd2<Q\xb5\x0fH\xd3\xd4\xdd\xd5\x87\xbb\xf8\x94\r\x8f\xafI\x12\xe1\xc9\xf8/E\x00pu\x89\x12]\xc9\xbbDL\nQ\x0e\t1\x12\xdf\xa0\xc0\x97\xac2O9\x89\x13\x94\x0e\x1c7\x0ed\x95I\x0c\xaaJ\xa4\x18L\x10\x05#\x9c\xaf\xba\xbc/\x97\x8a#C\xc8\xe1\x8cW\xf9\xe2\xd0\xd6M\xa7\x8bXa<e\x84t\xcbL\xb3\xa7\xd9\xcd\xd1\xcb\x84.\xaf\xb3\xab\xab\xad`n}\xa0lh\tE,\x8eZ\x15\x17VH>\x88\xe5\xcd9gd6\x0b\n\xe9\x9b\xd5\x8a\x99\xf7\x08.K\x8ev\xfb\xf7xw\xbb\xdf\xa1\x92\xf1\xdd|/";\xa2\xba\x9f\xd5\xb1#A\xb6\xf6\xb3o\xc9\xc5y\\\xebO\xe7\x85\x9a\xbc\xb6f8\x952\xd5\xd7"%\x89>V,\xf7\xa6z\xe2\x9f\xa3\xdf\x11\x11"\xd6E)I\xa9\x13^\xca\xf3r\xd0\x03U\x922\xf26\xec\xb6\xed\x8b\xc3U\x13\x9d\xc5\x170\xa4\xfa^\x92\xacDF\x8a\x97\xd6\x19\xfe\xdd\xb8\xbd\x1a\x9a\x19\xa3\x80ankR\x8b\xe5\xd83]\xa9\xc6\x08\x82f\xf6\xb9"6l$\xb8j@\xc0\x8a\xb0l1..\xbak\x83ls\x15\xbc\xf4\xc1\x13\xbe\xf8E\xb8\x9d\r\xa8\x9dk\x84\xd3n\xfa\xacQ\x07\xb1%y\xaav\xb4\x08\xe0z\x1b\x16\xf5\x04\xe9\xcc\xb9\x08z\x1en7.G\xfc]\xc9\x14\xe1B@\xbb!8`'
    EMPTY_DATA = b'BZh9\x17rE8P\x90\x00\x00\x00\x00'

    def setUp(self):
        self.filename = support.TESTFN

    def tearDown(self):
        if os.path.isfile(self.filename):
            os.unlink(self.filename)

    if sys.platform == "win32":
        # bunzip2 isn't available to run on Windows.
        def decompress(self, data):
            return bz2.decompress(data)
    else:
        def decompress(self, data):
            pop = subprocess.Popen("bunzip2", shell=True,
                                   stdin=subprocess.PIPE,
                                   stdout=subprocess.PIPE,
                                   stderr=subprocess.STDOUT)
            pop.stdin.write(data)
            pop.stdin.close()
            ret = pop.stdout.read()
            pop.stdout.close()
            if pop.wait() != 0:
                ret = bz2.decompress(data)
            return ret


class BZ2FileTest(BaseTest):
    "Test the BZ2File class."

    def createTempFile(self, streams=1):
        with open(self.filename, "wb") as f:
            f.write(self.DATA * streams)

    def testBadArgs(self):
        self.assertRaises(TypeError, BZ2File, 123.456)
        self.assertRaises(ValueError, BZ2File, "/dev/null", "z")
        self.assertRaises(ValueError, BZ2File, "/dev/null", "rx")
        self.assertRaises(ValueError, BZ2File, "/dev/null", "rbt")
        self.assertRaises(ValueError, BZ2File, "/dev/null", compresslevel=0)
        self.assertRaises(ValueError, BZ2File, "/dev/null", compresslevel=10)

    def testRead(self):
        self.createTempFile()
        with BZ2File(self.filename) as bz2f:
            self.assertRaises(TypeError, bz2f.read, None)
            self.assertEqual(bz2f.read(), self.TEXT)

    def testReadMultiStream(self):
        self.createTempFile(streams=5)
        with BZ2File(self.filename) as bz2f:
            self.assertRaises(TypeError, bz2f.read, None)
            self.assertEqual(bz2f.read(), self.TEXT * 5)

    def testReadMonkeyMultiStream(self):
        # Test BZ2File.read() on a multi-stream archive where a stream
        # boundary coincides with the end of the raw read buffer.
        buffer_size = bz2._BUFFER_SIZE
        bz2._BUFFER_SIZE = len(self.DATA)
        try:
            self.createTempFile(streams=5)
            with BZ2File(self.filename) as bz2f:
                self.assertRaises(TypeError, bz2f.read, None)
                self.assertEqual(bz2f.read(), self.TEXT * 5)
        finally:
            bz2._BUFFER_SIZE = buffer_size

    def testRead0(self):
        self.createTempFile()
        with BZ2File(self.filename) as bz2f:
            self.assertRaises(TypeError, bz2f.read, None)
            self.assertEqual(bz2f.read(0), b"")

    def testReadChunk10(self):
        self.createTempFile()
        with BZ2File(self.filename) as bz2f:
            text = b''
            while True:
                str = bz2f.read(10)
                if not str:
                    break
                text += str
            self.assertEqual(text, self.TEXT)

    def testReadChunk10MultiStream(self):
        self.createTempFile(streams=5)
        with BZ2File(self.filename) as bz2f:
            text = b''
            while True:
                str = bz2f.read(10)
                if not str:
                    break
                text += str
            self.assertEqual(text, self.TEXT * 5)

    def testRead100(self):
        self.createTempFile()
        with BZ2File(self.filename) as bz2f:
            self.assertEqual(bz2f.read(100), self.TEXT[:100])

    def testPeek(self):
        self.createTempFile()
        with BZ2File(self.filename) as bz2f:
            pdata = bz2f.peek()
            self.assertNotEqual(len(pdata), 0)
            self.assertTrue(self.TEXT.startswith(pdata))
            self.assertEqual(bz2f.read(), self.TEXT)

    def testReadInto(self):
        self.createTempFile()
        with BZ2File(self.filename) as bz2f:
            n = 128
            b = bytearray(n)
            self.assertEqual(bz2f.readinto(b), n)
            self.assertEqual(b, self.TEXT[:n])
            n = len(self.TEXT) - n
            b = bytearray(len(self.TEXT))
            self.assertEqual(bz2f.readinto(b), n)
            self.assertEqual(b[:n], self.TEXT[-n:])

    def testReadLine(self):
        self.createTempFile()
        with BZ2File(self.filename) as bz2f:
            self.assertRaises(TypeError, bz2f.readline, None)
            for line in self.TEXT_LINES:
                self.assertEqual(bz2f.readline(), line)

    def testReadLineMultiStream(self):
        self.createTempFile(streams=5)
        with BZ2File(self.filename) as bz2f:
            self.assertRaises(TypeError, bz2f.readline, None)
            for line in self.TEXT_LINES * 5:
                self.assertEqual(bz2f.readline(), line)

    def testReadLines(self):
        self.createTempFile()
        with BZ2File(self.filename) as bz2f:
            self.assertRaises(TypeError, bz2f.readlines, None)
            self.assertEqual(bz2f.readlines(), self.TEXT_LINES)

    def testReadLinesMultiStream(self):
        self.createTempFile(streams=5)
        with BZ2File(self.filename) as bz2f:
            self.assertRaises(TypeError, bz2f.readlines, None)
            self.assertEqual(bz2f.readlines(), self.TEXT_LINES * 5)

    def testIterator(self):
        self.createTempFile()
        with BZ2File(self.filename) as bz2f:
            self.assertEqual(list(iter(bz2f)), self.TEXT_LINES)

    def testIteratorMultiStream(self):
        self.createTempFile(streams=5)
        with BZ2File(self.filename) as bz2f:
            self.assertEqual(list(iter(bz2f)), self.TEXT_LINES * 5)

    def testClosedIteratorDeadlock(self):
        # Issue #3309: Iteration on a closed BZ2File should release the lock.
        self.createTempFile()
        bz2f = BZ2File(self.filename)
        bz2f.close()
        self.assertRaises(ValueError, next, bz2f)
        # This call will deadlock if the above call failed to release the lock.
        self.assertRaises(ValueError, bz2f.readlines)

    def testWrite(self):
        with BZ2File(self.filename, "w") as bz2f:
            self.assertRaises(TypeError, bz2f.write)
            bz2f.write(self.TEXT)
        with open(self.filename, 'rb') as f:
            self.assertEqual(self.decompress(f.read()), self.TEXT)

    def testWriteChunks10(self):
        with BZ2File(self.filename, "w") as bz2f:
            n = 0
            while True:
                str = self.TEXT[n*10:(n+1)*10]
                if not str:
                    break
                bz2f.write(str)
                n += 1
        with open(self.filename, 'rb') as f:
            self.assertEqual(self.decompress(f.read()), self.TEXT)

    def testWriteNonDefaultCompressLevel(self):
        expected = bz2.compress(self.TEXT, compresslevel=5)
        with BZ2File(self.filename, "w", compresslevel=5) as bz2f:
            bz2f.write(self.TEXT)
        with open(self.filename, "rb") as f:
            self.assertEqual(f.read(), expected)

    def testWriteLines(self):
        with BZ2File(self.filename, "w") as bz2f:
            self.assertRaises(TypeError, bz2f.writelines)
            bz2f.writelines(self.TEXT_LINES)
        # Issue #1535500: Calling writelines() on a closed BZ2File
        # should raise an exception.
        self.assertRaises(ValueError, bz2f.writelines, ["a"])
        with open(self.filename, 'rb') as f:
            self.assertEqual(self.decompress(f.read()), self.TEXT)

    def testWriteMethodsOnReadOnlyFile(self):
        with BZ2File(self.filename, "w") as bz2f:
            bz2f.write(b"abc")

        with BZ2File(self.filename, "r") as bz2f:
            self.assertRaises(OSError, bz2f.write, b"a")
            self.assertRaises(OSError, bz2f.writelines, [b"a"])

    def testAppend(self):
        with BZ2File(self.filename, "w") as bz2f:
            self.assertRaises(TypeError, bz2f.write)
            bz2f.write(self.TEXT)
        with BZ2File(self.filename, "a") as bz2f:
            self.assertRaises(TypeError, bz2f.write)
            bz2f.write(self.TEXT)
        with open(self.filename, 'rb') as f:
            self.assertEqual(self.decompress(f.read()), self.TEXT * 2)

    def testSeekForward(self):
        self.createTempFile()
        with BZ2File(self.filename) as bz2f:
            self.assertRaises(TypeError, bz2f.seek)
            bz2f.seek(150)
            self.assertEqual(bz2f.read(), self.TEXT[150:])

    def testSeekForwardAcrossStreams(self):
        self.createTempFile(streams=2)
        with BZ2File(self.filename) as bz2f:
            self.assertRaises(TypeError, bz2f.seek)
            bz2f.seek(len(self.TEXT) + 150)
            self.assertEqual(bz2f.read(), self.TEXT[150:])

    def testSeekBackwards(self):
        self.createTempFile()
        with BZ2File(self.filename) as bz2f:
            bz2f.read(500)
            bz2f.seek(-150, 1)
            self.assertEqual(bz2f.read(), self.TEXT[500-150:])

    def testSeekBackwardsAcrossStreams(self):
        self.createTempFile(streams=2)
        with BZ2File(self.filename) as bz2f:
            readto = len(self.TEXT) + 100
            while readto > 0:
                readto -= len(bz2f.read(readto))
            bz2f.seek(-150, 1)
            self.assertEqual(bz2f.read(), self.TEXT[100-150:] + self.TEXT)

    def testSeekBackwardsFromEnd(self):
        self.createTempFile()
        with BZ2File(self.filename) as bz2f:
            bz2f.seek(-150, 2)
            self.assertEqual(bz2f.read(), self.TEXT[len(self.TEXT)-150:])

    def testSeekBackwardsFromEndAcrossStreams(self):
        self.createTempFile(streams=2)
        with BZ2File(self.filename) as bz2f:
            bz2f.seek(-1000, 2)
            self.assertEqual(bz2f.read(), (self.TEXT * 2)[-1000:])

    def testSeekPostEnd(self):
        self.createTempFile()
        with BZ2File(self.filename) as bz2f:
            bz2f.seek(150000)
            self.assertEqual(bz2f.tell(), len(self.TEXT))
            self.assertEqual(bz2f.read(), b"")

    def testSeekPostEndMultiStream(self):
        self.createTempFile(streams=5)
        with BZ2File(self.filename) as bz2f:
            bz2f.seek(150000)
            self.assertEqual(bz2f.tell(), len(self.TEXT) * 5)
            self.assertEqual(bz2f.read(), b"")

    def testSeekPostEndTwice(self):
        self.createTempFile()
        with BZ2File(self.filename) as bz2f:
            bz2f.seek(150000)
            bz2f.seek(150000)
            self.assertEqual(bz2f.tell(), len(self.TEXT))
            self.assertEqual(bz2f.read(), b"")

    def testSeekPostEndTwiceMultiStream(self):
        self.createTempFile(streams=5)
        with BZ2File(self.filename) as bz2f:
            bz2f.seek(150000)
            bz2f.seek(150000)
            self.assertEqual(bz2f.tell(), len(self.TEXT) * 5)
            self.assertEqual(bz2f.read(), b"")

    def testSeekPreStart(self):
        self.createTempFile()
        with BZ2File(self.filename) as bz2f:
            bz2f.seek(-150)
            self.assertEqual(bz2f.tell(), 0)
            self.assertEqual(bz2f.read(), self.TEXT)

    def testSeekPreStartMultiStream(self):
        self.createTempFile(streams=2)
        with BZ2File(self.filename) as bz2f:
            bz2f.seek(-150)
            self.assertEqual(bz2f.tell(), 0)
            self.assertEqual(bz2f.read(), self.TEXT * 2)

    def testFileno(self):
        self.createTempFile()
        with open(self.filename, 'rb') as rawf:
            bz2f = BZ2File(rawf)
            try:
                self.assertEqual(bz2f.fileno(), rawf.fileno())
            finally:
                bz2f.close()
        self.assertRaises(ValueError, bz2f.fileno)

    def testSeekable(self):
        bz2f = BZ2File(BytesIO(self.DATA))
        try:
            self.assertTrue(bz2f.seekable())
            bz2f.read()
            self.assertTrue(bz2f.seekable())
        finally:
            bz2f.close()
        self.assertRaises(ValueError, bz2f.seekable)

        bz2f = BZ2File(BytesIO(), "w")
        try:
            self.assertFalse(bz2f.seekable())
        finally:
            bz2f.close()
        self.assertRaises(ValueError, bz2f.seekable)

        src = BytesIO(self.DATA)
        src.seekable = lambda: False
        bz2f = BZ2File(src)
        try:
            self.assertFalse(bz2f.seekable())
        finally:
            bz2f.close()
        self.assertRaises(ValueError, bz2f.seekable)

    def testReadable(self):
        bz2f = BZ2File(BytesIO(self.DATA))
        try:
            self.assertTrue(bz2f.readable())
            bz2f.read()
            self.assertTrue(bz2f.readable())
        finally:
            bz2f.close()
        self.assertRaises(ValueError, bz2f.readable)

        bz2f = BZ2File(BytesIO(), "w")
        try:
            self.assertFalse(bz2f.readable())
        finally:
            bz2f.close()
        self.assertRaises(ValueError, bz2f.readable)

    def testWritable(self):
        bz2f = BZ2File(BytesIO(self.DATA))
        try:
            self.assertFalse(bz2f.writable())
            bz2f.read()
            self.assertFalse(bz2f.writable())
        finally:
            bz2f.close()
        self.assertRaises(ValueError, bz2f.writable)

        bz2f = BZ2File(BytesIO(), "w")
        try:
            self.assertTrue(bz2f.writable())
        finally:
            bz2f.close()
        self.assertRaises(ValueError, bz2f.writable)

    def testOpenDel(self):
        self.createTempFile()
        for i in range(10000):
            o = BZ2File(self.filename)
            del o

    def testOpenNonexistent(self):
        self.assertRaises(OSError, BZ2File, "/non/existent")

    def testReadlinesNoNewline(self):
        # Issue #1191043: readlines() fails on a file containing no newline.
        data = b'BZh91AY&SY\xd9b\x89]\x00\x00\x00\x03\x80\x04\x00\x02\x00\x0c\x00 \x00!\x9ah3M\x13<]\xc9\x14\xe1BCe\x8a%t'
        with open(self.filename, "wb") as f:
            f.write(data)
        with BZ2File(self.filename) as bz2f:
            lines = bz2f.readlines()
        self.assertEqual(lines, [b'Test'])
        with BZ2File(self.filename) as bz2f:
            xlines = list(bz2f.readlines())
        self.assertEqual(xlines, [b'Test'])

    def testContextProtocol(self):
        f = None
        with BZ2File(self.filename, "wb") as f:
            f.write(b"xxx")
        f = BZ2File(self.filename, "rb")
        f.close()
        try:
            with f:
                pass
        except ValueError:
            pass
        else:
            self.fail("__enter__ on a closed file didn't raise an exception")
        try:
            with BZ2File(self.filename, "wb") as f:
                1/0
        except ZeroDivisionError:
            pass
        else:
            self.fail("1/0 didn't raise an exception")

    @unittest.skipUnless(threading, 'Threading required for this test.')
    def testThreading(self):
        # Issue #7205: Using a BZ2File from several threads shouldn't deadlock.
        data = b"1" * 2**20
        nthreads = 10
        with BZ2File(self.filename, 'wb') as f:
            def comp():
                for i in range(5):
                    f.write(data)
            threads = [threading.Thread(target=comp) for i in range(nthreads)]
            for t in threads:
                t.start()
            for t in threads:
                t.join()

    def testWithoutThreading(self):
        module = support.import_fresh_module("bz2", blocked=("threading",))
        with module.BZ2File(self.filename, "wb") as f:
            f.write(b"abc")
        with module.BZ2File(self.filename, "rb") as f:
            self.assertEqual(f.read(), b"abc")

    def testMixedIterationAndReads(self):
        self.createTempFile()
        linelen = len(self.TEXT_LINES[0])
        halflen = linelen // 2
        with BZ2File(self.filename) as bz2f:
            bz2f.read(halflen)
            self.assertEqual(next(bz2f), self.TEXT_LINES[0][halflen:])
            self.assertEqual(bz2f.read(), self.TEXT[linelen:])
        with BZ2File(self.filename) as bz2f:
            bz2f.readline()
            self.assertEqual(next(bz2f), self.TEXT_LINES[1])
            self.assertEqual(bz2f.readline(), self.TEXT_LINES[2])
        with BZ2File(self.filename) as bz2f:
            bz2f.readlines()
            self.assertRaises(StopIteration, next, bz2f)
            self.assertEqual(bz2f.readlines(), [])

    def testMultiStreamOrdering(self):
        # Test the ordering of streams when reading a multi-stream archive.
        data1 = b"foo" * 1000
        data2 = b"bar" * 1000
        with BZ2File(self.filename, "w") as bz2f:
            bz2f.write(data1)
        with BZ2File(self.filename, "a") as bz2f:
            bz2f.write(data2)
        with BZ2File(self.filename) as bz2f:
            self.assertEqual(bz2f.read(), data1 + data2)

    def testOpenBytesFilename(self):
        str_filename = self.filename
        try:
            bytes_filename = str_filename.encode("ascii")
        except UnicodeEncodeError:
            self.skipTest("Temporary file name needs to be ASCII")
        with BZ2File(bytes_filename, "wb") as f:
            f.write(self.DATA)
        with BZ2File(bytes_filename, "rb") as f:
            self.assertEqual(f.read(), self.DATA)
        # Sanity check that we are actually operating on the right file.
        with BZ2File(str_filename, "rb") as f:
            self.assertEqual(f.read(), self.DATA)


    # Tests for a BZ2File wrapping another file object:

    def testReadBytesIO(self):
        with BytesIO(self.DATA) as bio:
            with BZ2File(bio) as bz2f:
                self.assertRaises(TypeError, bz2f.read, None)
                self.assertEqual(bz2f.read(), self.TEXT)
            self.assertFalse(bio.closed)

    def testPeekBytesIO(self):
        with BytesIO(self.DATA) as bio:
            with BZ2File(bio) as bz2f:
                pdata = bz2f.peek()
                self.assertNotEqual(len(pdata), 0)
                self.assertTrue(self.TEXT.startswith(pdata))
                self.assertEqual(bz2f.read(), self.TEXT)

    def testWriteBytesIO(self):
        with BytesIO() as bio:
            with BZ2File(bio, "w") as bz2f:
                self.assertRaises(TypeError, bz2f.write)
                bz2f.write(self.TEXT)
            self.assertEqual(self.decompress(bio.getvalue()), self.TEXT)
            self.assertFalse(bio.closed)

    def testSeekForwardBytesIO(self):
        with BytesIO(self.DATA) as bio:
            with BZ2File(bio) as bz2f:
                self.assertRaises(TypeError, bz2f.seek)
                bz2f.seek(150)
                self.assertEqual(bz2f.read(), self.TEXT[150:])

    def testSeekBackwardsBytesIO(self):
        with BytesIO(self.DATA) as bio:
            with BZ2File(bio) as bz2f:
                bz2f.read(500)
                bz2f.seek(-150, 1)
                self.assertEqual(bz2f.read(), self.TEXT[500-150:])

<<<<<<< HEAD
    def test_read_truncated(self):
        # Drop the eos_magic field (6 bytes) and CRC (4 bytes).
        truncated = self.DATA[:-10]
        with BZ2File(BytesIO(truncated)) as f:
            self.assertRaises(EOFError, f.read)
        with BZ2File(BytesIO(truncated)) as f:
            self.assertEqual(f.read(len(self.TEXT)), self.TEXT)
            self.assertRaises(EOFError, f.read, 1)
        # Incomplete 4-byte file header, and block header of at least 146 bits.
        for i in range(22):
            with BZ2File(BytesIO(truncated[:i])) as f:
                self.assertRaises(EOFError, f.read, 1)

=======
>>>>>>> a90cb55b

class BZ2CompressorTest(BaseTest):
    def testCompress(self):
        bz2c = BZ2Compressor()
        self.assertRaises(TypeError, bz2c.compress)
        data = bz2c.compress(self.TEXT)
        data += bz2c.flush()
        self.assertEqual(self.decompress(data), self.TEXT)

    def testCompressEmptyString(self):
        bz2c = BZ2Compressor()
        data = bz2c.compress(b'')
        data += bz2c.flush()
        self.assertEqual(data, self.EMPTY_DATA)

    def testCompressChunks10(self):
        bz2c = BZ2Compressor()
        n = 0
        data = b''
        while True:
            str = self.TEXT[n*10:(n+1)*10]
            if not str:
                break
            data += bz2c.compress(str)
            n += 1
        data += bz2c.flush()
        self.assertEqual(self.decompress(data), self.TEXT)

    @bigmemtest(size=_4G + 100, memuse=2)
    def testCompress4G(self, size):
        # "Test BZ2Compressor.compress()/flush() with >4GiB input"
        bz2c = BZ2Compressor()
        data = b"x" * size
        try:
            compressed = bz2c.compress(data)
            compressed += bz2c.flush()
        finally:
            data = None  # Release memory
        data = bz2.decompress(compressed)
        try:
            self.assertEqual(len(data), size)
            self.assertEqual(len(data.strip(b"x")), 0)
        finally:
            data = None

class BZ2DecompressorTest(BaseTest):
    def test_Constructor(self):
        self.assertRaises(TypeError, BZ2Decompressor, 42)

    def testDecompress(self):
        bz2d = BZ2Decompressor()
        self.assertRaises(TypeError, bz2d.decompress)
        text = bz2d.decompress(self.DATA)
        self.assertEqual(text, self.TEXT)

    def testDecompressChunks10(self):
        bz2d = BZ2Decompressor()
        text = b''
        n = 0
        while True:
            str = self.DATA[n*10:(n+1)*10]
            if not str:
                break
            text += bz2d.decompress(str)
            n += 1
        self.assertEqual(text, self.TEXT)

    def testDecompressUnusedData(self):
        bz2d = BZ2Decompressor()
        unused_data = b"this is unused data"
        text = bz2d.decompress(self.DATA+unused_data)
        self.assertEqual(text, self.TEXT)
        self.assertEqual(bz2d.unused_data, unused_data)

    def testEOFError(self):
        bz2d = BZ2Decompressor()
        text = bz2d.decompress(self.DATA)
        self.assertRaises(EOFError, bz2d.decompress, b"anything")
        self.assertRaises(EOFError, bz2d.decompress, b"")

    @bigmemtest(size=_4G + 100, memuse=3)
    def testDecompress4G(self, size):
        # "Test BZ2Decompressor.decompress() with >4GiB input"
        blocksize = 10 * 1024 * 1024
        block = random.getrandbits(blocksize * 8).to_bytes(blocksize, 'little')
        try:
            data = block * (size // blocksize + 1)
            compressed = bz2.compress(data)
            bz2d = BZ2Decompressor()
            decompressed = bz2d.decompress(compressed)
            self.assertTrue(decompressed == data)
        finally:
            data = None
            compressed = None
            decompressed = None


class CompressDecompressTest(BaseTest):
    def testCompress(self):
        data = bz2.compress(self.TEXT)
        self.assertEqual(self.decompress(data), self.TEXT)

    def testCompressEmptyString(self):
        text = bz2.compress(b'')
        self.assertEqual(text, self.EMPTY_DATA)

    def testDecompress(self):
        text = bz2.decompress(self.DATA)
        self.assertEqual(text, self.TEXT)

    def testDecompressEmpty(self):
        text = bz2.decompress(b"")
        self.assertEqual(text, b"")

    def testDecompressToEmptyString(self):
        text = bz2.decompress(self.EMPTY_DATA)
        self.assertEqual(text, b'')

    def testDecompressIncomplete(self):
        self.assertRaises(ValueError, bz2.decompress, self.DATA[:-10])

    def testDecompressMultiStream(self):
        text = bz2.decompress(self.DATA * 5)
        self.assertEqual(text, self.TEXT * 5)


class OpenTest(BaseTest):
    "Test the open function."

    def open(self, *args, **kwargs):
        return bz2.open(*args, **kwargs)

    def test_binary_modes(self):
        with self.open(self.filename, "wb") as f:
            f.write(self.TEXT)
        with open(self.filename, "rb") as f:
            file_data = self.decompress(f.read())
            self.assertEqual(file_data, self.TEXT)
        with self.open(self.filename, "rb") as f:
            self.assertEqual(f.read(), self.TEXT)
        with self.open(self.filename, "ab") as f:
            f.write(self.TEXT)
        with open(self.filename, "rb") as f:
            file_data = self.decompress(f.read())
            self.assertEqual(file_data, self.TEXT * 2)

    def test_implicit_binary_modes(self):
        # Test implicit binary modes (no "b" or "t" in mode string).
        with self.open(self.filename, "w") as f:
            f.write(self.TEXT)
        with open(self.filename, "rb") as f:
            file_data = self.decompress(f.read())
            self.assertEqual(file_data, self.TEXT)
        with self.open(self.filename, "r") as f:
            self.assertEqual(f.read(), self.TEXT)
        with self.open(self.filename, "a") as f:
            f.write(self.TEXT)
        with open(self.filename, "rb") as f:
            file_data = self.decompress(f.read())
            self.assertEqual(file_data, self.TEXT * 2)

    def test_text_modes(self):
        text = self.TEXT.decode("ascii")
        text_native_eol = text.replace("\n", os.linesep)
        with self.open(self.filename, "wt") as f:
            f.write(text)
        with open(self.filename, "rb") as f:
            file_data = self.decompress(f.read()).decode("ascii")
            self.assertEqual(file_data, text_native_eol)
        with self.open(self.filename, "rt") as f:
            self.assertEqual(f.read(), text)
        with self.open(self.filename, "at") as f:
            f.write(text)
        with open(self.filename, "rb") as f:
            file_data = self.decompress(f.read()).decode("ascii")
            self.assertEqual(file_data, text_native_eol * 2)

    def test_fileobj(self):
        with self.open(BytesIO(self.DATA), "r") as f:
            self.assertEqual(f.read(), self.TEXT)
        with self.open(BytesIO(self.DATA), "rb") as f:
            self.assertEqual(f.read(), self.TEXT)
        text = self.TEXT.decode("ascii")
        with self.open(BytesIO(self.DATA), "rt") as f:
            self.assertEqual(f.read(), text)

    def test_bad_params(self):
        # Test invalid parameter combinations.
        self.assertRaises(ValueError,
                          self.open, self.filename, "wbt")
        self.assertRaises(ValueError,
                          self.open, self.filename, "rb", encoding="utf-8")
        self.assertRaises(ValueError,
                          self.open, self.filename, "rb", errors="ignore")
        self.assertRaises(ValueError,
                          self.open, self.filename, "rb", newline="\n")

    def test_encoding(self):
        # Test non-default encoding.
        text = self.TEXT.decode("ascii")
        text_native_eol = text.replace("\n", os.linesep)
        with self.open(self.filename, "wt", encoding="utf-16-le") as f:
            f.write(text)
        with open(self.filename, "rb") as f:
            file_data = self.decompress(f.read()).decode("utf-16-le")
            self.assertEqual(file_data, text_native_eol)
        with self.open(self.filename, "rt", encoding="utf-16-le") as f:
            self.assertEqual(f.read(), text)

    def test_encoding_error_handler(self):
        # Test with non-default encoding error handler.
        with self.open(self.filename, "wb") as f:
            f.write(b"foo\xffbar")
        with self.open(self.filename, "rt", encoding="ascii", errors="ignore") \
                as f:
            self.assertEqual(f.read(), "foobar")

    def test_newline(self):
        # Test with explicit newline (universal newline mode disabled).
        text = self.TEXT.decode("ascii")
        with self.open(self.filename, "wt", newline="\n") as f:
            f.write(text)
        with self.open(self.filename, "rt", newline="\r") as f:
            self.assertEqual(f.readlines(), [text])


def test_main():
    support.run_unittest(
        BZ2FileTest,
        BZ2CompressorTest,
        BZ2DecompressorTest,
        CompressDecompressTest,
        OpenTest,
    )
    support.reap_children()

if __name__ == '__main__':
    test_main()<|MERGE_RESOLUTION|>--- conflicted
+++ resolved
@@ -569,7 +569,6 @@
                 bz2f.seek(-150, 1)
                 self.assertEqual(bz2f.read(), self.TEXT[500-150:])
 
-<<<<<<< HEAD
     def test_read_truncated(self):
         # Drop the eos_magic field (6 bytes) and CRC (4 bytes).
         truncated = self.DATA[:-10]
@@ -583,8 +582,6 @@
             with BZ2File(BytesIO(truncated[:i])) as f:
                 self.assertRaises(EOFError, f.read, 1)
 
-=======
->>>>>>> a90cb55b
 
 class BZ2CompressorTest(BaseTest):
     def testCompress(self):
