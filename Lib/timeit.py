--- conflicted
+++ resolved
@@ -126,15 +126,9 @@
             stmt = reindent(stmt, 8)
             if isinstance(setup, str):
                 setup = reindent(setup, 4)
-<<<<<<< HEAD
-                src = template % {'stmt': stmt, 'setup': setup}
+                src = template.format(stmt=stmt, setup=setup)
             elif callable(setup):
-                src = template % {'stmt': stmt, 'setup': '_setup()'}
-=======
-                src = template.format(stmt=stmt, setup=setup)
-            elif hasattr(setup, '__call__'):
                 src = template.format(stmt=stmt, setup='_setup()')
->>>>>>> 46b75d92
                 ns['_setup'] = setup
             else:
                 raise ValueError("setup is neither a string nor callable")
