import unittest
from ctypes import *

import _ctypes_test

class ReturnFuncPtrTestCase(unittest.TestCase):

    def test_with_prototype(self):
        # The _ctypes_test shared lib/dll exports quite some functions for testing.
        # The get_strchr function returns a *pointer* to the C strchr function.
        dll = CDLL(_ctypes_test.__file__)
        get_strchr = dll.get_strchr
        get_strchr.restype = CFUNCTYPE(c_char_p, c_char_p, c_char)
        strchr = get_strchr()
        self.assertEqual(strchr(b"abcdef", b"b"), b"bcdef")
        self.assertEqual(strchr(b"abcdef", b"x"), None)
        self.assertEqual(strchr(b"abcdef", 98), b"bcdef")
        self.assertEqual(strchr(b"abcdef", 107), None)
        self.assertRaises(ArgumentError, strchr, b"abcdef", 3.0)
        self.assertRaises(TypeError, strchr, b"abcdef")

    def test_without_prototype(self):
        dll = CDLL(_ctypes_test.__file__)
        get_strchr = dll.get_strchr
        # the default 'c_int' would not work on systems where sizeof(int) != sizeof(void *)
        get_strchr.restype = c_void_p
        addr = get_strchr()
        # _CFuncPtr instances are now callable with an integer argument
        # which denotes a function address:
        strchr = CFUNCTYPE(c_char_p, c_char_p, c_char)(addr)
<<<<<<< HEAD
        self.assertTrue(strchr("abcdef", "b"), "bcdef")
        self.assertEqual(strchr("abcdef", "x"), None)
        self.assertRaises(ArgumentError, strchr, "abcdef", 3.0)
        self.assertRaises(TypeError, strchr, "abcdef")
=======
        self.assertTrue(strchr(b"abcdef", b"b"), "bcdef")
        self.assertEqual(strchr(b"abcdef", b"x"), None)
        self.assertRaises(ArgumentError, strchr, b"abcdef", 3.0)
        self.assertRaises(TypeError, strchr, b"abcdef")
>>>>>>> 175d89ef

if __name__ == "__main__":
    unittest.main()<|MERGE_RESOLUTION|>--- conflicted
+++ resolved
@@ -28,17 +28,10 @@
         # _CFuncPtr instances are now callable with an integer argument
         # which denotes a function address:
         strchr = CFUNCTYPE(c_char_p, c_char_p, c_char)(addr)
-<<<<<<< HEAD
-        self.assertTrue(strchr("abcdef", "b"), "bcdef")
-        self.assertEqual(strchr("abcdef", "x"), None)
-        self.assertRaises(ArgumentError, strchr, "abcdef", 3.0)
-        self.assertRaises(TypeError, strchr, "abcdef")
-=======
         self.assertTrue(strchr(b"abcdef", b"b"), "bcdef")
         self.assertEqual(strchr(b"abcdef", b"x"), None)
         self.assertRaises(ArgumentError, strchr, b"abcdef", 3.0)
         self.assertRaises(TypeError, strchr, b"abcdef")
->>>>>>> 175d89ef
 
 if __name__ == "__main__":
     unittest.main()