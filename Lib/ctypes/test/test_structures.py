--- conflicted
+++ resolved
@@ -209,15 +209,9 @@
         self.assertRaises(TypeError, Person, "Name", "HI")
 
         # short enough
-<<<<<<< HEAD
-        self.assertEqual(Person("12345", 5).name, "12345")
-        # exact fit
-        self.assertEqual(Person("123456", 5).name, "123456")
-=======
         self.assertEqual(Person(b"12345", 5).name, b"12345")
         # exact fit
         self.assertEqual(Person(b"123456", 5).name, b"123456")
->>>>>>> 175d89ef
         # too long
         self.assertRaises(ValueError, Person, b"1234567", 5)
 
@@ -275,15 +269,9 @@
 
         p = Person(b"Someone", (b"1234", b"5678"), 5)
 
-<<<<<<< HEAD
-        self.assertEqual(p.name, "Someone")
-        self.assertEqual(p.phone.areacode, "1234")
-        self.assertEqual(p.phone.number, "5678")
-=======
         self.assertEqual(p.name, b"Someone")
         self.assertEqual(p.phone.areacode, b"1234")
         self.assertEqual(p.phone.number, b"5678")
->>>>>>> 175d89ef
         self.assertEqual(p.age, 5)
 
     def test_structures_with_wchar(self):
@@ -296,13 +284,8 @@
             _fields_ = [("name", c_wchar * 12),
                         ("age", c_int)]
 
-<<<<<<< HEAD
-        p = PersonW("Someone")
-        self.assertEqual(p.name, "Someone")
-=======
         p = PersonW("Someone \xe9")
         self.assertEqual(p.name, "Someone \xe9")
->>>>>>> 175d89ef
 
         self.assertEqual(PersonW("1234567890").name, "1234567890")
         self.assertEqual(PersonW("12345678901").name, "12345678901")
@@ -321,21 +304,13 @@
                         ("phone", Phone),
                         ("age", c_int)]
 
-<<<<<<< HEAD
-        cls, msg = self.get_except(Person, "Someone", (1, 2))
-=======
         cls, msg = self.get_except(Person, b"Someone", (1, 2))
->>>>>>> 175d89ef
         self.assertEqual(cls, RuntimeError)
         self.assertEqual(msg,
                              "(Phone) <class 'TypeError'>: "
                              "expected string, int found")
 
-<<<<<<< HEAD
-        cls, msg = self.get_except(Person, "Someone", ("a", "b", "c"))
-=======
         cls, msg = self.get_except(Person, b"Someone", (b"a", b"b", b"c"))
->>>>>>> 175d89ef
         self.assertEqual(cls, RuntimeError)
         if issubclass(Exception, object):
             self.assertEqual(msg,
