from ctypes import *
import unittest

class StringBufferTestCase(unittest.TestCase):

    def test_buffer(self):
        b = create_string_buffer(32)
        self.assertEqual(len(b), 32)
        self.assertEqual(sizeof(b), 32 * sizeof(c_char))
        self.assertTrue(type(b[0]) is bytes)

<<<<<<< HEAD
        b = create_string_buffer("abc")
        self.assertEqual(len(b), 4) # trailing nul char
        self.assertEqual(sizeof(b), 4 * sizeof(c_char))
        self.assertTrue(type(b[0]) is bytes)
        self.assertEqual(b[0], b"a")
        self.assertEqual(b[:], b"abc\0")
        self.assertEqual(b[::], b"abc\0")
        self.assertEqual(b[::-1], b"\0cba")
        self.assertEqual(b[::2], b"ac")
        self.assertEqual(b[::5], b"a")

    def test_string_conversion(self):
        b = create_string_buffer("abc")
=======
        b = create_string_buffer(b"abc")
>>>>>>> 175d89ef
        self.assertEqual(len(b), 4) # trailing nul char
        self.assertEqual(sizeof(b), 4 * sizeof(c_char))
        self.assertTrue(type(b[0]) is bytes)
        self.assertEqual(b[0], b"a")
        self.assertEqual(b[:], b"abc\0")
        self.assertEqual(b[::], b"abc\0")
        self.assertEqual(b[::-1], b"\0cba")
        self.assertEqual(b[::2], b"ac")
        self.assertEqual(b[::5], b"a")

    try:
        c_wchar
    except NameError:
        pass
    else:
        def test_unicode_buffer(self):
            b = create_unicode_buffer(32)
            self.assertEqual(len(b), 32)
            self.assertEqual(sizeof(b), 32 * sizeof(c_wchar))
            self.assertTrue(type(b[0]) is str)

            b = create_unicode_buffer("abc")
            self.assertEqual(len(b), 4) # trailing nul char
            self.assertEqual(sizeof(b), 4 * sizeof(c_wchar))
            self.assertTrue(type(b[0]) is str)
            self.assertEqual(b[0], "a")
            self.assertEqual(b[:], "abc\0")
            self.assertEqual(b[::], "abc\0")
            self.assertEqual(b[::-1], "\0cba")
            self.assertEqual(b[::2], "ac")
            self.assertEqual(b[::5], "a")

        def test_unicode_conversion(self):
            b = create_unicode_buffer("abc")
            self.assertEqual(len(b), 4) # trailing nul char
            self.assertEqual(sizeof(b), 4 * sizeof(c_wchar))
            self.assertTrue(type(b[0]) is str)
            self.assertEqual(b[0], "a")
            self.assertEqual(b[:], "abc\0")
            self.assertEqual(b[::], "abc\0")
            self.assertEqual(b[::-1], "\0cba")
            self.assertEqual(b[::2], "ac")
            self.assertEqual(b[::5], "a")

if __name__ == "__main__":
    unittest.main()<|MERGE_RESOLUTION|>--- conflicted
+++ resolved
@@ -9,23 +9,7 @@
         self.assertEqual(sizeof(b), 32 * sizeof(c_char))
         self.assertTrue(type(b[0]) is bytes)
 
-<<<<<<< HEAD
-        b = create_string_buffer("abc")
-        self.assertEqual(len(b), 4) # trailing nul char
-        self.assertEqual(sizeof(b), 4 * sizeof(c_char))
-        self.assertTrue(type(b[0]) is bytes)
-        self.assertEqual(b[0], b"a")
-        self.assertEqual(b[:], b"abc\0")
-        self.assertEqual(b[::], b"abc\0")
-        self.assertEqual(b[::-1], b"\0cba")
-        self.assertEqual(b[::2], b"ac")
-        self.assertEqual(b[::5], b"a")
-
-    def test_string_conversion(self):
-        b = create_string_buffer("abc")
-=======
         b = create_string_buffer(b"abc")
->>>>>>> 175d89ef
         self.assertEqual(len(b), 4) # trailing nul char
         self.assertEqual(sizeof(b), 4 * sizeof(c_char))
         self.assertTrue(type(b[0]) is bytes)
