#! /usr/bin/env python3

"""Keywords (from "graminit.c")

This file is automatically generated; please don't muck it up!

To update the symbols in this file, 'cd' to the top directory of
the python source tree after building the interpreter and run:

    ./python Lib/keyword.py
"""

__all__ = ["iskeyword", "kwlist"]

kwlist = [
#--start keywords--
        'False',
        'None',
        'True',
        'and',
        'as',
        'assert',
        'break',
        'class',
        'continue',
        'def',
        'del',
        'elif',
        'else',
        'except',
        'finally',
        'for',
        'from',
        'global',
        'if',
        'import',
        'in',
        'is',
        'lambda',
        'nonlocal',
        'not',
        'or',
        'pass',
        'raise',
        'return',
        'try',
        'while',
        'with',
        'yield',
#--end keywords--
        ]

iskeyword = frozenset(kwlist).__contains__

def main():
    import sys, re

    args = sys.argv[1:]
    iptfile = args and args[0] or "Python/graminit.c"
    if len(args) > 1: optfile = args[1]
    else: optfile = "Lib/keyword.py"

    # scan the source file for keywords
<<<<<<< HEAD
    with open(iptfile) as fp:
        strprog = re.compile('"([^"]+)"')
        lines = []
        for line in fp:
            if '{1, "' in line:
                match = strprog.search(line)
                if match:
                    lines.append("        '" + match.group(1) + "',\n")
=======
    fp = open(iptfile)
    strprog = re.compile('"([^"]+)"')
    lines = []
    for line in fp:
        if '{1, "' in line:
            match = strprog.search(line)
            if match:
                lines.append("        '" + match.group(1) + "',\n")
    fp.close()
>>>>>>> 4f5f3481
    lines.sort()

    # load the output skeleton from the target
    with open(optfile) as fp:
        format = fp.readlines()

    # insert the lines of keywords
    try:
        start = format.index("#--start keywords--\n") + 1
        end = format.index("#--end keywords--\n")
        format[start:end] = lines
    except ValueError:
        sys.stderr.write("target does not contain format markers\n")
        sys.exit(1)

    # write the output file
    fp = open(optfile, 'w')
    fp.write(''.join(format))
    fp.close()

if __name__ == "__main__":
    main()<|MERGE_RESOLUTION|>--- conflicted
+++ resolved
@@ -1,4 +1,4 @@
-#! /usr/bin/env python3
+#! /usr/bin/env python
 
 """Keywords (from "graminit.c")
 
@@ -14,9 +14,6 @@
 
 kwlist = [
 #--start keywords--
-        'False',
-        'None',
-        'True',
         'and',
         'as',
         'assert',
@@ -28,6 +25,7 @@
         'elif',
         'else',
         'except',
+        'exec',
         'finally',
         'for',
         'from',
@@ -37,10 +35,10 @@
         'in',
         'is',
         'lambda',
-        'nonlocal',
         'not',
         'or',
         'pass',
+        'print',
         'raise',
         'return',
         'try',
@@ -61,16 +59,6 @@
     else: optfile = "Lib/keyword.py"
 
     # scan the source file for keywords
-<<<<<<< HEAD
-    with open(iptfile) as fp:
-        strprog = re.compile('"([^"]+)"')
-        lines = []
-        for line in fp:
-            if '{1, "' in line:
-                match = strprog.search(line)
-                if match:
-                    lines.append("        '" + match.group(1) + "',\n")
-=======
     fp = open(iptfile)
     strprog = re.compile('"([^"]+)"')
     lines = []
@@ -80,12 +68,12 @@
             if match:
                 lines.append("        '" + match.group(1) + "',\n")
     fp.close()
->>>>>>> 4f5f3481
     lines.sort()
 
     # load the output skeleton from the target
-    with open(optfile) as fp:
-        format = fp.readlines()
+    fp = open(optfile)
+    format = fp.readlines()
+    fp.close()
 
     # insert the lines of keywords
     try:
