"""distutils

The main package for the Python Module Distribution Utilities.  Normally
used from a setup script as

   from distutils.core import setup

   setup (...)
"""

# Distutils version
#
# Updated automatically by the Python release process.
#
#--start constants--
<<<<<<< HEAD
__version__ = "3.3.1"
=======
__version__ = "3.4.0a0"
>>>>>>> fe0a3c1d
#--end constants--<|MERGE_RESOLUTION|>--- conflicted
+++ resolved
@@ -13,9 +13,5 @@
 # Updated automatically by the Python release process.
 #
 #--start constants--
-<<<<<<< HEAD
-__version__ = "3.3.1"
-=======
 __version__ = "3.4.0a0"
->>>>>>> fe0a3c1d
 #--end constants--