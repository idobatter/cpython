__all__ = ['deque', 'defaultdict', 'namedtuple', 'UserDict', 'UserList',
            'UserString', 'Counter', 'OrderedDict']
# For bootstrapping reasons, the collection ABCs are defined in _abcoll.py.
# They should however be considered an integral part of collections.py.
from _abcoll import *
import _abcoll
__all__ += _abcoll.__all__

from _collections import deque, defaultdict
from operator import itemgetter as _itemgetter
from keyword import iskeyword as _iskeyword
import sys as _sys
import heapq as _heapq
from weakref import proxy as _proxy
from itertools import repeat as _repeat, chain as _chain, starmap as _starmap
from reprlib import recursive_repr as _recursive_repr

################################################################################
### OrderedDict
################################################################################

class _Link(object):
    __slots__ = 'prev', 'next', 'key', '__weakref__'

class OrderedDict(dict):
    'Dictionary that remembers insertion order'
    # An inherited dict maps keys to values.
    # The inherited dict provides __getitem__, __len__, __contains__, and get.
    # The remaining methods are order-aware.
    # Big-O running times for all methods are the same as for regular dictionaries.

    # The internal self.__map dictionary maps keys to links in a doubly linked list.
    # The circular doubly linked list starts and ends with a sentinel element.
    # The sentinel element never gets deleted (this simplifies the algorithm).
    # The sentinel is stored in self.__hardroot with a weakref proxy in self.__root.
    # The prev/next links are weakref proxies (to prevent circular references).
    # Individual links are kept alive by the hard reference in self.__map.
    # Those hard references disappear when a key is deleted from an OrderedDict.

    def __init__(self, *args, **kwds):
        '''Initialize an ordered dictionary.  Signature is the same as for
        regular dictionaries, but keyword arguments are not recommended
        because their insertion order is arbitrary.

        '''
        if len(args) > 1:
            raise TypeError('expected at most 1 arguments, got %d' % len(args))
        self.__in_repr = False              # detects recursive repr
        try:
            self.__root
        except AttributeError:
            self.__hardroot = _Link()
            self.__root = root = _proxy(self.__hardroot)
            root.prev = root.next = root
            self.__map = {}
        self.__update(*args, **kwds)

    def __setitem__(self, key, value,
                    dict_setitem=dict.__setitem__, proxy=_proxy, Link=_Link):
        'od.__setitem__(i, y) <==> od[i]=y'
        # Setting a new item creates a new link which goes at the end of the linked
        # list, and the inherited dictionary is updated with the new key/value pair.
        if key not in self:
            self.__map[key] = link = Link()
            root = self.__root
            last = root.prev
            link.prev, link.next, link.key = last, root, key
            last.next = link
            root.prev = proxy(link)
        dict_setitem(self, key, value)

    def __delitem__(self, key, dict_delitem=dict.__delitem__):
        'od.__delitem__(y) <==> del od[y]'
        # Deleting an existing item uses self.__map to find the link which is
        # then removed by updating the links in the predecessor and successor nodes.
        dict_delitem(self, key)
        link = self.__map.pop(key)
        link_prev = link.prev
        link_next = link.next
        link_prev.next = link_next
        link_next.prev = link_prev

    def __iter__(self):
        'od.__iter__() <==> iter(od)'
        # Traverse the linked list in order.
        root = self.__root
        curr = root.next
        while curr is not root:
            yield curr.key
            curr = curr.next

    def __reversed__(self):
        'od.__reversed__() <==> reversed(od)'
        # Traverse the linked list in reverse order.
        root = self.__root
        curr = root.prev
        while curr is not root:
            yield curr.key
            curr = curr.prev

    def clear(self):
        'od.clear() -> None.  Remove all items from od.'
        root = self.__root
        root.prev = root.next = root
        self.__map.clear()
        dict.clear(self)

    def popitem(self, last=True):
        '''od.popitem() -> (k, v), return and remove a (key, value) pair.
        Pairs are returned in LIFO order if last is true or FIFO order if false.

        '''
        if not self:
            raise KeyError('dictionary is empty')
        root = self.__root
        if last:
            link = root.prev
            link_prev = link.prev
            link_prev.next = root
            root.prev = link_prev
        else:
            link = root.next
            link_next = link.next
            root.next = link_next
            link_next.prev = root
        key = link.key
        del self.__map[key]
        value = dict.pop(self, key)
        return key, value

    def move_to_end(self, key, last=True):
        '''Move an existing element to the end (or beginning if last==False).

        Raises KeyError if the element does not exist.
        When last=True, acts like a fast version of self[key]=self.pop(key).

        '''
        link = self.__map[key]
        link_prev = link.prev
        link_next = link.next
        link_prev.next = link_next
        link_next.prev = link_prev
        root = self.__root
        if last:
            last = root.prev
            link.prev = last
            link.next = root
            last.next = root.prev = link
        else:
            first = root.next
            link.prev = root
            link.next = first
            root.next = first.prev = link

    def __reduce__(self):
        'Return state information for pickling'
        items = [[k, self[k]] for k in self]
<<<<<<< HEAD
        tmp = self.__map, self.__root, self.__in_repr
        del self.__map, self.__root, self.__in_repr
        inst_dict = vars(self).copy()
        self.__map, self.__root, self.__in_repr = tmp
=======
        tmp = self.__map, self.__root, self.__hardroot
        del self.__map, self.__root, self.__hardroot
        inst_dict = vars(self).copy()
        self.__map, self.__root, self.__hardroot = tmp
>>>>>>> 175d89ef
        if inst_dict:
            return (self.__class__, (items,), inst_dict)
        return self.__class__, (items,)

<<<<<<< HEAD
=======
    def __sizeof__(self):
        sizeof = _sys.getsizeof
        n = len(self) + 1                       # number of links including root
        size = sizeof(self.__dict__)            # instance dictionary
        size += sizeof(self.__map) * 2          # internal dict and inherited dict
        size += sizeof(self.__hardroot) * n     # link objects
        size += sizeof(self.__root) * n         # proxy objects
        return size

>>>>>>> 175d89ef
    update = __update = MutableMapping.update
    keys = MutableMapping.keys
    values = MutableMapping.values
    items = MutableMapping.items
<<<<<<< HEAD
=======
    __ne__ = MutableMapping.__ne__
>>>>>>> 175d89ef

    __marker = object()

    def pop(self, key, default=__marker):
        if key in self:
            result = self[key]
            del self[key]
            return result
        if default is self.__marker:
            raise KeyError(key)
        return default

    def setdefault(self, key, default=None):
<<<<<<< HEAD
        'od.setdefault(k[,d]) -> od.get(k,d), also set od[k]=d if k not in od'
=======
        'OD.setdefault(k[,d]) -> OD.get(k,d), also set OD[k]=d if k not in OD'
>>>>>>> 175d89ef
        if key in self:
            return self[key]
        self[key] = default
        return default

<<<<<<< HEAD
    def popitem(self, last=True):
        '''od.popitem() -> (k, v), return and remove a (key, value) pair.
        Pairs are returned in LIFO order if last is true or FIFO order if false.

        '''
        if not self:
            raise KeyError('dictionary is empty')
        key = next(reversed(self) if last else iter(self))
        value = self.pop(key)
        return key, value

=======
    @_recursive_repr()
>>>>>>> 175d89ef
    def __repr__(self):
        'od.__repr__() <==> repr(od)'
        if self.__in_repr:
            return '...'
        if not self:
            return '%s()' % (self.__class__.__name__,)
        self.__in_repr = True
        try:
            result = '%s(%r)' % (self.__class__.__name__, list(self.items()))
        finally:
            self.__in_repr = False
        return result

    def copy(self):
        'od.copy() -> a shallow copy of od'
        return self.__class__(self)

    @classmethod
    def fromkeys(cls, iterable, value=None):
        '''OD.fromkeys(S[, v]) -> New ordered dictionary with keys from S
        and values equal to v (which defaults to None).

        '''
        d = cls()
        for key in iterable:
            d[key] = value
        return d

    def __eq__(self, other):
        '''od.__eq__(y) <==> od==y.  Comparison to another OD is order-sensitive
        while comparison to a regular mapping is order-insensitive.

        '''
        if isinstance(other, OrderedDict):
            return len(self)==len(other) and \
                   all(p==q for p, q in zip(self.items(), other.items()))
        return dict.__eq__(self, other)


################################################################################
### namedtuple
################################################################################

def namedtuple(typename, field_names, verbose=False, rename=False):
    """Returns a new subclass of tuple with named fields.

    >>> Point = namedtuple('Point', 'x y')
    >>> Point.__doc__                   # docstring for the new class
    'Point(x, y)'
    >>> p = Point(11, y=22)             # instantiate with positional args or keywords
    >>> p[0] + p[1]                     # indexable like a plain tuple
    33
    >>> x, y = p                        # unpack like a regular tuple
    >>> x, y
    (11, 22)
    >>> p.x + p.y                       # fields also accessable by name
    33
    >>> d = p._asdict()                 # convert to a dictionary
    >>> d['x']
    11
    >>> Point(**d)                      # convert from a dictionary
    Point(x=11, y=22)
    >>> p._replace(x=100)               # _replace() is like str.replace() but targets named fields
    Point(x=100, y=22)

    """

    # Parse and validate the field names.  Validation serves two purposes,
    # generating informative error messages and preventing template injection attacks.
    if isinstance(field_names, str):
        field_names = field_names.replace(',', ' ').split() # names separated by whitespace and/or commas
    field_names = tuple(map(str, field_names))
    if rename:
        names = list(field_names)
        seen = set()
        for i, name in enumerate(names):
            if (not all(c.isalnum() or c=='_' for c in name) or _iskeyword(name)
                or not name or name[0].isdigit() or name.startswith('_')
                or name in seen):
                names[i] = '_%d' % i
            seen.add(name)
        field_names = tuple(names)
    for name in (typename,) + field_names:
        if not all(c.isalnum() or c=='_' for c in name):
            raise ValueError('Type names and field names can only contain alphanumeric characters and underscores: %r' % name)
        if _iskeyword(name):
            raise ValueError('Type names and field names cannot be a keyword: %r' % name)
        if name[0].isdigit():
            raise ValueError('Type names and field names cannot start with a number: %r' % name)
    seen_names = set()
    for name in field_names:
        if name.startswith('_') and not rename:
            raise ValueError('Field names cannot start with an underscore: %r' % name)
        if name in seen_names:
            raise ValueError('Encountered duplicate field name: %r' % name)
        seen_names.add(name)

    # Create and fill-in the class template
    numfields = len(field_names)
    argtxt = repr(field_names).replace("'", "")[1:-1]   # tuple repr without parens or quotes
    reprtxt = ', '.join('%s=%%r' % name for name in field_names)
    template = '''class %(typename)s(tuple):
        '%(typename)s(%(argtxt)s)' \n
        __slots__ = () \n
        _fields = %(field_names)r \n
        def __new__(_cls, %(argtxt)s):
            'Create new instance of %(typename)s(%(argtxt)s)'
            return _tuple.__new__(_cls, (%(argtxt)s)) \n
        @classmethod
        def _make(cls, iterable, new=tuple.__new__, len=len):
            'Make a new %(typename)s object from a sequence or iterable'
            result = new(cls, iterable)
            if len(result) != %(numfields)d:
                raise TypeError('Expected %(numfields)d arguments, got %%d' %% len(result))
            return result \n
        def __repr__(self):
            'Return a nicely formatted representation string'
            return self.__class__.__name__ + '(%(reprtxt)s)' %% self \n
        def _asdict(self):
            'Return a new OrderedDict which maps field names to their values'
            return OrderedDict(zip(self._fields, self)) \n
        def _replace(_self, **kwds):
            'Return a new %(typename)s object replacing specified fields with new values'
            result = _self._make(map(kwds.pop, %(field_names)r, _self))
            if kwds:
                raise ValueError('Got unexpected field names: %%r' %% kwds.keys())
            return result \n
        def __getnewargs__(self):
            'Return self as a plain tuple.  Used by copy and pickle.'
            return tuple(self) \n\n''' % locals()
    for i, name in enumerate(field_names):
        template += "        %s = _property(_itemgetter(%d), doc='Alias for field number %d')\n" % (name, i, i)
    if verbose:
        print(template)

    # Execute the template string in a temporary namespace and
    # support tracing utilities by setting a value for frame.f_globals['__name__']
    namespace = dict(_itemgetter=_itemgetter, __name__='namedtuple_%s' % typename,
                     OrderedDict=OrderedDict, _property=property, _tuple=tuple)
    try:
        exec(template, namespace)
    except SyntaxError as e:
        raise SyntaxError(e.msg + ':\n\n' + template)
    result = namespace[typename]

    # For pickling to work, the __module__ variable needs to be set to the frame
    # where the named tuple is created.  Bypass this step in enviroments where
    # sys._getframe is not defined (Jython for example) or sys._getframe is not
    # defined for arguments greater than 0 (IronPython).
    try:
        result.__module__ = _sys._getframe(1).f_globals.get('__name__', '__main__')
    except (AttributeError, ValueError):
        pass

    return result


########################################################################
###  Counter
########################################################################

def _count_elements(mapping, iterable):
    'Tally elements from the iterable.'
    mapping_get = mapping.get
    for elem in iterable:
        mapping[elem] = mapping_get(elem, 0) + 1

try:                                    # Load C helper function if available
    from _collections import _count_elements
except ImportError:
    pass

class Counter(dict):
    '''Dict subclass for counting hashable items.  Sometimes called a bag
    or multiset.  Elements are stored as dictionary keys and their counts
    are stored as dictionary values.

    >>> c = Counter('abcdeabcdabcaba')  # count elements from a string

    >>> c.most_common(3)                # three most common elements
    [('a', 5), ('b', 4), ('c', 3)]
    >>> sorted(c)                       # list all unique elements
    ['a', 'b', 'c', 'd', 'e']
    >>> ''.join(sorted(c.elements()))   # list elements with repetitions
    'aaaaabbbbcccdde'
    >>> sum(c.values())                 # total of all counts
    15

    >>> c['a']                          # count of letter 'a'
    5
    >>> for elem in 'shazam':           # update counts from an iterable
    ...     c[elem] += 1                # by adding 1 to each element's count
    >>> c['a']                          # now there are seven 'a'
    7
    >>> del c['b']                      # remove all 'b'
    >>> c['b']                          # now there are zero 'b'
    0

    >>> d = Counter('simsalabim')       # make another counter
    >>> c.update(d)                     # add in the second counter
    >>> c['a']                          # now there are nine 'a'
    9

    >>> c.clear()                       # empty the counter
    >>> c
    Counter()

    Note:  If a count is set to zero or reduced to zero, it will remain
    in the counter until the entry is deleted or the counter is cleared:

    >>> c = Counter('aaabbc')
    >>> c['b'] -= 2                     # reduce the count of 'b' by two
    >>> c.most_common()                 # 'b' is still in, but its count is zero
    [('a', 3), ('c', 1), ('b', 0)]

    '''
    # References:
    #   http://en.wikipedia.org/wiki/Multiset
    #   http://www.gnu.org/software/smalltalk/manual-base/html_node/Bag.html
    #   http://www.demo2s.com/Tutorial/Cpp/0380__set-multiset/Catalog0380__set-multiset.htm
    #   http://code.activestate.com/recipes/259174/
    #   Knuth, TAOCP Vol. II section 4.6.3

    def __init__(self, iterable=None, **kwds):
        '''Create a new, empty Counter object.  And if given, count elements
        from an input iterable.  Or, initialize the count from another mapping
        of elements to their counts.

        >>> c = Counter()                           # a new, empty counter
        >>> c = Counter('gallahad')                 # a new counter from an iterable
        >>> c = Counter({'a': 4, 'b': 2})           # a new counter from a mapping
        >>> c = Counter(a=4, b=2)                   # a new counter from keyword args

        '''
        super().__init__()
        self.update(iterable, **kwds)

    def __missing__(self, key):
        'The count of elements not in the Counter is zero.'
        # Needed so that self[missing_item] does not raise KeyError
        return 0

    def most_common(self, n=None):
        '''List the n most common elements and their counts from the most
        common to the least.  If n is None, then list all element counts.

        >>> Counter('abcdeabcdabcaba').most_common(3)
        [('a', 5), ('b', 4), ('c', 3)]

        '''
        # Emulate Bag.sortedByCount from Smalltalk
        if n is None:
            return sorted(self.items(), key=_itemgetter(1), reverse=True)
        return _heapq.nlargest(n, self.items(), key=_itemgetter(1))

    def elements(self):
        '''Iterator over elements repeating each as many times as its count.

        >>> c = Counter('ABCABC')
        >>> sorted(c.elements())
        ['A', 'A', 'B', 'B', 'C', 'C']

        # Knuth's example for prime factors of 1836:  2**2 * 3**3 * 17**1
        >>> prime_factors = Counter({2: 2, 3: 3, 17: 1})
        >>> product = 1
        >>> for factor in prime_factors.elements():     # loop over factors
        ...     product *= factor                       # and multiply them
        >>> product
        1836

        Note, if an element's count has been set to zero or is a negative
        number, elements() will ignore it.

        '''
        # Emulate Bag.do from Smalltalk and Multiset.begin from C++.
        return _chain.from_iterable(_starmap(_repeat, self.items()))

    # Override dict methods where necessary

    @classmethod
    def fromkeys(cls, iterable, v=None):
        # There is no equivalent method for counters because setting v=1
        # means that no element can have a count greater than one.
        raise NotImplementedError(
            'Counter.fromkeys() is undefined.  Use Counter(iterable) instead.')

    def update(self, iterable=None, **kwds):
        '''Like dict.update() but add counts instead of replacing them.

        Source can be an iterable, a dictionary, or another Counter instance.

        >>> c = Counter('which')
        >>> c.update('witch')           # add elements from another iterable
        >>> d = Counter('watch')
        >>> c.update(d)                 # add elements from another counter
        >>> c['h']                      # four 'h' in which, witch, and watch
        4

        '''
        # The regular dict.update() operation makes no sense here because the
        # replace behavior results in the some of original untouched counts
        # being mixed-in with all of the other counts for a mismash that
        # doesn't have a straight-forward interpretation in most counting
        # contexts.  Instead, we implement straight-addition.  Both the inputs
        # and outputs are allowed to contain zero and negative counts.

        if iterable is not None:
            if isinstance(iterable, Mapping):
                if self:
                    self_get = self.get
                    for elem, count in iterable.items():
                        self[elem] = count + self_get(elem, 0)
                else:
                    super().update(iterable) # fast path when counter is empty
            else:
<<<<<<< HEAD
                self_get = self.get
                for elem in iterable:
                    self[elem] = 1 + self_get(elem, 0)
=======
                _count_elements(self, iterable)
>>>>>>> 175d89ef
        if kwds:
            self.update(kwds)

    def subtract(self, iterable=None, **kwds):
        '''Like dict.update() but subtracts counts instead of replacing them.
        Counts can be reduced below zero.  Both the inputs and outputs are
        allowed to contain zero and negative counts.

        Source can be an iterable, a dictionary, or another Counter instance.

        >>> c = Counter('which')
        >>> c.subtract('witch')             # subtract elements from another iterable
        >>> c.subtract(Counter('watch'))    # subtract elements from another counter
        >>> c['h']                          # 2 in which, minus 1 in witch, minus 1 in watch
        0
        >>> c['w']                          # 1 in which, minus 1 in witch, minus 1 in watch
        -1

        '''
        if iterable is not None:
            self_get = self.get
            if isinstance(iterable, Mapping):
                for elem, count in iterable.items():
                    self[elem] = self_get(elem, 0) - count
            else:
                for elem in iterable:
                    self[elem] = self_get(elem, 0) - 1
        if kwds:
            self.subtract(kwds)

    def copy(self):
        'Like dict.copy() but returns a Counter instance instead of a dict.'
        return Counter(self)

    def __reduce__(self):
        return self.__class__, (dict(self),)

    def __delitem__(self, elem):
        'Like dict.__delitem__() but does not raise KeyError for missing values.'
        if elem in self:
            super().__delitem__(elem)

    def __repr__(self):
        if not self:
            return '%s()' % self.__class__.__name__
        items = ', '.join(map('%r: %r'.__mod__, self.most_common()))
        return '%s({%s})' % (self.__class__.__name__, items)

    # Multiset-style mathematical operations discussed in:
    #       Knuth TAOCP Volume II section 4.6.3 exercise 19
    #       and at http://en.wikipedia.org/wiki/Multiset
    #
    # Outputs guaranteed to only include positive counts.
    #
    # To strip negative and zero counts, add-in an empty counter:
    #       c += Counter()

    def __add__(self, other):
        '''Add counts from two counters.

        >>> Counter('abbb') + Counter('bcc')
        Counter({'b': 4, 'c': 2, 'a': 1})

        '''
        if not isinstance(other, Counter):
            return NotImplemented
        result = Counter()
        for elem in set(self) | set(other):
            newcount = self[elem] + other[elem]
            if newcount > 0:
                result[elem] = newcount
        return result

    def __sub__(self, other):
        ''' Subtract count, but keep only results with positive counts.

        >>> Counter('abbbc') - Counter('bccd')
        Counter({'b': 2, 'a': 1})

        '''
        if not isinstance(other, Counter):
            return NotImplemented
        result = Counter()
        for elem in set(self) | set(other):
            newcount = self[elem] - other[elem]
            if newcount > 0:
                result[elem] = newcount
        return result

    def __or__(self, other):
        '''Union is the maximum of value in either of the input counters.

        >>> Counter('abbb') | Counter('bcc')
        Counter({'b': 3, 'c': 2, 'a': 1})

        '''
        if not isinstance(other, Counter):
            return NotImplemented
        result = Counter()
        for elem in set(self) | set(other):
            p, q = self[elem], other[elem]
            newcount = q if p < q else p
            if newcount > 0:
                result[elem] = newcount
        return result

    def __and__(self, other):
        ''' Intersection is the minimum of corresponding counts.

        >>> Counter('abbb') & Counter('bcc')
        Counter({'b': 1})

        '''
        if not isinstance(other, Counter):
            return NotImplemented
        result = Counter()
        if len(self) < len(other):
            self, other = other, self
        for elem in filter(self.__contains__, other):
            p, q = self[elem], other[elem]
            newcount = p if p < q else q
            if newcount > 0:
                result[elem] = newcount
        return result


########################################################################
###  ChainMap (helper for configparser)
########################################################################

class _ChainMap(MutableMapping):
    ''' A ChainMap groups multiple dicts (or other mappings) together
    to create a single, updateable view.

    The underlying mappings are stored in a list.  That list is public and can
    accessed or updated using the *maps* attribute.  There is no other state.

    Lookups search the underlying mappings successively until a key is found.
    In contrast, writes, updates, and deletions only operate on the first
    mapping.

    '''

    def __init__(self, *maps):
        '''Initialize a ChainMap by setting *maps* to the given mappings.
        If no mappings are provided, a single empty dictionary is used.

        '''
        self.maps = list(maps) or [{}]          # always at least one map

    def __missing__(self, key):
        raise KeyError(key)

    def __getitem__(self, key):
        for mapping in self.maps:
            try:
                return mapping[key]             # can't use 'key in mapping' with defaultdict
            except KeyError:
                pass
        return self.__missing__(key)            # support subclasses that define __missing__

    def get(self, key, default=None):
        return self[key] if key in self else default

    def __len__(self):
        return len(set().union(*self.maps))     # reuses stored hash values if possible

    def __iter__(self):
        return iter(set().union(*self.maps))

    def __contains__(self, key):
        return any(key in m for m in self.maps)

    @_recursive_repr()
    def __repr__(self):
        return '{0.__class__.__name__}({1})'.format(
            self, ', '.join(map(repr, self.maps)))

    @classmethod
    def fromkeys(cls, iterable, *args):
        'Create a ChainMap with a single dict created from the iterable.'
        return cls(dict.fromkeys(iterable, *args))

    def copy(self):
        'New ChainMap or subclass with a new copy of maps[0] and refs to maps[1:]'
        return self.__class__(self.maps[0].copy(), *self.maps[1:])

    __copy__ = copy

    def new_child(self):                        # like Django's Context.push()
        'New ChainMap with a new dict followed by all previous maps.'
        return self.__class__({}, *self.maps)

    @property
    def parents(self):                          # like Django's Context.pop()
        'New ChainMap from maps[1:].'
        return self.__class__(*self.maps[1:])

    def __setitem__(self, key, value):
        self.maps[0][key] = value

    def __delitem__(self, key):
        try:
            del self.maps[0][key]
        except KeyError:
            raise KeyError('Key not found in the first mapping: {!r}'.format(key))

    def popitem(self):
        'Remove and return an item pair from maps[0]. Raise KeyError is maps[0] is empty.'
        try:
            return self.maps[0].popitem()
        except KeyError:
            raise KeyError('No keys found in the first mapping.')

    def pop(self, key, *args):
        'Remove *key* from maps[0] and return its value. Raise KeyError if *key* not in maps[0].'
        try:
            return self.maps[0].pop(key, *args)
        except KeyError:
            raise KeyError('Key not found in the first mapping: {!r}'.format(key))

    def clear(self):
        'Clear maps[0], leaving maps[1:] intact.'
        self.maps[0].clear()


################################################################################
### UserDict
################################################################################

class UserDict(MutableMapping):

    # Start by filling-out the abstract methods
    def __init__(self, dict=None, **kwargs):
        self.data = {}
        if dict is not None:
            self.update(dict)
        if len(kwargs):
            self.update(kwargs)
    def __len__(self): return len(self.data)
    def __getitem__(self, key):
        if key in self.data:
            return self.data[key]
        if hasattr(self.__class__, "__missing__"):
            return self.__class__.__missing__(self, key)
        raise KeyError(key)
    def __setitem__(self, key, item): self.data[key] = item
    def __delitem__(self, key): del self.data[key]
    def __iter__(self):
        return iter(self.data)

    # Modify __contains__ to work correctly when __missing__ is present
    def __contains__(self, key):
        return key in self.data

    # Now, add the methods in dicts but not in MutableMapping
    def __repr__(self): return repr(self.data)
    def copy(self):
        if self.__class__ is UserDict:
            return UserDict(self.data.copy())
        import copy
        data = self.data
        try:
            self.data = {}
            c = copy.copy(self)
        finally:
            self.data = data
        c.update(self)
        return c
    @classmethod
    def fromkeys(cls, iterable, value=None):
        d = cls()
        for key in iterable:
            d[key] = value
        return d



################################################################################
### UserList
################################################################################

class UserList(MutableSequence):
    """A more or less complete user-defined wrapper around list objects."""
    def __init__(self, initlist=None):
        self.data = []
        if initlist is not None:
            # XXX should this accept an arbitrary sequence?
            if type(initlist) == type(self.data):
                self.data[:] = initlist
            elif isinstance(initlist, UserList):
                self.data[:] = initlist.data[:]
            else:
                self.data = list(initlist)
    def __repr__(self): return repr(self.data)
    def __lt__(self, other): return self.data <  self.__cast(other)
    def __le__(self, other): return self.data <= self.__cast(other)
    def __eq__(self, other): return self.data == self.__cast(other)
    def __ne__(self, other): return self.data != self.__cast(other)
    def __gt__(self, other): return self.data >  self.__cast(other)
    def __ge__(self, other): return self.data >= self.__cast(other)
    def __cast(self, other):
        return other.data if isinstance(other, UserList) else other
    def __contains__(self, item): return item in self.data
    def __len__(self): return len(self.data)
    def __getitem__(self, i): return self.data[i]
    def __setitem__(self, i, item): self.data[i] = item
    def __delitem__(self, i): del self.data[i]
    def __add__(self, other):
        if isinstance(other, UserList):
            return self.__class__(self.data + other.data)
        elif isinstance(other, type(self.data)):
            return self.__class__(self.data + other)
        return self.__class__(self.data + list(other))
    def __radd__(self, other):
        if isinstance(other, UserList):
            return self.__class__(other.data + self.data)
        elif isinstance(other, type(self.data)):
            return self.__class__(other + self.data)
        return self.__class__(list(other) + self.data)
    def __iadd__(self, other):
        if isinstance(other, UserList):
            self.data += other.data
        elif isinstance(other, type(self.data)):
            self.data += other
        else:
            self.data += list(other)
        return self
    def __mul__(self, n):
        return self.__class__(self.data*n)
    __rmul__ = __mul__
    def __imul__(self, n):
        self.data *= n
        return self
    def append(self, item): self.data.append(item)
    def insert(self, i, item): self.data.insert(i, item)
    def pop(self, i=-1): return self.data.pop(i)
    def remove(self, item): self.data.remove(item)
    def count(self, item): return self.data.count(item)
    def index(self, item, *args): return self.data.index(item, *args)
    def reverse(self): self.data.reverse()
    def sort(self, *args, **kwds): self.data.sort(*args, **kwds)
    def extend(self, other):
        if isinstance(other, UserList):
            self.data.extend(other.data)
        else:
            self.data.extend(other)



################################################################################
### UserString
################################################################################

class UserString(Sequence):
    def __init__(self, seq):
        if isinstance(seq, str):
            self.data = seq
        elif isinstance(seq, UserString):
            self.data = seq.data[:]
        else:
            self.data = str(seq)
    def __str__(self): return str(self.data)
    def __repr__(self): return repr(self.data)
    def __int__(self): return int(self.data)
    def __float__(self): return float(self.data)
    def __complex__(self): return complex(self.data)
    def __hash__(self): return hash(self.data)

    def __eq__(self, string):
        if isinstance(string, UserString):
            return self.data == string.data
        return self.data == string
    def __ne__(self, string):
        if isinstance(string, UserString):
            return self.data != string.data
        return self.data != string
    def __lt__(self, string):
        if isinstance(string, UserString):
            return self.data < string.data
        return self.data < string
    def __le__(self, string):
        if isinstance(string, UserString):
            return self.data <= string.data
        return self.data <= string
    def __gt__(self, string):
        if isinstance(string, UserString):
            return self.data > string.data
        return self.data > string
    def __ge__(self, string):
        if isinstance(string, UserString):
            return self.data >= string.data
        return self.data >= string

    def __contains__(self, char):
        if isinstance(char, UserString):
            char = char.data
        return char in self.data

    def __len__(self): return len(self.data)
    def __getitem__(self, index): return self.__class__(self.data[index])
    def __add__(self, other):
        if isinstance(other, UserString):
            return self.__class__(self.data + other.data)
        elif isinstance(other, str):
            return self.__class__(self.data + other)
        return self.__class__(self.data + str(other))
    def __radd__(self, other):
        if isinstance(other, str):
            return self.__class__(other + self.data)
        return self.__class__(str(other) + self.data)
    def __mul__(self, n):
        return self.__class__(self.data*n)
    __rmul__ = __mul__
    def __mod__(self, args):
        return self.__class__(self.data % args)

    # the following methods are defined in alphabetical order:
    def capitalize(self): return self.__class__(self.data.capitalize())
    def center(self, width, *args):
        return self.__class__(self.data.center(width, *args))
    def count(self, sub, start=0, end=_sys.maxsize):
        if isinstance(sub, UserString):
            sub = sub.data
        return self.data.count(sub, start, end)
    def encode(self, encoding=None, errors=None): # XXX improve this?
        if encoding:
            if errors:
                return self.__class__(self.data.encode(encoding, errors))
            return self.__class__(self.data.encode(encoding))
        return self.__class__(self.data.encode())
    def endswith(self, suffix, start=0, end=_sys.maxsize):
        return self.data.endswith(suffix, start, end)
    def expandtabs(self, tabsize=8):
        return self.__class__(self.data.expandtabs(tabsize))
    def find(self, sub, start=0, end=_sys.maxsize):
        if isinstance(sub, UserString):
            sub = sub.data
        return self.data.find(sub, start, end)
    def format(self, *args, **kwds):
        return self.data.format(*args, **kwds)
    def index(self, sub, start=0, end=_sys.maxsize):
        return self.data.index(sub, start, end)
    def isalpha(self): return self.data.isalpha()
    def isalnum(self): return self.data.isalnum()
    def isdecimal(self): return self.data.isdecimal()
    def isdigit(self): return self.data.isdigit()
    def isidentifier(self): return self.data.isidentifier()
    def islower(self): return self.data.islower()
    def isnumeric(self): return self.data.isnumeric()
    def isspace(self): return self.data.isspace()
    def istitle(self): return self.data.istitle()
    def isupper(self): return self.data.isupper()
    def join(self, seq): return self.data.join(seq)
    def ljust(self, width, *args):
        return self.__class__(self.data.ljust(width, *args))
    def lower(self): return self.__class__(self.data.lower())
    def lstrip(self, chars=None): return self.__class__(self.data.lstrip(chars))
    def partition(self, sep):
        return self.data.partition(sep)
    def replace(self, old, new, maxsplit=-1):
        if isinstance(old, UserString):
            old = old.data
        if isinstance(new, UserString):
            new = new.data
        return self.__class__(self.data.replace(old, new, maxsplit))
    def rfind(self, sub, start=0, end=_sys.maxsize):
        if isinstance(sub, UserString):
            sub = sub.data
        return self.data.rfind(sub, start, end)
    def rindex(self, sub, start=0, end=_sys.maxsize):
        return self.data.rindex(sub, start, end)
    def rjust(self, width, *args):
        return self.__class__(self.data.rjust(width, *args))
    def rpartition(self, sep):
        return self.data.rpartition(sep)
    def rstrip(self, chars=None):
        return self.__class__(self.data.rstrip(chars))
    def split(self, sep=None, maxsplit=-1):
        return self.data.split(sep, maxsplit)
    def rsplit(self, sep=None, maxsplit=-1):
        return self.data.rsplit(sep, maxsplit)
    def splitlines(self, keepends=0): return self.data.splitlines(keepends)
    def startswith(self, prefix, start=0, end=_sys.maxsize):
        return self.data.startswith(prefix, start, end)
    def strip(self, chars=None): return self.__class__(self.data.strip(chars))
    def swapcase(self): return self.__class__(self.data.swapcase())
    def title(self): return self.__class__(self.data.title())
    def translate(self, *args):
        return self.__class__(self.data.translate(*args))
    def upper(self): return self.__class__(self.data.upper())
    def zfill(self, width): return self.__class__(self.data.zfill(width))



################################################################################
### Simple tests
################################################################################

if __name__ == '__main__':
    # verify that instances can be pickled
    from pickle import loads, dumps
    Point = namedtuple('Point', 'x, y', True)
    p = Point(x=10, y=20)
    assert p == loads(dumps(p))

    # test and demonstrate ability to override methods
    class Point(namedtuple('Point', 'x y')):
        __slots__ = ()
        @property
        def hypot(self):
            return (self.x ** 2 + self.y ** 2) ** 0.5
        def __str__(self):
            return 'Point: x=%6.3f  y=%6.3f  hypot=%6.3f' % (self.x, self.y, self.hypot)

    for p in Point(3, 4), Point(14, 5/7.):
        print (p)

    class Point(namedtuple('Point', 'x y')):
        'Point class with optimized _make() and _replace() without error-checking'
        __slots__ = ()
        _make = classmethod(tuple.__new__)
        def _replace(self, _map=map, **kwds):
            return self._make(_map(kwds.get, ('x', 'y'), self))

    print(Point(11, 22)._replace(x=100))

    Point3D = namedtuple('Point3D', Point._fields + ('z',))
    print(Point3D.__doc__)

    import doctest
    TestResults = namedtuple('TestResults', 'failed attempted')
    print(TestResults(*doctest.testmod()))<|MERGE_RESOLUTION|>--- conflicted
+++ resolved
@@ -45,7 +45,6 @@
         '''
         if len(args) > 1:
             raise TypeError('expected at most 1 arguments, got %d' % len(args))
-        self.__in_repr = False              # detects recursive repr
         try:
             self.__root
         except AttributeError:
@@ -155,23 +154,14 @@
     def __reduce__(self):
         'Return state information for pickling'
         items = [[k, self[k]] for k in self]
-<<<<<<< HEAD
-        tmp = self.__map, self.__root, self.__in_repr
-        del self.__map, self.__root, self.__in_repr
-        inst_dict = vars(self).copy()
-        self.__map, self.__root, self.__in_repr = tmp
-=======
         tmp = self.__map, self.__root, self.__hardroot
         del self.__map, self.__root, self.__hardroot
         inst_dict = vars(self).copy()
         self.__map, self.__root, self.__hardroot = tmp
->>>>>>> 175d89ef
         if inst_dict:
             return (self.__class__, (items,), inst_dict)
         return self.__class__, (items,)
 
-<<<<<<< HEAD
-=======
     def __sizeof__(self):
         sizeof = _sys.getsizeof
         n = len(self) + 1                       # number of links including root
@@ -181,15 +171,11 @@
         size += sizeof(self.__root) * n         # proxy objects
         return size
 
->>>>>>> 175d89ef
     update = __update = MutableMapping.update
     keys = MutableMapping.keys
     values = MutableMapping.values
     items = MutableMapping.items
-<<<<<<< HEAD
-=======
     __ne__ = MutableMapping.__ne__
->>>>>>> 175d89ef
 
     __marker = object()
 
@@ -203,43 +189,18 @@
         return default
 
     def setdefault(self, key, default=None):
-<<<<<<< HEAD
-        'od.setdefault(k[,d]) -> od.get(k,d), also set od[k]=d if k not in od'
-=======
         'OD.setdefault(k[,d]) -> OD.get(k,d), also set OD[k]=d if k not in OD'
->>>>>>> 175d89ef
         if key in self:
             return self[key]
         self[key] = default
         return default
 
-<<<<<<< HEAD
-    def popitem(self, last=True):
-        '''od.popitem() -> (k, v), return and remove a (key, value) pair.
-        Pairs are returned in LIFO order if last is true or FIFO order if false.
-
-        '''
-        if not self:
-            raise KeyError('dictionary is empty')
-        key = next(reversed(self) if last else iter(self))
-        value = self.pop(key)
-        return key, value
-
-=======
     @_recursive_repr()
->>>>>>> 175d89ef
     def __repr__(self):
         'od.__repr__() <==> repr(od)'
-        if self.__in_repr:
-            return '...'
         if not self:
             return '%s()' % (self.__class__.__name__,)
-        self.__in_repr = True
-        try:
-            result = '%s(%r)' % (self.__class__.__name__, list(self.items()))
-        finally:
-            self.__in_repr = False
-        return result
+        return '%s(%r)' % (self.__class__.__name__, list(self.items()))
 
     def copy(self):
         'od.copy() -> a shallow copy of od'
@@ -543,13 +504,7 @@
                 else:
                     super().update(iterable) # fast path when counter is empty
             else:
-<<<<<<< HEAD
-                self_get = self.get
-                for elem in iterable:
-                    self[elem] = 1 + self_get(elem, 0)
-=======
                 _count_elements(self, iterable)
->>>>>>> 175d89ef
         if kwds:
             self.update(kwds)
 
