/* Peephole optimizations for bytecode compiler. */

#include "Python.h"

#include "Python-ast.h"
#include "node.h"
#include "ast.h"
#include "code.h"
#include "symtable.h"
#include "opcode.h"

#define GETARG(arr, i) ((int)((arr[i+2]<<8) + arr[i+1]))
#define UNCONDITIONAL_JUMP(op)  (op==JUMP_ABSOLUTE || op==JUMP_FORWARD)
#define CONDITIONAL_JUMP(op) (op==POP_JUMP_IF_FALSE || op==POP_JUMP_IF_TRUE \
    || op==JUMP_IF_FALSE_OR_POP || op==JUMP_IF_TRUE_OR_POP)
#define ABSOLUTE_JUMP(op) (op==JUMP_ABSOLUTE || op==CONTINUE_LOOP \
    || op==POP_JUMP_IF_FALSE || op==POP_JUMP_IF_TRUE \
    || op==JUMP_IF_FALSE_OR_POP || op==JUMP_IF_TRUE_OR_POP)
#define JUMPS_ON_TRUE(op) (op==POP_JUMP_IF_TRUE || op==JUMP_IF_TRUE_OR_POP)
#define GETJUMPTGT(arr, i) (GETARG(arr,i) + (ABSOLUTE_JUMP(arr[i]) ? 0 : i+3))
#define SETARG(arr, i, val) arr[i+2] = val>>8; arr[i+1] = val & 255
#define CODESIZE(op)  (HAS_ARG(op) ? 3 : 1)
#define ISBASICBLOCK(blocks, start, bytes) \
    (blocks[start]==blocks[start+bytes-1])


#define CONST_STACK_CREATE() { \
    const_stack_size = 256; \
    const_stack = PyMem_New(PyObject *, const_stack_size); \
    load_const_stack = PyMem_New(Py_ssize_t, const_stack_size); \
    if (!const_stack || !load_const_stack) { \
        PyErr_NoMemory(); \
        goto exitError; \
    } \
    }

#define CONST_STACK_DELETE() do { \
    if (const_stack) \
        PyMem_Free(const_stack); \
    if (load_const_stack) \
        PyMem_Free(load_const_stack); \
    } while(0)

#define CONST_STACK_LEN() (const_stack_top + 1)

#define CONST_STACK_PUSH_OP(i) do { \
    PyObject *_x; \
    assert(codestr[i] == LOAD_CONST); \
    assert(PyList_GET_SIZE(consts) > GETARG(codestr, i)); \
    _x = PyList_GET_ITEM(consts, GETARG(codestr, i)); \
    if (++const_stack_top >= const_stack_size) { \
        const_stack_size *= 2; \
        PyMem_Resize(const_stack, PyObject *, const_stack_size); \
        PyMem_Resize(load_const_stack, Py_ssize_t, const_stack_size); \
        if (!const_stack || !load_const_stack) { \
            PyErr_NoMemory(); \
            goto exitError; \
        } \
    } \
    load_const_stack[const_stack_top] = i; \
    const_stack[const_stack_top] = _x; \
    in_consts = 1; \
    } while(0)

#define CONST_STACK_RESET() do { \
    const_stack_top = -1; \
    } while(0)

#define CONST_STACK_TOP(x) \
    const_stack[const_stack_top]

#define CONST_STACK_LASTN(i) \
    &const_stack[const_stack_top - i + 1]

#define CONST_STACK_POP(i) do { \
    assert(const_stack_top + 1 >= i); \
    const_stack_top -= i; \
    } while(0)

#define CONST_STACK_OP_LASTN(i) \
    ((const_stack_top >= i - 1) ? load_const_stack[const_stack_top - i + 1] : -1)


/* Replace LOAD_CONST c1. LOAD_CONST c2 ... LOAD_CONST cn BUILD_TUPLE n
   with    LOAD_CONST (c1, c2, ... cn).
   The consts table must still be in list form so that the
   new constant (c1, c2, ... cn) can be appended.
   Called with codestr pointing to the first LOAD_CONST.
   Bails out with no change if one or more of the LOAD_CONSTs is missing.
   Also works for BUILD_LIST and BUILT_SET when followed by an "in" or "not in"
   test; for BUILD_SET it assembles a frozenset rather than a tuple.
*/
static int
tuple_of_constants(unsigned char *codestr, Py_ssize_t n,
                   PyObject *consts, PyObject **objs)
{
    PyObject *newconst, *constant;
    Py_ssize_t i, len_consts;

    /* Pre-conditions */
    assert(PyList_CheckExact(consts));
<<<<<<< HEAD
    assert(codestr[n*3] == BUILD_TUPLE || codestr[n*3] == BUILD_LIST || codestr[n*3] == BUILD_SET);
    assert(GETARG(codestr, (n*3)) == n);
    for (i=0 ; i<n ; i++)
        assert(codestr[i*3] == LOAD_CONST);
=======
>>>>>>> 4253b90c

    /* Buildup new tuple of constants */
    newconst = PyTuple_New(n);
    if (newconst == NULL)
        return 0;
    len_consts = PyList_GET_SIZE(consts);
    for (i=0 ; i<n ; i++) {
        constant = objs[i];
        Py_INCREF(constant);
        PyTuple_SET_ITEM(newconst, i, constant);
    }

    /* If it's a BUILD_SET, use the PyTuple we just built to create a
      PyFrozenSet, and use that as the constant instead: */
<<<<<<< HEAD
    if (codestr[n*3] == BUILD_SET) {
=======
    if (codestr[0] == BUILD_SET) {
>>>>>>> 4253b90c
        PyObject *tuple = newconst;
        newconst = PyFrozenSet_New(tuple);
        Py_DECREF(tuple);
        if (newconst == NULL)
            return 0;
    }

    /* Append folded constant onto consts */
    if (PyList_Append(consts, newconst)) {
        Py_DECREF(newconst);
        return 0;
    }
    Py_DECREF(newconst);

    /* Write NOPs over old LOAD_CONSTS and
       add a new LOAD_CONST newconst on top of the BUILD_TUPLE n */
    codestr[0] = LOAD_CONST;
    SETARG(codestr, 0, len_consts);
    return 1;
}

/* Replace LOAD_CONST c1. LOAD_CONST c2 BINOP
   with    LOAD_CONST binop(c1,c2)
   The consts table must still be in list form so that the
   new constant can be appended.
   Called with codestr pointing to the BINOP.
   Abandons the transformation if the folding fails (i.e.  1+'a').
   If the new constant is a sequence, only folds when the size
   is below a threshold value.  That keeps pyc files from
   becoming large in the presence of code like:  (None,)*1000.
*/
static int
fold_binops_on_constants(unsigned char *codestr, PyObject *consts, PyObject **objs)
{
    PyObject *newconst, *v, *w;
    Py_ssize_t len_consts, size;
    int opcode;

    /* Pre-conditions */
    assert(PyList_CheckExact(consts));

    /* Create new constant */
    v = objs[0];
    w = objs[1];
    opcode = codestr[0];
    switch (opcode) {
        case BINARY_POWER:
            newconst = PyNumber_Power(v, w, Py_None);
            break;
        case BINARY_MULTIPLY:
            newconst = PyNumber_Multiply(v, w);
            break;
        case BINARY_TRUE_DIVIDE:
            newconst = PyNumber_TrueDivide(v, w);
            break;
        case BINARY_FLOOR_DIVIDE:
            newconst = PyNumber_FloorDivide(v, w);
            break;
        case BINARY_MODULO:
            newconst = PyNumber_Remainder(v, w);
            break;
        case BINARY_ADD:
            newconst = PyNumber_Add(v, w);
            break;
        case BINARY_SUBTRACT:
            newconst = PyNumber_Subtract(v, w);
            break;
        case BINARY_SUBSCR:
            newconst = PyObject_GetItem(v, w);
            break;
        case BINARY_LSHIFT:
            newconst = PyNumber_Lshift(v, w);
            break;
        case BINARY_RSHIFT:
            newconst = PyNumber_Rshift(v, w);
            break;
        case BINARY_AND:
            newconst = PyNumber_And(v, w);
            break;
        case BINARY_XOR:
            newconst = PyNumber_Xor(v, w);
            break;
        case BINARY_OR:
            newconst = PyNumber_Or(v, w);
            break;
        default:
            /* Called with an unknown opcode */
            PyErr_Format(PyExc_SystemError,
                 "unexpected binary operation %d on a constant",
                     opcode);
            return 0;
    }
    if (newconst == NULL) {
        if(!PyErr_ExceptionMatches(PyExc_KeyboardInterrupt))
            PyErr_Clear();
        return 0;
    }
    size = PyObject_Size(newconst);
    if (size == -1) {
        if (PyErr_ExceptionMatches(PyExc_KeyboardInterrupt))
            return 0;
        PyErr_Clear();
    } else if (size > 20) {
        Py_DECREF(newconst);
        return 0;
    }

    /* Append folded constant into consts table */
    len_consts = PyList_GET_SIZE(consts);
    if (PyList_Append(consts, newconst)) {
        Py_DECREF(newconst);
        return 0;
    }
    Py_DECREF(newconst);

    /* Write NOP NOP NOP NOP LOAD_CONST newconst */
    codestr[-2] = LOAD_CONST;
    SETARG(codestr, -2, len_consts);
    return 1;
}

static int
fold_unaryops_on_constants(unsigned char *codestr, PyObject *consts, PyObject *v)
{
    PyObject *newconst=NULL/*, *v*/;
    Py_ssize_t len_consts;
    int opcode;

    /* Pre-conditions */
    assert(PyList_CheckExact(consts));
    assert(codestr[0] == LOAD_CONST);

    /* Create new constant */
    opcode = codestr[3];
    switch (opcode) {
        case UNARY_NEGATIVE:
            /* Preserve the sign of -0.0 */
            if (PyObject_IsTrue(v) == 1)
                newconst = PyNumber_Negative(v);
            break;
        case UNARY_INVERT:
            newconst = PyNumber_Invert(v);
            break;
        case UNARY_POSITIVE:
            newconst = PyNumber_Positive(v);
            break;
        default:
            /* Called with an unknown opcode */
            PyErr_Format(PyExc_SystemError,
                 "unexpected unary operation %d on a constant",
                     opcode);
            return 0;
    }
    if (newconst == NULL) {
        if(!PyErr_ExceptionMatches(PyExc_KeyboardInterrupt))
            PyErr_Clear();
        return 0;
    }

    /* Append folded constant into consts table */
    len_consts = PyList_GET_SIZE(consts);
    if (PyList_Append(consts, newconst)) {
        Py_DECREF(newconst);
        return 0;
    }
    Py_DECREF(newconst);

    /* Write NOP LOAD_CONST newconst */
    codestr[0] = NOP;
    codestr[1] = LOAD_CONST;
    SETARG(codestr, 1, len_consts);
    return 1;
}

static unsigned int *
markblocks(unsigned char *code, Py_ssize_t len)
{
    unsigned int *blocks = (unsigned int *)PyMem_Malloc(len*sizeof(int));
    int i,j, opcode, blockcnt = 0;

    if (blocks == NULL) {
        PyErr_NoMemory();
        return NULL;
    }
    memset(blocks, 0, len*sizeof(int));

    /* Mark labels in the first pass */
    for (i=0 ; i<len ; i+=CODESIZE(opcode)) {
        opcode = code[i];
        switch (opcode) {
            case FOR_ITER:
            case JUMP_FORWARD:
            case JUMP_IF_FALSE_OR_POP:
            case JUMP_IF_TRUE_OR_POP:
            case POP_JUMP_IF_FALSE:
            case POP_JUMP_IF_TRUE:
            case JUMP_ABSOLUTE:
            case CONTINUE_LOOP:
            case SETUP_LOOP:
            case SETUP_EXCEPT:
            case SETUP_FINALLY:
            case SETUP_WITH:
                j = GETJUMPTGT(code, i);
                blocks[j] = 1;
                break;
        }
    }
    /* Build block numbers in the second pass */
    for (i=0 ; i<len ; i++) {
        blockcnt += blocks[i];          /* increment blockcnt over labels */
        blocks[i] = blockcnt;
    }
    return blocks;
}

/* Helper to replace LOAD_NAME None/True/False with LOAD_CONST
   Returns: 0 if no change, 1 if change, -1 if error */
static int
load_global(unsigned char *codestr, Py_ssize_t i, char *name, PyObject *consts)
{
    Py_ssize_t j;
    PyObject *obj;
    if (name == NULL)
        return 0;
    if (strcmp(name, "None") == 0)
        obj = Py_None;
    else if (strcmp(name, "True") == 0)
        obj = Py_True;
    else if (strcmp(name, "False") == 0)
        obj = Py_False;
    else
        return 0;
    for (j = 0; j < PyList_GET_SIZE(consts); j++) {
        if (PyList_GET_ITEM(consts, j) == obj)
            break;
    }
    if (j == PyList_GET_SIZE(consts)) {
        if (PyList_Append(consts, obj) < 0)
            return -1;
    }
    assert(PyList_GET_ITEM(consts, j) == obj);
    codestr[i] = LOAD_CONST;
    SETARG(codestr, i, j);
    return 1;
}

/* Perform basic peephole optimizations to components of a code object.
   The consts object should still be in list form to allow new constants
   to be appended.

   To keep the optimizer simple, it bails out (does nothing) for code that
   has a length over 32,700, and does not calculate extended arguments.
   That allows us to avoid overflow and sign issues. Likewise, it bails when
   the lineno table has complex encoding for gaps >= 255. EXTENDED_ARG can
   appear before MAKE_FUNCTION; in this case both opcodes are skipped.
   EXTENDED_ARG preceding any other opcode causes the optimizer to bail.

   Optimizations are restricted to simple transformations occuring within a
   single basic block.  All transformations keep the code size the same or
   smaller.  For those that reduce size, the gaps are initially filled with
   NOPs.  Later those NOPs are removed and the jump addresses retargeted in
   a single pass.  Line numbering is adjusted accordingly. */

PyObject *
PyCode_Optimize(PyObject *code, PyObject* consts, PyObject *names,
                PyObject *lineno_obj)
{
    Py_ssize_t i, j, codelen;
    int nops, h, adj;
    int tgt, tgttgt, opcode;
    unsigned char *codestr = NULL;
    unsigned char *lineno;
    int *addrmap = NULL;
    int new_line, cum_orig_line, last_line, tabsiz;
    PyObject **const_stack = NULL;
    Py_ssize_t *load_const_stack = NULL;
    Py_ssize_t const_stack_top = -1;
    Py_ssize_t const_stack_size = 0;
    int in_consts = 0;  /* whether we are in a LOAD_CONST sequence */
    unsigned int *blocks = NULL;
    char *name;

    /* Bail out if an exception is set */
    if (PyErr_Occurred())
        goto exitError;

    /* Bypass optimization when the lineno table is too complex */
    assert(PyBytes_Check(lineno_obj));
    lineno = (unsigned char*)PyBytes_AS_STRING(lineno_obj);
    tabsiz = PyBytes_GET_SIZE(lineno_obj);
    if (memchr(lineno, 255, tabsiz) != NULL)
        goto exitUnchanged;

    /* Avoid situations where jump retargeting could overflow */
    assert(PyBytes_Check(code));
    codelen = PyBytes_GET_SIZE(code);
    if (codelen > 32700)
        goto exitUnchanged;

    /* Make a modifiable copy of the code string */
    codestr = (unsigned char *)PyMem_Malloc(codelen);
    if (codestr == NULL)
        goto exitError;
    codestr = (unsigned char *)memcpy(codestr,
                                      PyBytes_AS_STRING(code), codelen);

    /* Verify that RETURN_VALUE terminates the codestring.      This allows
       the various transformation patterns to look ahead several
       instructions without additional checks to make sure they are not
       looking beyond the end of the code string.
    */
    if (codestr[codelen-1] != RETURN_VALUE)
        goto exitUnchanged;

    /* Mapping to new jump targets after NOPs are removed */
    addrmap = (int *)PyMem_Malloc(codelen * sizeof(int));
    if (addrmap == NULL)
        goto exitError;

    blocks = markblocks(codestr, codelen);
    if (blocks == NULL)
        goto exitError;
    assert(PyList_Check(consts));

    CONST_STACK_CREATE();

    for (i=0 ; i<codelen ; i += CODESIZE(codestr[i])) {
      reoptimize_current:
        opcode = codestr[i];

        if (!in_consts) {
            CONST_STACK_RESET();
        }
        in_consts = 0;

        switch (opcode) {
            /* Replace UNARY_NOT POP_JUMP_IF_FALSE
               with    POP_JUMP_IF_TRUE */
            case UNARY_NOT:
                if (codestr[i+1] != POP_JUMP_IF_FALSE
                    || !ISBASICBLOCK(blocks,i,4))
                    continue;
                j = GETARG(codestr, i+1);
                codestr[i] = POP_JUMP_IF_TRUE;
                SETARG(codestr, i, j);
                codestr[i+3] = NOP;
                goto reoptimize_current;

                /* not a is b -->  a is not b
                   not a in b -->  a not in b
                   not a is not b -->  a is b
                   not a not in b -->  a in b
                */
            case COMPARE_OP:
                j = GETARG(codestr, i);
                if (j < 6  ||  j > 9  ||
                    codestr[i+3] != UNARY_NOT  ||
                    !ISBASICBLOCK(blocks,i,4))
                    continue;
                SETARG(codestr, i, (j^1));
                codestr[i+3] = NOP;
                break;

                /* Replace LOAD_GLOBAL/LOAD_NAME None/True/False
                   with LOAD_CONST None/True/False */
            case LOAD_NAME:
            case LOAD_GLOBAL:
                j = GETARG(codestr, i);
                name = _PyUnicode_AsString(PyTuple_GET_ITEM(names, j));
                h = load_global(codestr, i, name, consts);
                if (h < 0)
                    goto exitError;
                else if (h == 0)
                    continue;
                CONST_STACK_PUSH_OP(i);
                break;

                /* Skip over LOAD_CONST trueconst
                   POP_JUMP_IF_FALSE xx. This improves
                   "while 1" performance. */
            case LOAD_CONST:
                CONST_STACK_PUSH_OP(i);
                j = GETARG(codestr, i);
                if (codestr[i+3] != POP_JUMP_IF_FALSE  ||
                    !ISBASICBLOCK(blocks,i,6)  ||
                    !PyObject_IsTrue(PyList_GET_ITEM(consts, j)))
                    continue;
                memset(codestr+i, NOP, 6);
                CONST_STACK_RESET();
                break;

                /* Try to fold tuples of constants (includes a case for lists and sets
                   which are only used for "in" and "not in" tests).
                   Skip over BUILD_SEQN 1 UNPACK_SEQN 1.
                   Replace BUILD_SEQN 2 UNPACK_SEQN 2 with ROT2.
                   Replace BUILD_SEQN 3 UNPACK_SEQN 3 with ROT3 ROT2. */
            case BUILD_TUPLE:
            case BUILD_LIST:
            case BUILD_SET:
                j = GETARG(codestr, i);
                if (j == 0)
                    break;
                h = CONST_STACK_OP_LASTN(j);
                assert((h >= 0 || CONST_STACK_LEN() < j));
                if (h >= 0 && j > 0 && j <= CONST_STACK_LEN() &&
                    ((opcode == BUILD_TUPLE &&
<<<<<<< HEAD
                      ISBASICBLOCK(blocks, h, 3*(j+1))) ||
=======
                      ISBASICBLOCK(blocks, h, i-h+3)) ||
>>>>>>> 4253b90c
                     ((opcode == BUILD_LIST || opcode == BUILD_SET) &&
                      codestr[i+3]==COMPARE_OP &&
                      ISBASICBLOCK(blocks, h, i-h+6) &&
                      (GETARG(codestr,i+3)==6 ||
                       GETARG(codestr,i+3)==7))) &&
                    tuple_of_constants(&codestr[i], j, consts, CONST_STACK_LASTN(j))) {
                    assert(codestr[i] == LOAD_CONST);
                    memset(&codestr[h], NOP, i - h);
                    CONST_STACK_POP(j);
                    CONST_STACK_PUSH_OP(i);
                    break;
                }
                if (codestr[i+3] != UNPACK_SEQUENCE  ||
                    !ISBASICBLOCK(blocks,i,6) ||
                    j != GETARG(codestr, i+3) ||
                    opcode == BUILD_SET)
                    continue;
                if (j == 1) {
                    memset(codestr+i, NOP, 6);
                } else if (j == 2) {
                    codestr[i] = ROT_TWO;
                    memset(codestr+i+1, NOP, 5);
                    CONST_STACK_RESET();
                } else if (j == 3) {
                    codestr[i] = ROT_THREE;
                    codestr[i+1] = ROT_TWO;
                    memset(codestr+i+2, NOP, 4);
                    CONST_STACK_RESET();
                }
                break;

                /* Fold binary ops on constants.
                   LOAD_CONST c1 LOAD_CONST c2 BINOP -->  LOAD_CONST binop(c1,c2) */
            case BINARY_POWER:
            case BINARY_MULTIPLY:
            case BINARY_TRUE_DIVIDE:
            case BINARY_FLOOR_DIVIDE:
            case BINARY_MODULO:
            case BINARY_ADD:
            case BINARY_SUBTRACT:
            case BINARY_SUBSCR:
            case BINARY_LSHIFT:
            case BINARY_RSHIFT:
            case BINARY_AND:
            case BINARY_XOR:
            case BINARY_OR:
                /* NOTE: LOAD_CONST is saved at `i-2` since it has an arg
                   while BINOP hasn't */
                h = CONST_STACK_OP_LASTN(2);
                assert((h >= 0 || CONST_STACK_LEN() < 2));
                if (h >= 0 &&
                    ISBASICBLOCK(blocks, h, i-h+1)  &&
                    fold_binops_on_constants(&codestr[i], consts, CONST_STACK_LASTN(2))) {
                    i -= 2;
                    memset(&codestr[h], NOP, i - h);
                    assert(codestr[i] == LOAD_CONST);
                    CONST_STACK_POP(2);
                    CONST_STACK_PUSH_OP(i);
                }
                break;

                /* Fold unary ops on constants.
                   LOAD_CONST c1  UNARY_OP -->                  LOAD_CONST unary_op(c) */
            case UNARY_NEGATIVE:
            case UNARY_INVERT:
            case UNARY_POSITIVE:
<<<<<<< HEAD
                if (lastlc >= 1                  &&
                    ISBASICBLOCK(blocks, i-3, 4)  &&
                    fold_unaryops_on_constants(&codestr[i-3], consts))                  {
=======
                h = CONST_STACK_OP_LASTN(1);
                assert((h >= 0 || CONST_STACK_LEN() < 1));
                if (h >= 0 &&
                    ISBASICBLOCK(blocks, h, i-h+1)  &&
                    fold_unaryops_on_constants(&codestr[i-3], consts, CONST_STACK_TOP())) {
>>>>>>> 4253b90c
                    i -= 2;
                    assert(codestr[i] == LOAD_CONST);
                    CONST_STACK_POP(1);
                    CONST_STACK_PUSH_OP(i);
                }
                break;

                /* Simplify conditional jump to conditional jump where the
                   result of the first test implies the success of a similar
                   test or the failure of the opposite test.
                   Arises in code like:
                   "if a and b:"
                   "if a or b:"
                   "a and b or c"
                   "(a and b) and c"
                   x:JUMP_IF_FALSE_OR_POP y   y:JUMP_IF_FALSE_OR_POP z
                      -->  x:JUMP_IF_FALSE_OR_POP z
                   x:JUMP_IF_FALSE_OR_POP y   y:JUMP_IF_TRUE_OR_POP z
                      -->  x:POP_JUMP_IF_FALSE y+3
                   where y+3 is the instruction following the second test.
                */
            case JUMP_IF_FALSE_OR_POP:
            case JUMP_IF_TRUE_OR_POP:
                tgt = GETJUMPTGT(codestr, i);
                j = codestr[tgt];
                if (CONDITIONAL_JUMP(j)) {
                    /* NOTE: all possible jumps here are
                       absolute! */
                    if (JUMPS_ON_TRUE(j) == JUMPS_ON_TRUE(opcode)) {
                        /* The second jump will be
                           taken iff the first is. */
                        tgttgt = GETJUMPTGT(codestr, tgt);
                        /* The current opcode inherits
                           its target's stack behaviour */
                        codestr[i] = j;
                        SETARG(codestr, i, tgttgt);
                        goto reoptimize_current;
                    } else {
                        /* The second jump is not taken
                           if the first is (so jump past
                           it), and all conditional
                           jumps pop their argument when
                           they're not taken (so change
                           the first jump to pop its
                           argument when it's taken). */
                        if (JUMPS_ON_TRUE(opcode))
                            codestr[i] = POP_JUMP_IF_TRUE;
                        else
                            codestr[i] = POP_JUMP_IF_FALSE;
                        SETARG(codestr, i, (tgt + 3));
                        goto reoptimize_current;
                    }
                }
                /* Intentional fallthrough */

                /* Replace jumps to unconditional jumps */
            case POP_JUMP_IF_FALSE:
            case POP_JUMP_IF_TRUE:
            case FOR_ITER:
            case JUMP_FORWARD:
            case JUMP_ABSOLUTE:
            case CONTINUE_LOOP:
            case SETUP_LOOP:
            case SETUP_EXCEPT:
            case SETUP_FINALLY:
            case SETUP_WITH:
                tgt = GETJUMPTGT(codestr, i);
                /* Replace JUMP_* to a RETURN into just a RETURN */
                if (UNCONDITIONAL_JUMP(opcode) &&
                    codestr[tgt] == RETURN_VALUE) {
                    codestr[i] = RETURN_VALUE;
                    memset(codestr+i+1, NOP, 2);
                    continue;
                }
                if (!UNCONDITIONAL_JUMP(codestr[tgt]))
                    continue;
                tgttgt = GETJUMPTGT(codestr, tgt);
                if (opcode == JUMP_FORWARD) /* JMP_ABS can go backwards */
                    opcode = JUMP_ABSOLUTE;
                if (!ABSOLUTE_JUMP(opcode))
                    tgttgt -= i + 3;     /* Calc relative jump addr */
                if (tgttgt < 0)                           /* No backward relative jumps */
                    continue;
                codestr[i] = opcode;
                SETARG(codestr, i, tgttgt);
                break;

            case EXTENDED_ARG:
                if (codestr[i+3] != MAKE_FUNCTION)
                    goto exitUnchanged;
                /* don't visit MAKE_FUNCTION as GETARG will be wrong */
                i += 3;
                break;

                /* Replace RETURN LOAD_CONST None RETURN with just RETURN */
                /* Remove unreachable JUMPs after RETURN */
            case RETURN_VALUE:
                if (i+4 >= codelen)
                    continue;
                if (codestr[i+4] == RETURN_VALUE &&
                    ISBASICBLOCK(blocks,i,5))
                    memset(codestr+i+1, NOP, 4);
                else if (UNCONDITIONAL_JUMP(codestr[i+1]) &&
                         ISBASICBLOCK(blocks,i,4))
                    memset(codestr+i+1, NOP, 3);
                break;
        }
    }

    /* Fixup linenotab */
    for (i=0, nops=0 ; i<codelen ; i += CODESIZE(codestr[i])) {
        addrmap[i] = i - nops;
        if (codestr[i] == NOP)
            nops++;
    }
    cum_orig_line = 0;
    last_line = 0;
    for (i=0 ; i < tabsiz ; i+=2) {
        cum_orig_line += lineno[i];
        new_line = addrmap[cum_orig_line];
        assert (new_line - last_line < 255);
        lineno[i] =((unsigned char)(new_line - last_line));
        last_line = new_line;
    }

    /* Remove NOPs and fixup jump targets */
    for (i=0, h=0 ; i<codelen ; ) {
        opcode = codestr[i];
        switch (opcode) {
            case NOP:
                i++;
                continue;

            case JUMP_ABSOLUTE:
            case CONTINUE_LOOP:
            case POP_JUMP_IF_FALSE:
            case POP_JUMP_IF_TRUE:
            case JUMP_IF_FALSE_OR_POP:
            case JUMP_IF_TRUE_OR_POP:
                j = addrmap[GETARG(codestr, i)];
                SETARG(codestr, i, j);
                break;

            case FOR_ITER:
            case JUMP_FORWARD:
            case SETUP_LOOP:
            case SETUP_EXCEPT:
            case SETUP_FINALLY:
            case SETUP_WITH:
                j = addrmap[GETARG(codestr, i) + i + 3] - addrmap[i] - 3;
                SETARG(codestr, i, j);
                break;
        }
        adj = CODESIZE(opcode);
        while (adj--)
            codestr[h++] = codestr[i++];
    }
    assert(h + nops == codelen);

    code = PyBytes_FromStringAndSize((char *)codestr, h);
    CONST_STACK_DELETE();
    PyMem_Free(addrmap);
    PyMem_Free(codestr);
    PyMem_Free(blocks);
    return code;

 exitError:
    code = NULL;

 exitUnchanged:
    CONST_STACK_DELETE();
    if (blocks != NULL)
        PyMem_Free(blocks);
    if (addrmap != NULL)
        PyMem_Free(addrmap);
    if (codestr != NULL)
        PyMem_Free(codestr);
    Py_XINCREF(code);
    return code;
}<|MERGE_RESOLUTION|>--- conflicted
+++ resolved
@@ -99,13 +99,6 @@
 
     /* Pre-conditions */
     assert(PyList_CheckExact(consts));
-<<<<<<< HEAD
-    assert(codestr[n*3] == BUILD_TUPLE || codestr[n*3] == BUILD_LIST || codestr[n*3] == BUILD_SET);
-    assert(GETARG(codestr, (n*3)) == n);
-    for (i=0 ; i<n ; i++)
-        assert(codestr[i*3] == LOAD_CONST);
-=======
->>>>>>> 4253b90c
 
     /* Buildup new tuple of constants */
     newconst = PyTuple_New(n);
@@ -120,11 +113,7 @@
 
     /* If it's a BUILD_SET, use the PyTuple we just built to create a
       PyFrozenSet, and use that as the constant instead: */
-<<<<<<< HEAD
-    if (codestr[n*3] == BUILD_SET) {
-=======
     if (codestr[0] == BUILD_SET) {
->>>>>>> 4253b90c
         PyObject *tuple = newconst;
         newconst = PyFrozenSet_New(tuple);
         Py_DECREF(tuple);
@@ -531,11 +520,7 @@
                 assert((h >= 0 || CONST_STACK_LEN() < j));
                 if (h >= 0 && j > 0 && j <= CONST_STACK_LEN() &&
                     ((opcode == BUILD_TUPLE &&
-<<<<<<< HEAD
-                      ISBASICBLOCK(blocks, h, 3*(j+1))) ||
-=======
                       ISBASICBLOCK(blocks, h, i-h+3)) ||
->>>>>>> 4253b90c
                      ((opcode == BUILD_LIST || opcode == BUILD_SET) &&
                       codestr[i+3]==COMPARE_OP &&
                       ISBASICBLOCK(blocks, h, i-h+6) &&
@@ -602,17 +587,11 @@
             case UNARY_NEGATIVE:
             case UNARY_INVERT:
             case UNARY_POSITIVE:
-<<<<<<< HEAD
-                if (lastlc >= 1                  &&
-                    ISBASICBLOCK(blocks, i-3, 4)  &&
-                    fold_unaryops_on_constants(&codestr[i-3], consts))                  {
-=======
                 h = CONST_STACK_OP_LASTN(1);
                 assert((h >= 0 || CONST_STACK_LEN() < 1));
                 if (h >= 0 &&
                     ISBASICBLOCK(blocks, h, i-h+1)  &&
                     fold_unaryops_on_constants(&codestr[i-3], consts, CONST_STACK_TOP())) {
->>>>>>> 4253b90c
                     i -= 2;
                     assert(codestr[i] == LOAD_CONST);
                     CONST_STACK_POP(1);
