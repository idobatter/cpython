--- conflicted
+++ resolved
@@ -561,20 +561,11 @@
     asdl_seq *seq;
     expr_ty expression;
     int i;
-<<<<<<< HEAD
-    assert(TYPE(n) == testlist
-	   || TYPE(n) == listmaker
-	   || TYPE(n) == testlist_gexp
-	   || TYPE(n) == testlist_safe
-	   || TYPE(n) == testlist1
-	   );
-=======
     assert(TYPE(n) == testlist ||
            TYPE(n) == listmaker ||
            TYPE(n) == testlist_gexp ||
            TYPE(n) == testlist_safe ||
            TYPE(n) == testlist1);
->>>>>>> 8b5fca37
 
     seq = asdl_seq_new((NCH(n) + 1) / 2, c->c_arena);
     if (!seq)
@@ -615,15 +606,8 @@
         /* fpdef_node is either a NAME or an fplist */
         child = CHILD(fpdef_node, 0);
         if (TYPE(child) == NAME) {
-<<<<<<< HEAD
-            if (!strcmp(STR(child), "None")) {
-                    ast_error(child, "assignment to None");
-                    return NULL;
-            }   
-=======
             if (!forbidden_check(c, n, STR(child)))
                 return NULL;
->>>>>>> 8b5fca37
             arg_id = NEW_IDENTIFIER(child);
             if (!arg_id)
                 return NULL;
@@ -632,11 +616,7 @@
         }
         else {
             assert(TYPE(fpdef_node) == fpdef);
-<<<<<<< HEAD
-            /* fpdef_node[0] is not a name, so it must be a '(', get CHILD[1] */
-=======
             /* fpdef_node[0] is not a name, so it must be '(', get CHILD[1] */
->>>>>>> 8b5fca37
             child = CHILD(fpdef_node, 1);
             assert(TYPE(child) == fplist);
             /* NCH == 1 means we have (x), we need to elide the extra parens */
@@ -700,16 +680,10 @@
     j = 0;  /* index for defaults */
     k = 0;  /* index for args */
     while (i < NCH(n)) {
-<<<<<<< HEAD
-	ch = CHILD(n, i);
-	switch (TYPE(ch)) {
-            case fpdef:
-=======
         ch = CHILD(n, i);
         switch (TYPE(ch)) {
             case fpdef: {
                 int complex_args = 0, parenthesized = 0;
->>>>>>> 8b5fca37
             handle_fpdef:
                 /* XXX Need to worry about checking if TYPE(CHILD(n, i+1)) is
                    anything other than EQUAL or a comma? */
@@ -735,31 +709,6 @@
                     goto error;
                 }
                 if (NCH(ch) == 3) {
-<<<<<<< HEAD
-		    ch = CHILD(ch, 1);
-		    /* def foo((x)): is not complex, special case. */
-		    if (NCH(ch) != 1) {
-			/* We have complex arguments, setup for unpacking. */
-			asdl_seq_SET(args, k++, compiler_complex_args(c, ch));
-			if (!asdl_seq_GET(args, k-1))
-			    goto error;
-		    } else {
-			/* def foo((x)): setup for checking NAME below. */
-			/* Loop because there can be many parens and tuple
-			   upacking mixed in. */
-			ch = CHILD(ch, 0);
-			assert(TYPE(ch) == fpdef);
-			goto handle_fpdef;
-		    }
-                }
-                if (TYPE(CHILD(ch, 0)) == NAME) {
-                    PyObject *id;
-		    expr_ty name;
-		    if (!strcmp(STR(CHILD(ch, 0)), "None")) {
-			    ast_error(CHILD(ch, 0), "assignment to None");
-			    goto error;
-		    }
-=======
                     ch = CHILD(ch, 1);
                     /* def foo((x)): is not complex, special case. */
                     if (NCH(ch) != 1) {
@@ -786,7 +735,6 @@
                     expr_ty name;
                     if (!forbidden_check(c, n, STR(CHILD(ch, 0))))
                         goto error;
->>>>>>> 8b5fca37
                     id = NEW_IDENTIFIER(CHILD(ch, 0));
                     if (!id)
                         goto error;
@@ -1130,15 +1078,9 @@
         asdl_seq *t;
         expr_ty expression;
         node *for_ch;
-<<<<<<< HEAD
-
-	REQ(ch, list_for);
-
-=======
         
         REQ(ch, list_for);
         
->>>>>>> 8b5fca37
         for_ch = CHILD(ch, 1);
         t = ast_for_exprlist(c, for_ch, Store);
         if (!t)
@@ -1146,20 +1088,12 @@
         expression = ast_for_testlist(c, CHILD(ch, 3));
         if (!expression)
             return NULL;
-<<<<<<< HEAD
-
-        /* Check the # of children rather than the length of t, since
-           [x for x, in ... ] has 1 element in t, but still requires a Tuple. */
-	if (NCH(for_ch) == 1)
-	    lc = comprehension((expr_ty)asdl_seq_GET(t, 0), expression, NULL,
-=======
         
         /* Check the # of children rather than the length of t, since
            [x for x, in ... ] has 1 element in t, but still requires a Tuple.
         */
         if (NCH(for_ch) == 1)
             lc = comprehension((expr_ty)asdl_seq_GET(t, 0), expression, NULL,
->>>>>>> 8b5fca37
                                c->c_arena);
         else
             lc = comprehension(Tuple(t, Store, LINENO(ch), ch->n_col_offset,
@@ -1168,45 +1102,16 @@
         if (!lc)
             return NULL;
 
-<<<<<<< HEAD
-	if (NCH(ch) == 5) {
-	    int j, n_ifs;
-	    asdl_seq *ifs;
-	    expr_ty list_for_expr;
-=======
         if (NCH(ch) == 5) {
             int j, n_ifs;
             asdl_seq *ifs;
             expr_ty list_for_expr;
->>>>>>> 8b5fca37
 
             ch = CHILD(ch, 4);
             n_ifs = count_list_ifs(c, ch);
             if (n_ifs == -1)
                 return NULL;
 
-<<<<<<< HEAD
-	    ifs = asdl_seq_new(n_ifs, c->c_arena);
-	    if (!ifs)
-		return NULL;
-
-	    for (j = 0; j < n_ifs; j++) {
-            REQ(ch, list_iter);
-		    ch = CHILD(ch, 0);
-		    REQ(ch, list_if);
-            
-		    list_for_expr = ast_for_expr(c, CHILD(ch, 1));
-		    if (!list_for_expr)
-		        return NULL;
-
-    		asdl_seq_SET(ifs, j, list_for_expr);
-    		if (NCH(ch) == 3)
-	    	    ch = CHILD(ch, 2);
-	        }
-	        /* on exit, must guarantee that ch is a list_for */
-	        if (TYPE(ch) == list_iter)
-		        ch = CHILD(ch, 0);
-=======
             ifs = asdl_seq_new(n_ifs, c->c_arena);
             if (!ifs)
                 return NULL;
@@ -1227,7 +1132,6 @@
             /* on exit, must guarantee that ch is a list_for */
             if (TYPE(ch) == list_iter)
                 ch = CHILD(ch, 0);
->>>>>>> 8b5fca37
             lc->ifs = ifs;
         }
         asdl_seq_SET(listcomps, i, lc);
@@ -1401,17 +1305,10 @@
     case NAME: {
         /* All names start in Load context, but may later be
            changed. */
-<<<<<<< HEAD
-        PyObject *id = NEW_IDENTIFIER(ch);
-        if (!id)
-            return NULL;
-        return Name(id, Load, LINENO(n), n->n_col_offset, c->c_arena);
-=======
         PyObject *name = NEW_IDENTIFIER(ch);
         if (!name)
             return NULL;
         return Name(name, Load, LINENO(n), n->n_col_offset, c->c_arena);
->>>>>>> 8b5fca37
     }
     case STRING: {
         PyObject *str = parsestrplus(c, n);
@@ -1647,19 +1544,11 @@
                 tmp_result = BinOp(result, newoperator, tmp, 
                                    LINENO(next_oper), next_oper->n_col_offset,
                                    c->c_arena);
-<<<<<<< HEAD
-		if (!tmp_result) 
-			return NULL;
-		result = tmp_result;
-	}
-	return result;
-=======
                 if (!tmp_result) 
                         return NULL;
                 result = tmp_result;
         }
         return result;
->>>>>>> 8b5fca37
 }
 
 static expr_ty
@@ -2082,14 +1971,6 @@
                     ast_error(CHILD(ch, 0), "keyword can't be an expression");
                     return NULL;
                 }
-<<<<<<< HEAD
-		key = e->v.Name.id;
-                if (!strcmp(PyString_AS_STRING(key), "None")) {
-                    ast_error(CHILD(ch, 0), "assignment to None");
-                    return NULL;
-                }
-		e = ast_for_expr(c, CHILD(ch, 2));
-=======
                 key = e->v.Name.id;
                 if (!forbidden_check(c, CHILD(ch, 0), PyBytes_AS_STRING(key)))
                     return NULL;
@@ -2102,32 +1983,11 @@
                     }
                 }
                 e = ast_for_expr(c, CHILD(ch, 2));
->>>>>>> 8b5fca37
                 if (!e)
                     return NULL;
                 kw = keyword(key, e, c->c_arena);
                 if (!kw)
                     return NULL;
-<<<<<<< HEAD
-		asdl_seq_SET(keywords, nkeywords++, kw);
-	    }
-	}
-	else if (TYPE(ch) == STAR) {
-	    vararg = ast_for_expr(c, CHILD(n, i+1));
-	    if (!vararg)
-	        return NULL;
-	    i++;
-	}
-	else if (TYPE(ch) == DOUBLESTAR) {
-	    kwarg = ast_for_expr(c, CHILD(n, i+1));
-	    if (!kwarg)
-	        return NULL;
-	    i++;
-	}
-    }
-
-    return Call(func, args, keywords, vararg, kwarg, func->lineno, func->col_offset, c->c_arena);
-=======
                 asdl_seq_SET(keywords, nkeywords++, kw);
             }
         }
@@ -2147,7 +2007,6 @@
 
     return Call(func, args, keywords, vararg, kwarg, func->lineno,
                 func->col_offset, c->c_arena);
->>>>>>> 8b5fca37
 }
 
 static expr_ty
@@ -2262,13 +2121,8 @@
                           "assignment");
                 return NULL;
         }
-<<<<<<< HEAD
-	if (!set_context(expr1, Store, ch))
-		return NULL;
-=======
         if(!set_context(c, expr1, Store, ch))
             return NULL;
->>>>>>> 8b5fca37
 
         ch = CHILD(n, 2);
         if (TYPE(ch) == testlist)
@@ -2878,23 +2732,6 @@
                   c->c_arena);
     }
     else if (s[2] == 'i') {
-<<<<<<< HEAD
-	int i, n_elif, has_else = 0;
-	expr_ty expression;
-	asdl_seq *suite_seq;
-	asdl_seq *orelse = NULL;
-	n_elif = NCH(n) - 4;
-        /* must reference the child n_elif+1 since 'else' token is third,
-           not fourth, child from the end. */
-	if (TYPE(CHILD(n, (n_elif + 1))) == NAME
-	    && STR(CHILD(n, (n_elif + 1)))[2] == 's') {
-	    has_else = 1;
-	    n_elif -= 3;
-	}
-	n_elif /= 4;
-
-	if (has_else) {
-=======
         int i, n_elif, has_else = 0;
         expr_ty expression;
         asdl_seq *suite_seq;
@@ -2910,7 +2747,6 @@
         n_elif /= 4;
 
         if (has_else) {
->>>>>>> 8b5fca37
             asdl_seq *suite_seq2;
 
             orelse = asdl_seq_new(1, c->c_arena);
@@ -2926,20 +2762,6 @@
             if (!suite_seq2)
                 return NULL;
 
-<<<<<<< HEAD
-	    asdl_seq_SET(orelse, 0, If(expression, suite_seq, suite_seq2, 
-				       LINENO(CHILD(n, NCH(n) - 6)), CHILD(n, NCH(n) - 6)->n_col_offset,
-                                       c->c_arena));
-	    /* the just-created orelse handled the last elif */
-	    n_elif--;
-	}
-
-	for (i = 0; i < n_elif; i++) {
-	    int off = 5 + (n_elif - i - 1) * 4;
-	    asdl_seq *newobj = asdl_seq_new(1, c->c_arena);
-	    if (!newobj)
-		return NULL;
-=======
             asdl_seq_SET(orelse, 0, 
                          If(expression, suite_seq, suite_seq2, 
                             LINENO(CHILD(n, NCH(n) - 6)),
@@ -2954,7 +2776,6 @@
             asdl_seq *newobj = asdl_seq_new(1, c->c_arena);
             if (!newobj)
                 return NULL;
->>>>>>> 8b5fca37
             expression = ast_for_expr(c, CHILD(n, off));
             if (!expression)
                 return NULL;
@@ -2962,21 +2783,6 @@
             if (!suite_seq)
                 return NULL;
 
-<<<<<<< HEAD
-	    asdl_seq_SET(newobj, 0,
-			 If(expression, suite_seq, orelse, 
-			    LINENO(CHILD(n, off)), CHILD(n, off)->n_col_offset, c->c_arena));
-	    orelse = newobj;
-	}
-	expression = ast_for_expr(c, CHILD(n, 1));
-	if (!expression)
-		return NULL;
-	suite_seq = ast_for_suite(c, CHILD(n, 3));
-	if (!suite_seq)
-		return NULL;
-	return If(expression, suite_seq, orelse,
-			  LINENO(n), n->n_col_offset, c->c_arena);
-=======
             asdl_seq_SET(newobj, 0,
                          If(expression, suite_seq, orelse, 
                             LINENO(CHILD(n, off)),
@@ -2991,7 +2797,6 @@
             return NULL;
         return If(expression, suite_seq, orelse,
                   LINENO(n), n->n_col_offset, c->c_arena);
->>>>>>> 8b5fca37
     }
 
     PyErr_Format(PyExc_SystemError,
@@ -3270,30 +3075,18 @@
         classname = NEW_IDENTIFIER(CHILD(n, 1));
         if (!classname)
             return NULL;
-<<<<<<< HEAD
-        return ClassDef(classname, NULL, s, LINENO(n),
-=======
         return ClassDef(classname, NULL, s, decorator_seq, LINENO(n),
->>>>>>> 8b5fca37
                         n->n_col_offset, c->c_arena);
     }
     /* check for empty base list */
     if (TYPE(CHILD(n,3)) == RPAR) {
-<<<<<<< HEAD
-        s = ast_for_suite(c, CHILD(n, 5));
-=======
         s = ast_for_suite(c, CHILD(n,5));
->>>>>>> 8b5fca37
         if (!s)
             return NULL;
         classname = NEW_IDENTIFIER(CHILD(n, 1));
         if (!classname)
             return NULL;
-<<<<<<< HEAD
-	return ClassDef(classname, NULL, s, LINENO(n),
-=======
         return ClassDef(classname, NULL, s, decorator_seq, LINENO(n),
->>>>>>> 8b5fca37
                         n->n_col_offset, c->c_arena);
     }
 
@@ -3308,13 +3101,8 @@
     classname = NEW_IDENTIFIER(CHILD(n, 1));
     if (!classname)
         return NULL;
-<<<<<<< HEAD
-    return ClassDef(classname, bases, s, LINENO(n),
-                    n->n_col_offset, c->c_arena);
-=======
     return ClassDef(classname, bases, s, decorator_seq,
                     LINENO(n), n->n_col_offset, c->c_arena);
->>>>>>> 8b5fca37
 }
 
 static stmt_ty
@@ -3410,17 +3198,6 @@
 #ifndef WITHOUT_COMPLEX
         imflag = *end == 'j' || *end == 'J';
 #endif
-<<<<<<< HEAD
-	if (*end == 'l' || *end == 'L')
-		return PyLong_FromString((char *)s, (char **)0, 0);
-	x = PyOS_strtol((char *)s, (char **)&end, 0);
-	if (*end == '\0') {
-		if (errno != 0)
-			return PyLong_FromString((char *)s, (char **)0, 0);
-		return PyInt_FromLong(x);
-	}
-	/* XXX Huge floats may silently fail */
-=======
         if (*end == 'l' || *end == 'L')
                 return PyLong_FromString((char *)s, (char **)0, 0);
         x = PyOS_strtol((char *)s, (char **)&end, 0);
@@ -3430,7 +3207,6 @@
                 return PyInt_FromLong(x);
         }
         /* XXX Huge floats may silently fail */
->>>>>>> 8b5fca37
 #ifndef WITHOUT_COMPLEX
         if (imflag) {
                 complex.real = 0.;
@@ -3475,68 +3251,6 @@
 static PyObject *
 decode_unicode(struct compiling *c, const char *s, size_t len, int rawmode, const char *encoding)
 {
-<<<<<<< HEAD
-	PyObject *v, *u;
-	char *buf;
-	char *p;
-	const char *end;
-	if (encoding == NULL) {
-	     	buf = (char *)s;
-		u = NULL;
-	} else if (strcmp(encoding, "iso-8859-1") == 0) {
-	     	buf = (char *)s;
-		u = NULL;
-	} else {
-		/* check for integer overflow */
-		if (len > PY_SIZE_MAX / 4)
-			return NULL;
-		/* "\XX" may become "\u005c\uHHLL" (12 bytes) */
-		u = PyString_FromStringAndSize((char *)NULL, len * 4);
-		if (u == NULL)
-			return NULL;
-		p = buf = PyString_AsString(u);
-		end = s + len;
-		while (s < end) {
-			if (*s == '\\') {
-				*p++ = *s++;
-				if (*s & 0x80) {
-					strcpy(p, "u005c");
-					p += 5;
-				}
-			}
-			if (*s & 0x80) { /* XXX inefficient */
-				PyObject *w;
-				char *r;
-				Py_ssize_t rn, i;
-				w = decode_utf8(&s, end, "utf-16-be");
-				if (w == NULL) {
-					Py_DECREF(u);
-					return NULL;
-				}
-				r = PyString_AsString(w);
-				rn = PyString_Size(w);
-				assert(rn % 2 == 0);
-				for (i = 0; i < rn; i += 2) {
-					sprintf(p, "\\u%02x%02x",
-						r[i + 0] & 0xFF,
-						r[i + 1] & 0xFF);
-					p += 6;
-				}
-				Py_DECREF(w);
-			} else {
-				*p++ = *s++;
-			}
-		}
-		len = p - buf;
-		s = buf;
-	}
-	if (rawmode)
-		v = PyUnicode_DecodeRawUnicodeEscape(s, len, NULL);
-	else
-		v = PyUnicode_DecodeUnicodeEscape(s, len, NULL);
-	Py_XDECREF(u);
-	return v;
-=======
         PyObject *v, *u;
         char *buf;
         char *p;
@@ -3600,7 +3314,6 @@
                 v = PyUnicode_DecodeUnicodeEscape(s, len, NULL);
         Py_XDECREF(u);
         return v;
->>>>>>> 8b5fca37
 }
 #endif
 
