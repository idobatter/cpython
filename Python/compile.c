/*
 * This file compiles an abstract syntax tree (AST) into Python bytecode.
 *
 * The primary entry point is PyAST_Compile(), which returns a
 * PyCodeObject.  The compiler makes several passes to build the code
 * object:
 *   1. Checks for future statements.  See future.c
 *   2. Builds a symbol table.  See symtable.c.
 *   3. Generate code for basic blocks.  See compiler_mod() in this file.
 *   4. Assemble the basic blocks into final code.  See assemble() in
 *      this file.
 *   5. Optimize the byte code (peephole optimizations).  See peephole.c
 *
 * Note that compiler_mod() suggests module, but the module ast type
 * (mod_ty) has cases for expressions and interactive statements.
 *
 * CAUTION: The VISIT_* macros abort the current function when they
 * encounter a problem. So don't invoke them when there is memory
 * which needs to be released. Code blocks are OK, as the compiler
 * structure takes care of releasing those.  Use the arena to manage
 * objects.
 */

#include "Python.h"

#include "Python-ast.h"
#include "node.h"
#include "pyarena.h"
#include "ast.h"
#include "code.h"
#include "compile.h"
#include "symtable.h"
#include "opcode.h"

int Py_OptimizeFlag = 0;

#define DEFAULT_BLOCK_SIZE 16
#define DEFAULT_BLOCKS 8
#define DEFAULT_CODE_SIZE 128
#define DEFAULT_LNOTAB_SIZE 16

struct instr {
    unsigned i_jabs : 1;
    unsigned i_jrel : 1;
    unsigned i_hasarg : 1;
    unsigned char i_opcode;
    int i_oparg;
    struct basicblock_ *i_target; /* target block (if jump instruction) */
    int i_lineno;
};

typedef struct basicblock_ {
    /* Each basicblock in a compilation unit is linked via b_list in the
       reverse order that the block are allocated.  b_list points to the next
       block, not to be confused with b_next, which is next by control flow. */
    struct basicblock_ *b_list;
    /* number of instructions used */
    int b_iused;
    /* length of instruction array (b_instr) */
    int b_ialloc;
    /* pointer to an array of instructions, initially NULL */
    struct instr *b_instr;
    /* If b_next is non-NULL, it is a pointer to the next
       block reached by normal control flow. */
    struct basicblock_ *b_next;
    /* b_seen is used to perform a DFS of basicblocks. */
    unsigned b_seen : 1;
    /* b_return is true if a RETURN_VALUE opcode is inserted. */
    unsigned b_return : 1;
    /* depth of stack upon entry of block, computed by stackdepth() */
    int b_startdepth;
    /* instruction offset for block, computed by assemble_jump_offsets() */
    int b_offset;
} basicblock;

/* fblockinfo tracks the current frame block.

A frame block is used to handle loops, try/except, and try/finally.
It's called a frame block to distinguish it from a basic block in the
compiler IR.
*/

enum fblocktype { LOOP, EXCEPT, FINALLY_TRY, FINALLY_END };

struct fblockinfo {
    enum fblocktype fb_type;
    basicblock *fb_block;
};

/* The following items change on entry and exit of code blocks.
   They must be saved and restored when returning to a block.
*/
struct compiler_unit {
    PySTEntryObject *u_ste;

    PyObject *u_name;
    /* The following fields are dicts that map objects to
       the index of them in co_XXX.      The index is used as
       the argument for opcodes that refer to those collections.
    */
    PyObject *u_consts;    /* all constants */
    PyObject *u_names;     /* all names */
    PyObject *u_varnames;  /* local variables */
    PyObject *u_cellvars;  /* cell variables */
    PyObject *u_freevars;  /* free variables */

    PyObject *u_private;        /* for private name mangling */

    int u_argcount;        /* number of arguments for block */
    /* Pointer to the most recently allocated block.  By following b_list
       members, you can reach all early allocated blocks. */
    basicblock *u_blocks;
    basicblock *u_curblock; /* pointer to current block */
    int u_tmpname;              /* temporary variables for list comps */

    int u_nfblocks;
    struct fblockinfo u_fblock[CO_MAXBLOCKS];

    int u_firstlineno; /* the first lineno of the block */
    int u_lineno;          /* the lineno for the current stmt */
    bool u_lineno_set; /* boolean to indicate whether instr
                          has been generated with current lineno */
};

/* This struct captures the global state of a compilation.

The u pointer points to the current compilation unit, while units
for enclosing blocks are stored in c_stack.     The u and c_stack are
managed by compiler_enter_scope() and compiler_exit_scope().
*/

struct compiler {
    const char *c_filename;
    struct symtable *c_st;
    PyFutureFeatures *c_future; /* pointer to module's __future__ */
    PyCompilerFlags *c_flags;

    int c_interactive;           /* true if in interactive mode */
    int c_nestlevel;

    struct compiler_unit *u; /* compiler state for current block */
    PyObject *c_stack;           /* Python list holding compiler_unit ptrs */
    char *c_encoding;            /* source encoding (a borrowed reference) */
    PyArena *c_arena;            /* pointer to memory allocation arena */
};

static int compiler_enter_scope(struct compiler *, identifier, void *, int);
static void compiler_free(struct compiler *);
static basicblock *compiler_new_block(struct compiler *);
static int compiler_next_instr(struct compiler *, basicblock *);
static int compiler_addop(struct compiler *, int);
static int compiler_addop_o(struct compiler *, int, PyObject *, PyObject *);
static int compiler_addop_i(struct compiler *, int, int);
static int compiler_addop_j(struct compiler *, int, basicblock *, int);
static basicblock *compiler_use_new_block(struct compiler *);
static int compiler_error(struct compiler *, const char *);
static int compiler_nameop(struct compiler *, identifier, expr_context_ty);

static PyCodeObject *compiler_mod(struct compiler *, mod_ty);
static int compiler_visit_stmt(struct compiler *, stmt_ty);
static int compiler_visit_keyword(struct compiler *, keyword_ty);
static int compiler_visit_expr(struct compiler *, expr_ty);
static int compiler_augassign(struct compiler *, stmt_ty);
static int compiler_visit_slice(struct compiler *, slice_ty,
                                expr_context_ty);

static int compiler_push_fblock(struct compiler *, enum fblocktype,
                                basicblock *);
static void compiler_pop_fblock(struct compiler *, enum fblocktype,
<<<<<<< HEAD
				basicblock *);
=======
                                basicblock *);
>>>>>>> 8b5fca37
/* Returns true if there is a loop on the fblock stack. */
static int compiler_in_loop(struct compiler *);

static int inplace_binop(struct compiler *, operator_ty);
static int expr_constant(expr_ty e);

static int compiler_with(struct compiler *, stmt_ty);

static PyCodeObject *assemble(struct compiler *, int addNone);
static PyObject *__doc__;

PyObject *
_Py_Mangle(PyObject *privateobj, PyObject *ident)
{
<<<<<<< HEAD
	/* Name mangling: __private becomes _classname__private.
	   This is independent from how the name is used. */
	const char *p, *name = PyString_AsString(ident);
	char *buffer;
	size_t nlen, plen;
	if (privateobj == NULL || !PyString_Check(privateobj) ||
	    name == NULL || name[0] != '_' || name[1] != '_') {
		Py_INCREF(ident);
		return ident;
	}
	p = PyString_AsString(privateobj);
	nlen = strlen(name);
	if (name[nlen-1] == '_' && name[nlen-2] == '_') {
		Py_INCREF(ident);
		return ident; /* Don't mangle __whatever__ */
	}
	/* Strip leading underscores from class name */
	while (*p == '_')
		p++;
	if (*p == '\0') {
		Py_INCREF(ident);
		return ident; /* Don't mangle if class is just underscores */
	}
	plen = strlen(p);

	assert(1 <= PY_SSIZE_T_MAX - nlen);
	assert(1 + nlen <= PY_SSIZE_T_MAX - plen);

	ident = PyString_FromStringAndSize(NULL, 1 + nlen + plen);
	if (!ident)
		return 0;
	/* ident = "_" + p[:plen] + name # i.e. 1+plen+nlen bytes */
	buffer = PyString_AS_STRING(ident);
	buffer[0] = '_';
	strncpy(buffer+1, p, plen);
	strcpy(buffer+1+plen, name);
	return ident;
=======
    /* Name mangling: __private becomes _classname__private.
       This is independent from how the name is used. */
    const char *p, *name = PyString_AsString(ident);
    char *buffer;
    size_t nlen, plen;
    if (privateobj == NULL || !PyString_Check(privateobj) ||
        name == NULL || name[0] != '_' || name[1] != '_') {
        Py_INCREF(ident);
        return ident;
    }
    p = PyString_AsString(privateobj);
    nlen = strlen(name);
    /* Don't mangle __id__ or names with dots.

       The only time a name with a dot can occur is when
       we are compiling an import statement that has a
       package name.

       TODO(jhylton): Decide whether we want to support
       mangling of the module name, e.g. __M.X.
    */
    if ((name[nlen-1] == '_' && name[nlen-2] == '_')
        || strchr(name, '.')) {
        Py_INCREF(ident);
        return ident; /* Don't mangle __whatever__ */
    }
    /* Strip leading underscores from class name */
    while (*p == '_')
        p++;
    if (*p == '\0') {
        Py_INCREF(ident);
        return ident; /* Don't mangle if class is just underscores */
    }
    plen = strlen(p);

    assert(1 <= PY_SSIZE_T_MAX - nlen);
    assert(1 + nlen <= PY_SSIZE_T_MAX - plen);

    ident = PyString_FromStringAndSize(NULL, 1 + nlen + plen);
    if (!ident)
        return 0;
    /* ident = "_" + p[:plen] + name # i.e. 1+plen+nlen bytes */
    buffer = PyString_AS_STRING(ident);
    buffer[0] = '_';
    strncpy(buffer+1, p, plen);
    strcpy(buffer+1+plen, name);
    return ident;
>>>>>>> 8b5fca37
}

static int
compiler_init(struct compiler *c)
{
    memset(c, 0, sizeof(struct compiler));

    c->c_stack = PyList_New(0);
    if (!c->c_stack)
        return 0;

    return 1;
}

PyCodeObject *
PyAST_Compile(mod_ty mod, const char *filename, PyCompilerFlags *flags,
              PyArena *arena)
{
    struct compiler c;
    PyCodeObject *co = NULL;
    PyCompilerFlags local_flags;
    int merged;

    if (!__doc__) {
        __doc__ = PyString_InternFromString("__doc__");
        if (!__doc__)
            return NULL;
    }

    if (!compiler_init(&c))
        return NULL;
    c.c_filename = filename;
    c.c_arena = arena;
    c.c_future = PyFuture_FromAST(mod, filename);
    if (c.c_future == NULL)
        goto finally;
    if (!flags) {
        local_flags.cf_flags = 0;
        flags = &local_flags;
    }
    merged = c.c_future->ff_features | flags->cf_flags;
    c.c_future->ff_features = merged;
    flags->cf_flags = merged;
    c.c_flags = flags;
    c.c_nestlevel = 0;

    c.c_st = PySymtable_Build(mod, filename, c.c_future);
    if (c.c_st == NULL) {
        if (!PyErr_Occurred())
            PyErr_SetString(PyExc_SystemError, "no symtable");
        goto finally;
    }

    /* XXX initialize to NULL for now, need to handle */
    c.c_encoding = NULL;

    co = compiler_mod(&c, mod);

 finally:
    compiler_free(&c);
    assert(co || PyErr_Occurred());
    return co;
}

PyCodeObject *
PyNode_Compile(struct _node *n, const char *filename)
{
    PyCodeObject *co = NULL;
    mod_ty mod;
    PyArena *arena = PyArena_New();
    if (!arena)
        return NULL;
    mod = PyAST_FromNode(n, NULL, filename, arena);
    if (mod)
        co = PyAST_Compile(mod, filename, NULL, arena);
    PyArena_Free(arena);
    return co;
}

static void
compiler_free(struct compiler *c)
{
    if (c->c_st)
        PySymtable_Free(c->c_st);
    if (c->c_future)
        PyObject_Free(c->c_future);
    Py_DECREF(c->c_stack);
}

static PyObject *
list2dict(PyObject *list)
{
    Py_ssize_t i, n;
    PyObject *v, *k;
    PyObject *dict = PyDict_New();
    if (!dict) return NULL;

    n = PyList_Size(list);
    for (i = 0; i < n; i++) {
        v = PyInt_FromLong(i);
        if (!v) {
            Py_DECREF(dict);
            return NULL;
        }
        k = PyList_GET_ITEM(list, i);
        k = PyTuple_Pack(2, k, k->ob_type);
        if (k == NULL || PyDict_SetItem(dict, k, v) < 0) {
            Py_XDECREF(k);
            Py_DECREF(v);
            Py_DECREF(dict);
            return NULL;
        }
        Py_DECREF(k);
        Py_DECREF(v);
    }
    return dict;
}

/* Return new dict containing names from src that match scope(s).

src is a symbol table dictionary.  If the scope of a name matches
either scope_type or flag is set, insert it into the new dict.  The
values are integers, starting at offset and increasing by one for
each key.
*/

static PyObject *
dictbytype(PyObject *src, int scope_type, int flag, int offset)
{
    Py_ssize_t pos = 0, i = offset, scope;
    PyObject *k, *v, *dest = PyDict_New();

    assert(offset >= 0);
    if (dest == NULL)
        return NULL;

    while (PyDict_Next(src, &pos, &k, &v)) {
        /* XXX this should probably be a macro in symtable.h */
        assert(PyInt_Check(v));
        scope = (PyInt_AS_LONG(v) >> SCOPE_OFF) & SCOPE_MASK;

        if (scope == scope_type || PyInt_AS_LONG(v) & flag) {
            PyObject *tuple, *item = PyInt_FromLong(i);
            if (item == NULL) {
                Py_DECREF(dest);
                return NULL;
            }
            i++;
            tuple = PyTuple_Pack(2, k, k->ob_type);
            if (!tuple || PyDict_SetItem(dest, tuple, item) < 0) {
                Py_DECREF(item);
                Py_DECREF(dest);
                Py_XDECREF(tuple);
                return NULL;
            }
            Py_DECREF(item);
            Py_DECREF(tuple);
        }
    }
    return dest;
}

static void
compiler_unit_check(struct compiler_unit *u)
{
    basicblock *block;
    for (block = u->u_blocks; block != NULL; block = block->b_list) {
        assert((void *)block != (void *)0xcbcbcbcb);
        assert((void *)block != (void *)0xfbfbfbfb);
        assert((void *)block != (void *)0xdbdbdbdb);
        if (block->b_instr != NULL) {
            assert(block->b_ialloc > 0);
            assert(block->b_iused > 0);
            assert(block->b_ialloc >= block->b_iused);
        }
        else {
            assert (block->b_iused == 0);
            assert (block->b_ialloc == 0);
        }
    }
}

static void
compiler_unit_free(struct compiler_unit *u)
{
    basicblock *b, *next;

    compiler_unit_check(u);
    b = u->u_blocks;
    while (b != NULL) {
        if (b->b_instr)
            PyObject_Free((void *)b->b_instr);
        next = b->b_list;
        PyObject_Free((void *)b);
        b = next;
    }
    Py_CLEAR(u->u_ste);
    Py_CLEAR(u->u_name);
    Py_CLEAR(u->u_consts);
    Py_CLEAR(u->u_names);
    Py_CLEAR(u->u_varnames);
    Py_CLEAR(u->u_freevars);
    Py_CLEAR(u->u_cellvars);
    Py_CLEAR(u->u_private);
    PyObject_Free(u);
}

static int
compiler_enter_scope(struct compiler *c, identifier name, void *key,
                     int lineno)
{
<<<<<<< HEAD
	unsigned int *blocks = (unsigned int *)PyMem_Malloc(len*sizeof(int));
	int i,j, opcode, blockcnt = 0;

	assert(len <= PY_SIZE_MAX / sizeof(int));

	if (blocks == NULL) {
		PyErr_NoMemory();
		return NULL;
	}
	memset(blocks, 0, len*sizeof(int));

	/* Mark labels in the first pass */
	for (i=0 ; i<len ; i+=CODESIZE(opcode)) {
		opcode = code[i];
		switch (opcode) {
			case FOR_ITER:
			case JUMP_FORWARD:
			case JUMP_IF_FALSE:
			case JUMP_IF_TRUE:
			case JUMP_ABSOLUTE:
			case CONTINUE_LOOP:
			case SETUP_LOOP:
			case SETUP_EXCEPT:
			case SETUP_FINALLY:
				j = GETJUMPTGT(code, i);
				blocks[j] = 1;
				break;
		}
	}
	/* Build block numbers in the second pass */
	for (i=0 ; i<len ; i++) {
		blockcnt += blocks[i];	/* increment blockcnt over labels */
		blocks[i] = blockcnt;
	}
	return blocks;
}

/* Perform basic peephole optimizations to components of a code object.
   The consts object should still be in list form to allow new constants 
   to be appended.

   To keep the optimizer simple, it bails out (does nothing) for code
   containing extended arguments or that has a length over 32,700.  That 
   allows us to avoid overflow and sign issues.	 Likewise, it bails when
   the lineno table has complex encoding for gaps >= 255.

   Optimizations are restricted to simple transformations occuring within a
   single basic block.	All transformations keep the code size the same or 
   smaller.  For those that reduce size, the gaps are initially filled with 
   NOPs.  Later those NOPs are removed and the jump addresses retargeted in 
   a single pass.  Line numbering is adjusted accordingly. */

static PyObject *
optimize_code(PyObject *code, PyObject* consts, PyObject *names,
              PyObject *lineno_obj)
{
	Py_ssize_t i, j, codelen;
	int nops, h, adj;
	int tgt, tgttgt, opcode;
	unsigned char *codestr = NULL;
	unsigned char *lineno;
	int *addrmap = NULL;
	int new_line, cum_orig_line, last_line, tabsiz;
	int cumlc=0, lastlc=0;	/* Count runs of consecutive LOAD_CONSTs */
	unsigned int *blocks = NULL;
	char *name;

	/* Bail out if an exception is set */
	if (PyErr_Occurred())
		goto exitUnchanged;

	/* Bypass optimization when the lineno table is too complex */
	assert(PyString_Check(lineno_obj));
	lineno = (unsigned char*)PyString_AS_STRING(lineno_obj);
	tabsiz = PyString_GET_SIZE(lineno_obj);
	if (memchr(lineno, 255, tabsiz) != NULL)
		goto exitUnchanged;

	/* Avoid situations where jump retargeting could overflow */
	assert(PyString_Check(code));
	codelen = PyString_Size(code);
	if (codelen > 32700)
		goto exitUnchanged;

	/* Make a modifiable copy of the code string */
	codestr = (unsigned char *)PyMem_Malloc(codelen);
	if (codestr == NULL)
		goto exitUnchanged;
	codestr = (unsigned char *)memcpy(codestr, 
                                        PyString_AS_STRING(code), codelen);

	/* Verify that RETURN_VALUE terminates the codestring.	This allows
	   the various transformation patterns to look ahead several
	   instructions without additional checks to make sure they are not
	   looking beyond the end of the code string.
	*/
	if (codestr[codelen-1] != RETURN_VALUE)
		goto exitUnchanged;

	/* Mapping to new jump targets after NOPs are removed */
	addrmap = (int *)PyMem_Malloc(codelen * sizeof(int));
	if (addrmap == NULL)
		goto exitUnchanged;

	blocks = markblocks(codestr, codelen);
	if (blocks == NULL)
		goto exitUnchanged;
	assert(PyList_Check(consts));

	for (i=0 ; i<codelen ; i += CODESIZE(codestr[i])) {
		opcode = codestr[i];

		lastlc = cumlc;
		cumlc = 0;

		switch (opcode) {

			/* Replace UNARY_NOT JUMP_IF_FALSE POP_TOP with 
			   with	   JUMP_IF_TRUE POP_TOP */
			case UNARY_NOT:
				if (codestr[i+1] != JUMP_IF_FALSE  ||
				    codestr[i+4] != POP_TOP  ||
				    !ISBASICBLOCK(blocks,i,5))
					continue;
				tgt = GETJUMPTGT(codestr, (i+1));
				if (codestr[tgt] != POP_TOP)
					continue;
				j = GETARG(codestr, i+1) + 1;
				codestr[i] = JUMP_IF_TRUE;
				SETARG(codestr, i, j);
				codestr[i+3] = POP_TOP;
				codestr[i+4] = NOP;
				break;

				/* not a is b -->  a is not b
				   not a in b -->  a not in b
				   not a is not b -->  a is b
				   not a not in b -->  a in b
				*/
			case COMPARE_OP:
				j = GETARG(codestr, i);
				if (j < 6  ||  j > 9  ||
				    codestr[i+3] != UNARY_NOT  || 
				    !ISBASICBLOCK(blocks,i,4))
					continue;
				SETARG(codestr, i, (j^1));
				codestr[i+3] = NOP;
				break;

				/* Replace LOAD_GLOBAL/LOAD_NAME None
                                   with LOAD_CONST None */
			case LOAD_NAME:
			case LOAD_GLOBAL:
				j = GETARG(codestr, i);
				name = PyString_AsString(PyTuple_GET_ITEM(names, j));
				if (name == NULL  ||  strcmp(name, "None") != 0)
					continue;
				for (j=0 ; j < PyList_GET_SIZE(consts) ; j++) {
					if (PyList_GET_ITEM(consts, j) == Py_None)
						break;
				}
				if (j == PyList_GET_SIZE(consts)) {
					if (PyList_Append(consts, Py_None) == -1)
					        goto exitUnchanged;                                        
				}
				assert(PyList_GET_ITEM(consts, j) == Py_None);
				codestr[i] = LOAD_CONST;
				SETARG(codestr, i, j);
				cumlc = lastlc + 1;
				break;

				/* Skip over LOAD_CONST trueconst
                                   JUMP_IF_FALSE xx  POP_TOP */
			case LOAD_CONST:
				cumlc = lastlc + 1;
				j = GETARG(codestr, i);
				if (codestr[i+3] != JUMP_IF_FALSE  ||
				    codestr[i+6] != POP_TOP  ||
				    !ISBASICBLOCK(blocks,i,7)  ||
				    !PyObject_IsTrue(PyList_GET_ITEM(consts, j)))
					continue;
				memset(codestr+i, NOP, 7);
				cumlc = 0;
				break;

				/* Try to fold tuples of constants (includes a case for lists
				   which are only used for "in" and "not in" tests).
				   Skip over BUILD_SEQN 1 UNPACK_SEQN 1.
				   Replace BUILD_SEQN 2 UNPACK_SEQN 2 with ROT2.
				   Replace BUILD_SEQN 3 UNPACK_SEQN 3 with ROT3 ROT2. */
			case BUILD_TUPLE:
			case BUILD_LIST:
				j = GETARG(codestr, i);
				h = i - 3 * j;
				if (h >= 0  &&
				    j <= lastlc	 &&
				    ((opcode == BUILD_TUPLE && 
				      ISBASICBLOCK(blocks, h, 3*(j+1))) ||
				     (opcode == BUILD_LIST && 
				      codestr[i+3]==COMPARE_OP && 
				      ISBASICBLOCK(blocks, h, 3*(j+2)) &&
				      (GETARG(codestr,i+3)==6 ||
				       GETARG(codestr,i+3)==7))) &&
				    tuple_of_constants(&codestr[h], j, consts)) {
					assert(codestr[i] == LOAD_CONST);
					cumlc = 1;
					break;
				}
				if (codestr[i+3] != UNPACK_SEQUENCE  ||
				    !ISBASICBLOCK(blocks,i,6) ||
				    j != GETARG(codestr, i+3))
					continue;
				if (j == 1) {
					memset(codestr+i, NOP, 6);
				} else if (j == 2) {
					codestr[i] = ROT_TWO;
					memset(codestr+i+1, NOP, 5);
				} else if (j == 3) {
					codestr[i] = ROT_THREE;
					codestr[i+1] = ROT_TWO;
					memset(codestr+i+2, NOP, 4);
				}
				break;

				/* Fold binary ops on constants.
				   LOAD_CONST c1 LOAD_CONST c2 BINOP -->  LOAD_CONST binop(c1,c2) */
			case BINARY_POWER:
			case BINARY_MULTIPLY:
			case BINARY_TRUE_DIVIDE:
			case BINARY_FLOOR_DIVIDE:
			case BINARY_MODULO:
			case BINARY_ADD:
			case BINARY_SUBTRACT:
			case BINARY_SUBSCR:
			case BINARY_LSHIFT:
			case BINARY_RSHIFT:
			case BINARY_AND:
			case BINARY_XOR:
			case BINARY_OR:
				if (lastlc >= 2	 &&
				    ISBASICBLOCK(blocks, i-6, 7)  &&
				    fold_binops_on_constants(&codestr[i-6], consts)) {
					i -= 2;
					assert(codestr[i] == LOAD_CONST);
					cumlc = 1;
				}
				break;

				/* Fold unary ops on constants.
				   LOAD_CONST c1  UNARY_OP -->	LOAD_CONST unary_op(c) */
			case UNARY_NEGATIVE:
			case UNARY_CONVERT:
			case UNARY_INVERT:
				if (lastlc >= 1	 &&
				    ISBASICBLOCK(blocks, i-3, 4)  &&
				    fold_unaryops_on_constants(&codestr[i-3], consts))	{
					i -= 2;
					assert(codestr[i] == LOAD_CONST);
					cumlc = 1;
				}
				break;

				/* Simplify conditional jump to conditional jump where the
				   result of the first test implies the success of a similar
				   test or the failure of the opposite test.
				   Arises in code like:
				   "if a and b:"
				   "if a or b:"
				   "a and b or c"
				   "(a and b) and c"
				   x:JUMP_IF_FALSE y   y:JUMP_IF_FALSE z  -->  x:JUMP_IF_FALSE z
				   x:JUMP_IF_FALSE y   y:JUMP_IF_TRUE z	 -->  x:JUMP_IF_FALSE y+3
				   where y+3 is the instruction following the second test.
				*/
			case JUMP_IF_FALSE:
			case JUMP_IF_TRUE:
				tgt = GETJUMPTGT(codestr, i);
				j = codestr[tgt];
				if (j == JUMP_IF_FALSE	||  j == JUMP_IF_TRUE) {
					if (j == opcode) {
						tgttgt = GETJUMPTGT(codestr, tgt) - i - 3;
						SETARG(codestr, i, tgttgt);
					} else {
						tgt -= i;
						SETARG(codestr, i, tgt);
					}
					break;
				}
				/* Intentional fallthrough */  

				/* Replace jumps to unconditional jumps */
			case FOR_ITER:
			case JUMP_FORWARD:
			case JUMP_ABSOLUTE:
			case CONTINUE_LOOP:
			case SETUP_LOOP:
			case SETUP_EXCEPT:
			case SETUP_FINALLY:
				tgt = GETJUMPTGT(codestr, i);
				if (!UNCONDITIONAL_JUMP(codestr[tgt]))
					continue;
				tgttgt = GETJUMPTGT(codestr, tgt);
				if (opcode == JUMP_FORWARD) /* JMP_ABS can go backwards */
					opcode = JUMP_ABSOLUTE;
				if (!ABSOLUTE_JUMP(opcode))
					tgttgt -= i + 3;     /* Calc relative jump addr */
				if (tgttgt < 0)		  /* No backward relative jumps */
					continue;
				codestr[i] = opcode;
				SETARG(codestr, i, tgttgt);
				break;

			case EXTENDED_ARG:
				goto exitUnchanged;

				/* Replace RETURN LOAD_CONST None RETURN with just RETURN */
			case RETURN_VALUE:
				if (i+4 >= codelen  ||
				    codestr[i+4] != RETURN_VALUE	 ||
				    !ISBASICBLOCK(blocks,i,5))
					continue;
				memset(codestr+i+1, NOP, 4);
				break;
		}
	}

	/* Fixup linenotab */
	for (i=0, nops=0 ; i<codelen ; i += CODESIZE(codestr[i])) {
		addrmap[i] = i - nops;
		if (codestr[i] == NOP)
			nops++;
	}
	cum_orig_line = 0;
	last_line = 0;
	for (i=0 ; i < tabsiz ; i+=2) {
		cum_orig_line += lineno[i];
		new_line = addrmap[cum_orig_line];
		assert (new_line - last_line < 255);
		lineno[i] =((unsigned char)(new_line - last_line));
		last_line = new_line;
	}

	/* Remove NOPs and fixup jump targets */
	for (i=0, h=0 ; i<codelen ; ) {
		opcode = codestr[i];
		switch (opcode) {
			case NOP:
				i++;
				continue;

			case JUMP_ABSOLUTE:
			case CONTINUE_LOOP:
				j = addrmap[GETARG(codestr, i)];
				SETARG(codestr, i, j);
				break;

			case FOR_ITER:
			case JUMP_FORWARD:
			case JUMP_IF_FALSE:
			case JUMP_IF_TRUE:
			case SETUP_LOOP:
			case SETUP_EXCEPT:
			case SETUP_FINALLY:
				j = addrmap[GETARG(codestr, i) + i + 3] - addrmap[i] - 3;
				SETARG(codestr, i, j);
				break;
		}
		adj = CODESIZE(opcode);
		while (adj--)
			codestr[h++] = codestr[i++];
	}
	assert(h + nops == codelen);

	code = PyString_FromStringAndSize((char *)codestr, h);
	PyMem_Free(addrmap);
	PyMem_Free(codestr);
	PyMem_Free(blocks);
	return code;

 exitUnchanged:
	if (blocks != NULL)
		PyMem_Free(blocks);
	if (addrmap != NULL)
		PyMem_Free(addrmap);
	if (codestr != NULL)
		PyMem_Free(codestr);
	Py_INCREF(code);
	return code;
}

/* End: Peephole optimizations ----------------------------------------- */

/*
=======
    struct compiler_unit *u;

    u = (struct compiler_unit *)PyObject_Malloc(sizeof(
                                            struct compiler_unit));
    if (!u) {
        PyErr_NoMemory();
        return 0;
    }
    memset(u, 0, sizeof(struct compiler_unit));
    u->u_argcount = 0;
    u->u_ste = PySymtable_Lookup(c->c_st, key);
    if (!u->u_ste) {
        compiler_unit_free(u);
        return 0;
    }
    Py_INCREF(name);
    u->u_name = name;
    u->u_varnames = list2dict(u->u_ste->ste_varnames);
    u->u_cellvars = dictbytype(u->u_ste->ste_symbols, CELL, 0, 0);
    if (!u->u_varnames || !u->u_cellvars) {
        compiler_unit_free(u);
        return 0;
    }
>>>>>>> 8b5fca37

    u->u_freevars = dictbytype(u->u_ste->ste_symbols, FREE, DEF_FREE_CLASS,
                               PyDict_Size(u->u_cellvars));
    if (!u->u_freevars) {
        compiler_unit_free(u);
        return 0;
    }

    u->u_blocks = NULL;
    u->u_tmpname = 0;
    u->u_nfblocks = 0;
    u->u_firstlineno = lineno;
    u->u_lineno = 0;
    u->u_lineno_set = false;
    u->u_consts = PyDict_New();
    if (!u->u_consts) {
        compiler_unit_free(u);
        return 0;
    }
    u->u_names = PyDict_New();
    if (!u->u_names) {
        compiler_unit_free(u);
        return 0;
    }

    u->u_private = NULL;

    /* Push the old compiler_unit on the stack. */
    if (c->u) {
        PyObject *wrapper = PyCObject_FromVoidPtr(c->u, NULL);
        if (!wrapper || PyList_Append(c->c_stack, wrapper) < 0) {
            Py_XDECREF(wrapper);
            compiler_unit_free(u);
            return 0;
        }
        Py_DECREF(wrapper);
        u->u_private = c->u->u_private;
        Py_XINCREF(u->u_private);
    }
    c->u = u;

    c->c_nestlevel++;
    if (compiler_use_new_block(c) == NULL)
        return 0;

    return 1;
}

static void
compiler_exit_scope(struct compiler *c)
{
    int n;
    PyObject *wrapper;

    c->c_nestlevel--;
    compiler_unit_free(c->u);
    /* Restore c->u to the parent unit. */
    n = PyList_GET_SIZE(c->c_stack) - 1;
    if (n >= 0) {
        wrapper = PyList_GET_ITEM(c->c_stack, n);
        c->u = (struct compiler_unit *)PyCObject_AsVoidPtr(wrapper);
        assert(c->u);
        /* we are deleting from a list so this really shouldn't fail */
        if (PySequence_DelItem(c->c_stack, n) < 0)
            Py_FatalError("compiler_exit_scope()");
        compiler_unit_check(c->u);
    }
    else
        c->u = NULL;

}

/* Allocate a new "anonymous" local variable.
   Used by list comprehensions and with statements.
*/

static PyObject *
compiler_new_tmpname(struct compiler *c)
{
    char tmpname[256];
    PyOS_snprintf(tmpname, sizeof(tmpname), "_[%d]", ++c->u->u_tmpname);
    return PyString_FromString(tmpname);
}

/* Allocate a new block and return a pointer to it.
   Returns NULL on error.
*/

static basicblock *
compiler_new_block(struct compiler *c)
{
    basicblock *b;
    struct compiler_unit *u;

    u = c->u;
    b = (basicblock *)PyObject_Malloc(sizeof(basicblock));
    if (b == NULL) {
        PyErr_NoMemory();
        return NULL;
    }
    memset((void *)b, 0, sizeof(basicblock));
    /* Extend the singly linked list of blocks with new block. */
    b->b_list = u->u_blocks;
    u->u_blocks = b;
    return b;
}

static basicblock *
compiler_use_new_block(struct compiler *c)
{
    basicblock *block = compiler_new_block(c);
    if (block == NULL)
        return NULL;
    c->u->u_curblock = block;
    return block;
}

static basicblock *
compiler_next_block(struct compiler *c)
{
    basicblock *block = compiler_new_block(c);
    if (block == NULL)
        return NULL;
    c->u->u_curblock->b_next = block;
    c->u->u_curblock = block;
    return block;
}

static basicblock *
compiler_use_next_block(struct compiler *c, basicblock *block)
{
    assert(block != NULL);
    c->u->u_curblock->b_next = block;
    c->u->u_curblock = block;
    return block;
}

/* Returns the offset of the next instruction in the current block's
   b_instr array.  Resizes the b_instr as necessary.
   Returns -1 on failure.
*/

static int
compiler_next_instr(struct compiler *c, basicblock *b)
{
<<<<<<< HEAD
	assert(b != NULL);
	if (b->b_instr == NULL) {
		b->b_instr = (struct instr *)PyObject_Malloc(
                                 sizeof(struct instr) * DEFAULT_BLOCK_SIZE);
		if (b->b_instr == NULL) {
			PyErr_NoMemory();
			return -1;
		}
		b->b_ialloc = DEFAULT_BLOCK_SIZE;
		memset((char *)b->b_instr, 0,
		       sizeof(struct instr) * DEFAULT_BLOCK_SIZE);
	}
	else if (b->b_iused == b->b_ialloc) {
		struct instr *tmp;
		size_t oldsize, newsize;
		oldsize = b->b_ialloc * sizeof(struct instr);
		newsize = oldsize << 1;

		if (oldsize > (PY_SIZE_MAX >> 1)) {
			PyErr_NoMemory();
			return -1;
		}

		if (newsize == 0) {
			PyErr_NoMemory();
			return -1;
		}
		b->b_ialloc <<= 1;
		tmp = (struct instr *)PyObject_Realloc(
                                                (void *)b->b_instr, newsize);
		if (tmp == NULL) {
			PyErr_NoMemory();
			return -1;
		}
		b->b_instr = tmp;
		memset((char *)b->b_instr + oldsize, 0, newsize - oldsize);
	}
	return b->b_iused++;
=======
    assert(b != NULL);
    if (b->b_instr == NULL) {
        b->b_instr = (struct instr *)PyObject_Malloc(
                         sizeof(struct instr) * DEFAULT_BLOCK_SIZE);
        if (b->b_instr == NULL) {
            PyErr_NoMemory();
            return -1;
        }
        b->b_ialloc = DEFAULT_BLOCK_SIZE;
        memset((char *)b->b_instr, 0,
               sizeof(struct instr) * DEFAULT_BLOCK_SIZE);
    }
    else if (b->b_iused == b->b_ialloc) {
        struct instr *tmp;
        size_t oldsize, newsize;
        oldsize = b->b_ialloc * sizeof(struct instr);
        newsize = oldsize << 1;

        if (oldsize > (PY_SIZE_MAX >> 1)) {
            PyErr_NoMemory();
            return -1;
        }

        if (newsize == 0) {
            PyErr_NoMemory();
            return -1;
        }
        b->b_ialloc <<= 1;
        tmp = (struct instr *)PyObject_Realloc(
                                        (void *)b->b_instr, newsize);
        if (tmp == NULL) {
            PyErr_NoMemory();
            return -1;
        }
        b->b_instr = tmp;
        memset((char *)b->b_instr + oldsize, 0, newsize - oldsize);
    }
    return b->b_iused++;
>>>>>>> 8b5fca37
}

/* Set the i_lineno member of the instruction at offset off if the
   line number for the current expression/statement has not
   already been set.  If it has been set, the call has no effect.

   The line number is reset in the following cases:
   - when entering a new scope
   - on each statement
   - on each expression that start a new line
   - before the "except" clause
   - before the "for" and "while" expressions
<<<<<<< HEAD
   */
=======
*/
>>>>>>> 8b5fca37

static void
compiler_set_lineno(struct compiler *c, int off)
{
    basicblock *b;
    if (c->u->u_lineno_set)
        return;
    c->u->u_lineno_set = true;
    b = c->u->u_curblock;
    b->b_instr[off].i_lineno = c->u->u_lineno;
}

static int
opcode_stack_effect(int opcode, int oparg)
{
    switch (opcode) {
        case POP_TOP:
            return -1;
        case ROT_TWO:
        case ROT_THREE:
            return 0;
        case DUP_TOP:
            return 1;
        case ROT_FOUR:
            return 0;

        case UNARY_POSITIVE:
        case UNARY_NEGATIVE:
        case UNARY_NOT:
        case UNARY_CONVERT:
        case UNARY_INVERT:
            return 0;

        case LIST_APPEND:
            return -2;

        case BINARY_POWER:
        case BINARY_MULTIPLY:
        case BINARY_DIVIDE:
        case BINARY_MODULO:
        case BINARY_ADD:
        case BINARY_SUBTRACT:
        case BINARY_SUBSCR:
        case BINARY_FLOOR_DIVIDE:
        case BINARY_TRUE_DIVIDE:
            return -1;
        case INPLACE_FLOOR_DIVIDE:
        case INPLACE_TRUE_DIVIDE:
            return -1;

        case SLICE+0:
            return 1;
        case SLICE+1:
            return 0;
        case SLICE+2:
            return 0;
        case SLICE+3:
            return -1;

        case STORE_SLICE+0:
            return -2;
        case STORE_SLICE+1:
            return -3;
        case STORE_SLICE+2:
            return -3;
        case STORE_SLICE+3:
            return -4;

        case DELETE_SLICE+0:
            return -1;
        case DELETE_SLICE+1:
            return -2;
        case DELETE_SLICE+2:
            return -2;
        case DELETE_SLICE+3:
            return -3;

        case INPLACE_ADD:
        case INPLACE_SUBTRACT:
        case INPLACE_MULTIPLY:
        case INPLACE_DIVIDE:
        case INPLACE_MODULO:
            return -1;
        case STORE_SUBSCR:
            return -3;
        case STORE_MAP:
            return -2;
        case DELETE_SUBSCR:
            return -2;

        case BINARY_LSHIFT:
        case BINARY_RSHIFT:
        case BINARY_AND:
        case BINARY_XOR:
        case BINARY_OR:
            return -1;
        case INPLACE_POWER:
            return -1;
        case GET_ITER:
            return 0;

        case PRINT_EXPR:
            return -1;
        case PRINT_ITEM:
            return -1;
        case PRINT_NEWLINE:
            return 0;
        case PRINT_ITEM_TO:
            return -2;
        case PRINT_NEWLINE_TO:
            return -1;
        case INPLACE_LSHIFT:
        case INPLACE_RSHIFT:
        case INPLACE_AND:
        case INPLACE_XOR:
        case INPLACE_OR:
            return -1;
        case BREAK_LOOP:
            return 0;
        case WITH_CLEANUP:
            return -1; /* XXX Sometimes more */
        case LOAD_LOCALS:
            return 1;
        case RETURN_VALUE:
            return -1;
        case IMPORT_STAR:
            return -1;
        case EXEC_STMT:
            return -3;
        case YIELD_VALUE:
            return 0;

        case POP_BLOCK:
            return 0;
        case END_FINALLY:
            return -1; /* or -2 or -3 if exception occurred */
        case BUILD_CLASS:
            return -2;

        case STORE_NAME:
            return -1;
        case DELETE_NAME:
            return 0;
        case UNPACK_SEQUENCE:
            return oparg-1;
        case FOR_ITER:
            return 1;

        case STORE_ATTR:
            return -2;
        case DELETE_ATTR:
            return -1;
        case STORE_GLOBAL:
            return -1;
        case DELETE_GLOBAL:
            return 0;
        case DUP_TOPX:
            return oparg;
        case LOAD_CONST:
            return 1;
        case LOAD_NAME:
            return 1;
        case BUILD_TUPLE:
        case BUILD_LIST:
            return 1-oparg;
        case BUILD_MAP:
            return 1;
        case LOAD_ATTR:
            return 0;
        case COMPARE_OP:
            return -1;
        case IMPORT_NAME:
            return 0;
        case IMPORT_FROM:
            return 1;

        case JUMP_FORWARD:
        case JUMP_IF_FALSE:
        case JUMP_IF_TRUE:
        case JUMP_ABSOLUTE:
            return 0;

        case LOAD_GLOBAL:
            return 1;

        case CONTINUE_LOOP:
            return 0;
        case SETUP_LOOP:
            return 0;
        case SETUP_EXCEPT:
        case SETUP_FINALLY:
            return 3; /* actually pushed by an exception */

        case LOAD_FAST:
            return 1;
        case STORE_FAST:
            return -1;
        case DELETE_FAST:
            return 0;

        case RAISE_VARARGS:
            return -oparg;
#define NARGS(o) (((o) % 256) + 2*((o) / 256))
        case CALL_FUNCTION:
            return -NARGS(oparg);
        case CALL_FUNCTION_VAR:
        case CALL_FUNCTION_KW:
            return -NARGS(oparg)-1;
        case CALL_FUNCTION_VAR_KW:
            return -NARGS(oparg)-2;
#undef NARGS
        case MAKE_FUNCTION:
            return -oparg;
        case BUILD_SLICE:
            if (oparg == 3)
                return -2;
            else
                return -1;

        case MAKE_CLOSURE:
            return -oparg;
        case LOAD_CLOSURE:
            return 1;
        case LOAD_DEREF:
            return 1;
        case STORE_DEREF:
            return -1;
        default:
            fprintf(stderr, "opcode = %d\n", opcode);
            Py_FatalError("opcode_stack_effect()");

    }
    return 0; /* not reachable */
}

/* Add an opcode with no argument.
   Returns 0 on failure, 1 on success.
*/

static int
compiler_addop(struct compiler *c, int opcode)
{
    basicblock *b;
    struct instr *i;
    int off;
    off = compiler_next_instr(c, c->u->u_curblock);
    if (off < 0)
        return 0;
    b = c->u->u_curblock;
    i = &b->b_instr[off];
    i->i_opcode = opcode;
    i->i_hasarg = 0;
    if (opcode == RETURN_VALUE)
        b->b_return = 1;
    compiler_set_lineno(c, off);
    return 1;
}

static int
compiler_add_o(struct compiler *c, PyObject *dict, PyObject *o)
{
<<<<<<< HEAD
	PyObject *t, *v;
	Py_ssize_t arg;

	/* necessary to make sure types aren't coerced (e.g., int and long) */
        /* _and_ to distinguish 0.0 from -0.0 e.g. on IEEE platforms */
        if (PyFloat_Check(o)) {
            double d = PyFloat_AS_DOUBLE(o);
            unsigned char* p = (unsigned char*) &d;
            /* all we need is to make the tuple different in either the 0.0
             * or -0.0 case from all others, just to avoid the "coercion".
             */
            if (*p==0 && p[sizeof(double)-1]==0)
                t = PyTuple_Pack(3, o, o->ob_type, Py_None);
            else
	        t = PyTuple_Pack(2, o, o->ob_type);
        } else {
	    t = PyTuple_Pack(2, o, o->ob_type);
        }
	if (t == NULL)
	    return -1;

	v = PyDict_GetItem(dict, t);
	if (!v) {
		arg = PyDict_Size(dict);
		v = PyInt_FromLong(arg);
		if (!v) {
			Py_DECREF(t);
			return -1;
		}
		if (PyDict_SetItem(dict, t, v) < 0) {
			Py_DECREF(t);
			Py_DECREF(v);
			return -1;
		}
		Py_DECREF(v);
	}
	else
		arg = PyInt_AsLong(v);
	Py_DECREF(t);
	return arg;
=======
    PyObject *t, *v;
    Py_ssize_t arg;
    double d;

    /* necessary to make sure types aren't coerced (e.g., int and long) */
    /* _and_ to distinguish 0.0 from -0.0 e.g. on IEEE platforms */
    if (PyFloat_Check(o)) {
        d = PyFloat_AS_DOUBLE(o);
        /* all we need is to make the tuple different in either the 0.0
         * or -0.0 case from all others, just to avoid the "coercion".
         */
        if (d == 0.0 && copysign(1.0, d) < 0.0)
            t = PyTuple_Pack(3, o, o->ob_type, Py_None);
        else
            t = PyTuple_Pack(2, o, o->ob_type);
    }
#ifndef WITHOUT_COMPLEX
    else if (PyComplex_Check(o)) {
        Py_complex z;
        int real_negzero, imag_negzero;
        /* For the complex case we must make complex(x, 0.)
           different from complex(x, -0.) and complex(0., y)
           different from complex(-0., y), for any x and y.
           All four complex zeros must be distinguished.*/
        z = PyComplex_AsCComplex(o);
        real_negzero = z.real == 0.0 && copysign(1.0, z.real) < 0.0;
        imag_negzero = z.imag == 0.0 && copysign(1.0, z.imag) < 0.0;
        if (real_negzero && imag_negzero) {
            t = PyTuple_Pack(5, o, o->ob_type,
                             Py_None, Py_None, Py_None);
        }
        else if (imag_negzero) {
            t = PyTuple_Pack(4, o, o->ob_type, Py_None, Py_None);
        }
        else if (real_negzero) {
            t = PyTuple_Pack(3, o, o->ob_type, Py_None);
        }
        else {
            t = PyTuple_Pack(2, o, o->ob_type);
        }
    }
#endif /* WITHOUT_COMPLEX */
    else {
        t = PyTuple_Pack(2, o, o->ob_type);
    }
    if (t == NULL)
        return -1;

    v = PyDict_GetItem(dict, t);
    if (!v) {
        arg = PyDict_Size(dict);
        v = PyInt_FromLong(arg);
        if (!v) {
            Py_DECREF(t);
            return -1;
        }
        if (PyDict_SetItem(dict, t, v) < 0) {
            Py_DECREF(t);
            Py_DECREF(v);
            return -1;
        }
        Py_DECREF(v);
    }
    else
        arg = PyInt_AsLong(v);
    Py_DECREF(t);
    return arg;
>>>>>>> 8b5fca37
}

static int
compiler_addop_o(struct compiler *c, int opcode, PyObject *dict,
                     PyObject *o)
{
    int arg = compiler_add_o(c, dict, o);
    if (arg < 0)
        return 0;
    return compiler_addop_i(c, opcode, arg);
}

static int
compiler_addop_name(struct compiler *c, int opcode, PyObject *dict,
                    PyObject *o)
{
    int arg;
    PyObject *mangled = _Py_Mangle(c->u->u_private, o);
    if (!mangled)
        return 0;
    arg = compiler_add_o(c, dict, mangled);
    Py_DECREF(mangled);
    if (arg < 0)
        return 0;
    return compiler_addop_i(c, opcode, arg);
}

/* Add an opcode with an integer argument.
   Returns 0 on failure, 1 on success.
*/

static int
compiler_addop_i(struct compiler *c, int opcode, int oparg)
{
    struct instr *i;
    int off;
    off = compiler_next_instr(c, c->u->u_curblock);
    if (off < 0)
        return 0;
    i = &c->u->u_curblock->b_instr[off];
    i->i_opcode = opcode;
    i->i_oparg = oparg;
    i->i_hasarg = 1;
    compiler_set_lineno(c, off);
    return 1;
}

static int
compiler_addop_j(struct compiler *c, int opcode, basicblock *b, int absolute)
{
    struct instr *i;
    int off;

    assert(b != NULL);
    off = compiler_next_instr(c, c->u->u_curblock);
    if (off < 0)
        return 0;
    i = &c->u->u_curblock->b_instr[off];
    i->i_opcode = opcode;
    i->i_target = b;
    i->i_hasarg = 1;
    if (absolute)
        i->i_jabs = 1;
    else
        i->i_jrel = 1;
    compiler_set_lineno(c, off);
    return 1;
}

/* The distinction between NEW_BLOCK and NEXT_BLOCK is subtle.  (I'd
   like to find better names.)  NEW_BLOCK() creates a new block and sets
   it as the current block.  NEXT_BLOCK() also creates an implicit jump
   from the current block to the new block.
*/

/* The returns inside these macros make it impossible to decref objects
   created in the local function.  Local objects should use the arena.
*/


#define NEW_BLOCK(C) { \
    if (compiler_use_new_block((C)) == NULL) \
        return 0; \
}

#define NEXT_BLOCK(C) { \
    if (compiler_next_block((C)) == NULL) \
        return 0; \
}

#define ADDOP(C, OP) { \
    if (!compiler_addop((C), (OP))) \
        return 0; \
}

#define ADDOP_IN_SCOPE(C, OP) { \
    if (!compiler_addop((C), (OP))) { \
        compiler_exit_scope(c); \
        return 0; \
    } \
}

#define ADDOP_O(C, OP, O, TYPE) { \
    if (!compiler_addop_o((C), (OP), (C)->u->u_ ## TYPE, (O))) \
        return 0; \
}

#define ADDOP_NAME(C, OP, O, TYPE) { \
    if (!compiler_addop_name((C), (OP), (C)->u->u_ ## TYPE, (O))) \
        return 0; \
}

#define ADDOP_I(C, OP, O) { \
    if (!compiler_addop_i((C), (OP), (O))) \
        return 0; \
}

#define ADDOP_JABS(C, OP, O) { \
    if (!compiler_addop_j((C), (OP), (O), 1)) \
        return 0; \
}

#define ADDOP_JREL(C, OP, O) { \
    if (!compiler_addop_j((C), (OP), (O), 0)) \
        return 0; \
}

/* VISIT and VISIT_SEQ takes an ASDL type as their second argument.  They use
   the ASDL name to synthesize the name of the C type and the visit function.
*/

#define VISIT(C, TYPE, V) {\
    if (!compiler_visit_ ## TYPE((C), (V))) \
        return 0; \
}

#define VISIT_IN_SCOPE(C, TYPE, V) {\
    if (!compiler_visit_ ## TYPE((C), (V))) { \
        compiler_exit_scope(c); \
        return 0; \
    } \
}

#define VISIT_SLICE(C, V, CTX) {\
    if (!compiler_visit_slice((C), (V), (CTX))) \
        return 0; \
}

#define VISIT_SEQ(C, TYPE, SEQ) { \
    int _i; \
    asdl_seq *seq = (SEQ); /* avoid variable capture */ \
    for (_i = 0; _i < asdl_seq_LEN(seq); _i++) { \
        TYPE ## _ty elt = (TYPE ## _ty)asdl_seq_GET(seq, _i); \
        if (!compiler_visit_ ## TYPE((C), elt)) \
            return 0; \
    } \
}

#define VISIT_SEQ_IN_SCOPE(C, TYPE, SEQ) { \
    int _i; \
    asdl_seq *seq = (SEQ); /* avoid variable capture */ \
    for (_i = 0; _i < asdl_seq_LEN(seq); _i++) { \
        TYPE ## _ty elt = (TYPE ## _ty)asdl_seq_GET(seq, _i); \
        if (!compiler_visit_ ## TYPE((C), elt)) { \
            compiler_exit_scope(c); \
            return 0; \
        } \
    } \
}

static int
compiler_isdocstring(stmt_ty s)
{
    if (s->kind != Expr_kind)
        return 0;
    return s->v.Expr.value->kind == Str_kind;
}

/* Compile a sequence of statements, checking for a docstring. */

static int
compiler_body(struct compiler *c, asdl_seq *stmts)
{
<<<<<<< HEAD
	int i = 0;
	stmt_ty st;

	if (!asdl_seq_LEN(stmts))
		return 1;
	st = (stmt_ty)asdl_seq_GET(stmts, 0);
	if (compiler_isdocstring(st) && Py_OptimizeFlag < 2) {
		/* don't generate docstrings if -OO */
		i = 1;
		VISIT(c, expr, st->v.Expr.value);
		if (!compiler_nameop(c, __doc__, Store))
			return 0;
	}
	for (; i < asdl_seq_LEN(stmts); i++)
	    VISIT(c, stmt, (stmt_ty)asdl_seq_GET(stmts, i));
	return 1;
=======
    int i = 0;
    stmt_ty st;

    if (!asdl_seq_LEN(stmts))
        return 1;
    st = (stmt_ty)asdl_seq_GET(stmts, 0);
    if (compiler_isdocstring(st) && Py_OptimizeFlag < 2) {
        /* don't generate docstrings if -OO */
        i = 1;
        VISIT(c, expr, st->v.Expr.value);
        if (!compiler_nameop(c, __doc__, Store))
            return 0;
    }
    for (; i < asdl_seq_LEN(stmts); i++)
        VISIT(c, stmt, (stmt_ty)asdl_seq_GET(stmts, i));
    return 1;
>>>>>>> 8b5fca37
}

static PyCodeObject *
compiler_mod(struct compiler *c, mod_ty mod)
{
    PyCodeObject *co;
    int addNone = 1;
    static PyObject *module;
    if (!module) {
        module = PyString_InternFromString("<module>");
        if (!module)
            return NULL;
    }
    /* Use 0 for firstlineno initially, will fixup in assemble(). */
    if (!compiler_enter_scope(c, module, mod, 0))
        return NULL;
    switch (mod->kind) {
    case Module_kind:
        if (!compiler_body(c, mod->v.Module.body)) {
            compiler_exit_scope(c);
            return 0;
        }
        break;
    case Interactive_kind:
        c->c_interactive = 1;
        VISIT_SEQ_IN_SCOPE(c, stmt,
                                mod->v.Interactive.body);
        break;
    case Expression_kind:
        VISIT_IN_SCOPE(c, expr, mod->v.Expression.body);
        addNone = 0;
        break;
    case Suite_kind:
        PyErr_SetString(PyExc_SystemError,
                        "suite should not be possible");
        return 0;
    default:
        PyErr_Format(PyExc_SystemError,
                     "module kind %d should not be possible",
                     mod->kind);
        return 0;
    }
    co = assemble(c, addNone);
    compiler_exit_scope(c);
    return co;
}

/* The test for LOCAL must come before the test for FREE in order to
   handle classes where name is both local and free.  The local var is
   a method and the free var is a free var referenced within a method.
*/

static int
get_ref_type(struct compiler *c, PyObject *name)
{
    int scope = PyST_GetScope(c->u->u_ste, name);
    if (scope == 0) {
        char buf[350];
        PyOS_snprintf(buf, sizeof(buf),
                      "unknown scope for %.100s in %.100s(%s) in %s\n"
                      "symbols: %s\nlocals: %s\nglobals: %s\n",
                      PyString_AS_STRING(name),
                      PyString_AS_STRING(c->u->u_name),
                      PyObject_REPR(c->u->u_ste->ste_id),
                      c->c_filename,
                      PyObject_REPR(c->u->u_ste->ste_symbols),
                      PyObject_REPR(c->u->u_varnames),
                      PyObject_REPR(c->u->u_names)
        );
        Py_FatalError(buf);
    }

    return scope;
}

static int
compiler_lookup_arg(PyObject *dict, PyObject *name)
{
    PyObject *k, *v;
    k = PyTuple_Pack(2, name, name->ob_type);
    if (k == NULL)
        return -1;
    v = PyDict_GetItem(dict, k);
    Py_DECREF(k);
    if (v == NULL)
        return -1;
    return PyInt_AS_LONG(v);
}

static int
compiler_make_closure(struct compiler *c, PyCodeObject *co, int args)
{
    int i, free = PyCode_GetNumFree(co);
    if (free == 0) {
        ADDOP_O(c, LOAD_CONST, (PyObject*)co, consts);
        ADDOP_I(c, MAKE_FUNCTION, args);
        return 1;
    }
    for (i = 0; i < free; ++i) {
        /* Bypass com_addop_varname because it will generate
           LOAD_DEREF but LOAD_CLOSURE is needed.
        */
        PyObject *name = PyTuple_GET_ITEM(co->co_freevars, i);
        int arg, reftype;

        /* Special case: If a class contains a method with a
           free variable that has the same name as a method,
           the name will be considered free *and* local in the
           class.  It should be handled by the closure, as
           well as by the normal name loookup logic.
        */
        reftype = get_ref_type(c, name);
        if (reftype == CELL)
            arg = compiler_lookup_arg(c->u->u_cellvars, name);
        else /* (reftype == FREE) */
            arg = compiler_lookup_arg(c->u->u_freevars, name);
        if (arg == -1) {
            printf("lookup %s in %s %d %d\n"
                "freevars of %s: %s\n",
                PyObject_REPR(name),
                PyString_AS_STRING(c->u->u_name),
                reftype, arg,
                PyString_AS_STRING(co->co_name),
                PyObject_REPR(co->co_freevars));
            Py_FatalError("compiler_make_closure()");
        }
        ADDOP_I(c, LOAD_CLOSURE, arg);
    }
    ADDOP_I(c, BUILD_TUPLE, free);
    ADDOP_O(c, LOAD_CONST, (PyObject*)co, consts);
    ADDOP_I(c, MAKE_CLOSURE, args);
    return 1;
}

static int
compiler_decorators(struct compiler *c, asdl_seq* decos)
{
    int i;

    if (!decos)
        return 1;

    for (i = 0; i < asdl_seq_LEN(decos); i++) {
        VISIT(c, expr, (expr_ty)asdl_seq_GET(decos, i));
    }
    return 1;
}

static int
compiler_arguments(struct compiler *c, arguments_ty args)
{
    int i;
    int n = asdl_seq_LEN(args->args);
    /* Correctly handle nested argument lists */
    for (i = 0; i < n; i++) {
        expr_ty arg = (expr_ty)asdl_seq_GET(args->args, i);
        if (arg->kind == Tuple_kind) {
            PyObject *id = PyString_FromFormat(".%d", i);
            if (id == NULL) {
                return 0;
            }
            if (!compiler_nameop(c, id, Load)) {
                Py_DECREF(id);
                return 0;
            }
            Py_DECREF(id);
            VISIT(c, expr, arg);
        }
    }
    return 1;
}

static int
compiler_function(struct compiler *c, stmt_ty s)
{
<<<<<<< HEAD
	PyCodeObject *co;
	PyObject *first_const = Py_None;
	arguments_ty args = s->v.FunctionDef.args;
	asdl_seq* decos = s->v.FunctionDef.decorators;
	stmt_ty st;
	int i, n, docstring;

	assert(s->kind == FunctionDef_kind);

	if (!compiler_decorators(c, decos))
		return 0;
	if (args->defaults)
		VISIT_SEQ(c, expr, args->defaults);
	if (!compiler_enter_scope(c, s->v.FunctionDef.name, (void *)s,
				  s->lineno))
		return 0;

	st = (stmt_ty)asdl_seq_GET(s->v.FunctionDef.body, 0);
	docstring = compiler_isdocstring(st);
	if (docstring && Py_OptimizeFlag < 2)
	    first_const = st->v.Expr.value->v.Str.s;
	if (compiler_add_o(c, c->u->u_consts, first_const) < 0)	 {
	    compiler_exit_scope(c);
	    return 0;
	}

	/* unpack nested arguments */
	compiler_arguments(c, args);

	c->u->u_argcount = asdl_seq_LEN(args->args);
	n = asdl_seq_LEN(s->v.FunctionDef.body);
	/* if there was a docstring, we need to skip the first statement */
	for (i = docstring; i < n; i++) {
		st = (stmt_ty)asdl_seq_GET(s->v.FunctionDef.body, i);
		VISIT_IN_SCOPE(c, stmt, st);
	}
	co = assemble(c, 1);
	compiler_exit_scope(c);
	if (co == NULL)
		return 0;

	compiler_make_closure(c, co, asdl_seq_LEN(args->defaults));
	Py_DECREF(co);

	for (i = 0; i < asdl_seq_LEN(decos); i++) {
		ADDOP_I(c, CALL_FUNCTION, 1);
	}

	return compiler_nameop(c, s->v.FunctionDef.name, Store);
=======
    PyCodeObject *co;
    PyObject *first_const = Py_None;
    arguments_ty args = s->v.FunctionDef.args;
    asdl_seq* decos = s->v.FunctionDef.decorator_list;
    stmt_ty st;
    int i, n, docstring;

    assert(s->kind == FunctionDef_kind);

    if (!compiler_decorators(c, decos))
        return 0;
    if (args->defaults)
        VISIT_SEQ(c, expr, args->defaults);
    if (!compiler_enter_scope(c, s->v.FunctionDef.name, (void *)s,
                              s->lineno))
        return 0;

    st = (stmt_ty)asdl_seq_GET(s->v.FunctionDef.body, 0);
    docstring = compiler_isdocstring(st);
    if (docstring && Py_OptimizeFlag < 2)
        first_const = st->v.Expr.value->v.Str.s;
    if (compiler_add_o(c, c->u->u_consts, first_const) < 0)      {
        compiler_exit_scope(c);
        return 0;
    }

    /* unpack nested arguments */
    compiler_arguments(c, args);

    c->u->u_argcount = asdl_seq_LEN(args->args);
    n = asdl_seq_LEN(s->v.FunctionDef.body);
    /* if there was a docstring, we need to skip the first statement */
    for (i = docstring; i < n; i++) {
        st = (stmt_ty)asdl_seq_GET(s->v.FunctionDef.body, i);
        VISIT_IN_SCOPE(c, stmt, st);
    }
    co = assemble(c, 1);
    compiler_exit_scope(c);
    if (co == NULL)
        return 0;

    compiler_make_closure(c, co, asdl_seq_LEN(args->defaults));
    Py_DECREF(co);

    for (i = 0; i < asdl_seq_LEN(decos); i++) {
        ADDOP_I(c, CALL_FUNCTION, 1);
    }

    return compiler_nameop(c, s->v.FunctionDef.name, Store);
>>>>>>> 8b5fca37
}

static int
compiler_class(struct compiler *c, stmt_ty s)
{
<<<<<<< HEAD
	int n;
	PyCodeObject *co;
	PyObject *str;
	/* push class name on stack, needed by BUILD_CLASS */
	ADDOP_O(c, LOAD_CONST, s->v.ClassDef.name, consts);
	/* push the tuple of base classes on the stack */
	n = asdl_seq_LEN(s->v.ClassDef.bases);
	if (n > 0)
		VISIT_SEQ(c, expr, s->v.ClassDef.bases);
	ADDOP_I(c, BUILD_TUPLE, n);
	if (!compiler_enter_scope(c, s->v.ClassDef.name, (void *)s,
				  s->lineno))
		return 0;
	Py_XDECREF(c->u->u_private);
	c->u->u_private = s->v.ClassDef.name;
	Py_INCREF(c->u->u_private);
	str = PyString_InternFromString("__name__");
	if (!str || !compiler_nameop(c, str, Load)) {
		Py_XDECREF(str);
		compiler_exit_scope(c);
		return 0;
	}
	
	Py_DECREF(str);
	str = PyString_InternFromString("__module__");
	if (!str || !compiler_nameop(c, str, Store)) {
		Py_XDECREF(str);
		compiler_exit_scope(c);
		return 0;
	}
	Py_DECREF(str);

	if (!compiler_body(c, s->v.ClassDef.body)) {
		compiler_exit_scope(c);
		return 0;
	}

	ADDOP_IN_SCOPE(c, LOAD_LOCALS);
	ADDOP_IN_SCOPE(c, RETURN_VALUE);
	co = assemble(c, 1);
	compiler_exit_scope(c);
	if (co == NULL)
		return 0;

	compiler_make_closure(c, co, 0);
	Py_DECREF(co);

	ADDOP_I(c, CALL_FUNCTION, 0);
	ADDOP(c, BUILD_CLASS);
	if (!compiler_nameop(c, s->v.ClassDef.name, Store))
		return 0;
	return 1;
=======
    int n, i;
    PyCodeObject *co;
    PyObject *str;
    asdl_seq* decos = s->v.ClassDef.decorator_list;

    if (!compiler_decorators(c, decos))
        return 0;

    /* push class name on stack, needed by BUILD_CLASS */
    ADDOP_O(c, LOAD_CONST, s->v.ClassDef.name, consts);
    /* push the tuple of base classes on the stack */
    n = asdl_seq_LEN(s->v.ClassDef.bases);
    if (n > 0)
        VISIT_SEQ(c, expr, s->v.ClassDef.bases);
    ADDOP_I(c, BUILD_TUPLE, n);
    if (!compiler_enter_scope(c, s->v.ClassDef.name, (void *)s,
                              s->lineno))
        return 0;
    Py_XDECREF(c->u->u_private);
    c->u->u_private = s->v.ClassDef.name;
    Py_INCREF(c->u->u_private);
    str = PyString_InternFromString("__name__");
    if (!str || !compiler_nameop(c, str, Load)) {
        Py_XDECREF(str);
        compiler_exit_scope(c);
        return 0;
    }

    Py_DECREF(str);
    str = PyString_InternFromString("__module__");
    if (!str || !compiler_nameop(c, str, Store)) {
        Py_XDECREF(str);
        compiler_exit_scope(c);
        return 0;
    }
    Py_DECREF(str);

    if (!compiler_body(c, s->v.ClassDef.body)) {
        compiler_exit_scope(c);
        return 0;
    }

    ADDOP_IN_SCOPE(c, LOAD_LOCALS);
    ADDOP_IN_SCOPE(c, RETURN_VALUE);
    co = assemble(c, 1);
    compiler_exit_scope(c);
    if (co == NULL)
        return 0;

    compiler_make_closure(c, co, 0);
    Py_DECREF(co);

    ADDOP_I(c, CALL_FUNCTION, 0);
    ADDOP(c, BUILD_CLASS);
    /* apply decorators */
    for (i = 0; i < asdl_seq_LEN(decos); i++) {
        ADDOP_I(c, CALL_FUNCTION, 1);
    }
    if (!compiler_nameop(c, s->v.ClassDef.name, Store))
        return 0;
    return 1;
>>>>>>> 8b5fca37
}

static int
compiler_ifexp(struct compiler *c, expr_ty e)
{
    basicblock *end, *next;

    assert(e->kind == IfExp_kind);
    end = compiler_new_block(c);
    if (end == NULL)
        return 0;
    next = compiler_new_block(c);
    if (next == NULL)
        return 0;
    VISIT(c, expr, e->v.IfExp.test);
    ADDOP_JREL(c, JUMP_IF_FALSE, next);
    ADDOP(c, POP_TOP);
    VISIT(c, expr, e->v.IfExp.body);
    ADDOP_JREL(c, JUMP_FORWARD, end);
    compiler_use_next_block(c, next);
    ADDOP(c, POP_TOP);
    VISIT(c, expr, e->v.IfExp.orelse);
    compiler_use_next_block(c, end);
    return 1;
}

static int
compiler_lambda(struct compiler *c, expr_ty e)
{
    PyCodeObject *co;
    static identifier name;
    arguments_ty args = e->v.Lambda.args;
    assert(e->kind == Lambda_kind);

    if (!name) {
        name = PyString_InternFromString("<lambda>");
        if (!name)
            return 0;
    }

    if (args->defaults)
        VISIT_SEQ(c, expr, args->defaults);
    if (!compiler_enter_scope(c, name, (void *)e, e->lineno))
        return 0;

    /* unpack nested arguments */
    compiler_arguments(c, args);

    c->u->u_argcount = asdl_seq_LEN(args->args);
    VISIT_IN_SCOPE(c, expr, e->v.Lambda.body);
    ADDOP_IN_SCOPE(c, RETURN_VALUE);
    co = assemble(c, 1);
    compiler_exit_scope(c);
    if (co == NULL)
        return 0;

    compiler_make_closure(c, co, asdl_seq_LEN(args->defaults));
    Py_DECREF(co);

    return 1;
}

static int
compiler_print(struct compiler *c, stmt_ty s)
{
    int i, n;
    bool dest;

    assert(s->kind == Print_kind);
    n = asdl_seq_LEN(s->v.Print.values);
    dest = false;
    if (s->v.Print.dest) {
        VISIT(c, expr, s->v.Print.dest);
        dest = true;
    }
    for (i = 0; i < n; i++) {
        expr_ty e = (expr_ty)asdl_seq_GET(s->v.Print.values, i);
        if (dest) {
            ADDOP(c, DUP_TOP);
            VISIT(c, expr, e);
            ADDOP(c, ROT_TWO);
            ADDOP(c, PRINT_ITEM_TO);
        }
        else {
            VISIT(c, expr, e);
            ADDOP(c, PRINT_ITEM);
        }
    }
    if (s->v.Print.nl) {
        if (dest)
            ADDOP(c, PRINT_NEWLINE_TO)
        else
            ADDOP(c, PRINT_NEWLINE)
    }
    else if (dest)
        ADDOP(c, POP_TOP);
    return 1;
}

static int
compiler_if(struct compiler *c, stmt_ty s)
{
    basicblock *end, *next;
    int constant;
    assert(s->kind == If_kind);
    end = compiler_new_block(c);
    if (end == NULL)
        return 0;
    next = compiler_new_block(c);
    if (next == NULL)
        return 0;

    constant = expr_constant(s->v.If.test);
    /* constant = 0: "if 0"
     * constant = 1: "if 1", "if 2", ...
     * constant = -1: rest */
    if (constant == 0) {
        if (s->v.If.orelse)
            VISIT_SEQ(c, stmt, s->v.If.orelse);
    } else if (constant == 1) {
        VISIT_SEQ(c, stmt, s->v.If.body);
    } else {
        VISIT(c, expr, s->v.If.test);
        ADDOP_JREL(c, JUMP_IF_FALSE, next);
        ADDOP(c, POP_TOP);
        VISIT_SEQ(c, stmt, s->v.If.body);
        ADDOP_JREL(c, JUMP_FORWARD, end);
        compiler_use_next_block(c, next);
        ADDOP(c, POP_TOP);
        if (s->v.If.orelse)
            VISIT_SEQ(c, stmt, s->v.If.orelse);
    }
    compiler_use_next_block(c, end);
    return 1;
}

static int
compiler_for(struct compiler *c, stmt_ty s)
{
<<<<<<< HEAD
	basicblock *start, *cleanup, *end;

	start = compiler_new_block(c);
	cleanup = compiler_new_block(c);
	end = compiler_new_block(c);
	if (start == NULL || end == NULL || cleanup == NULL)
		return 0;
	ADDOP_JREL(c, SETUP_LOOP, end);
	if (!compiler_push_fblock(c, LOOP, start))
		return 0;
	VISIT(c, expr, s->v.For.iter);
	ADDOP(c, GET_ITER);
	compiler_use_next_block(c, start);
	/* for expressions must be traced on each iteration,
	   so we need to set an extra line number. */
	c->u->u_lineno_set = false;
	ADDOP_JREL(c, FOR_ITER, cleanup);
	VISIT(c, expr, s->v.For.target);
	VISIT_SEQ(c, stmt, s->v.For.body);
	ADDOP_JABS(c, JUMP_ABSOLUTE, start);
	compiler_use_next_block(c, cleanup);
	ADDOP(c, POP_BLOCK);
	compiler_pop_fblock(c, LOOP, start);
	VISIT_SEQ(c, stmt, s->v.For.orelse);
	compiler_use_next_block(c, end);
	return 1;
=======
    basicblock *start, *cleanup, *end;

    start = compiler_new_block(c);
    cleanup = compiler_new_block(c);
    end = compiler_new_block(c);
    if (start == NULL || end == NULL || cleanup == NULL)
        return 0;
    ADDOP_JREL(c, SETUP_LOOP, end);
    if (!compiler_push_fblock(c, LOOP, start))
        return 0;
    VISIT(c, expr, s->v.For.iter);
    ADDOP(c, GET_ITER);
    compiler_use_next_block(c, start);
    /* for expressions must be traced on each iteration,
       so we need to set an extra line number. */
    c->u->u_lineno_set = false;
    ADDOP_JREL(c, FOR_ITER, cleanup);
    VISIT(c, expr, s->v.For.target);
    VISIT_SEQ(c, stmt, s->v.For.body);
    ADDOP_JABS(c, JUMP_ABSOLUTE, start);
    compiler_use_next_block(c, cleanup);
    ADDOP(c, POP_BLOCK);
    compiler_pop_fblock(c, LOOP, start);
    VISIT_SEQ(c, stmt, s->v.For.orelse);
    compiler_use_next_block(c, end);
    return 1;
>>>>>>> 8b5fca37
}

static int
compiler_while(struct compiler *c, stmt_ty s)
{
<<<<<<< HEAD
	basicblock *loop, *orelse, *end, *anchor = NULL;
	int constant = expr_constant(s->v.While.test);

	if (constant == 0) {
		if (s->v.While.orelse)
			VISIT_SEQ(c, stmt, s->v.While.orelse);
		return 1;
	}
	loop = compiler_new_block(c);
	end = compiler_new_block(c);
	if (constant == -1) {
		anchor = compiler_new_block(c);
		if (anchor == NULL)
			return 0;
	}
	if (loop == NULL || end == NULL)
		return 0;
	if (s->v.While.orelse) {
		orelse = compiler_new_block(c);
		if (orelse == NULL)
			return 0;
	}
	else
		orelse = NULL;

	ADDOP_JREL(c, SETUP_LOOP, end);
	compiler_use_next_block(c, loop);
	if (!compiler_push_fblock(c, LOOP, loop))
		return 0;
	if (constant == -1) {
		/* while expressions must be traced on each iteration,
		   so we need to set an extra line number. */
		c->u->u_lineno_set = false;
		VISIT(c, expr, s->v.While.test);
		ADDOP_JREL(c, JUMP_IF_FALSE, anchor);
		ADDOP(c, POP_TOP);
	}
	VISIT_SEQ(c, stmt, s->v.While.body);
	ADDOP_JABS(c, JUMP_ABSOLUTE, loop);

	/* XXX should the two POP instructions be in a separate block
	   if there is no else clause ?
	*/

	if (constant == -1) {
		compiler_use_next_block(c, anchor);
		ADDOP(c, POP_TOP);
		ADDOP(c, POP_BLOCK);
	}
	compiler_pop_fblock(c, LOOP, loop);
	if (orelse != NULL) /* what if orelse is just pass? */
		VISIT_SEQ(c, stmt, s->v.While.orelse);
	compiler_use_next_block(c, end);

	return 1;
=======
    basicblock *loop, *orelse, *end, *anchor = NULL;
    int constant = expr_constant(s->v.While.test);

    if (constant == 0) {
        if (s->v.While.orelse)
            VISIT_SEQ(c, stmt, s->v.While.orelse);
        return 1;
    }
    loop = compiler_new_block(c);
    end = compiler_new_block(c);
    if (constant == -1) {
        anchor = compiler_new_block(c);
        if (anchor == NULL)
            return 0;
    }
    if (loop == NULL || end == NULL)
        return 0;
    if (s->v.While.orelse) {
        orelse = compiler_new_block(c);
        if (orelse == NULL)
            return 0;
    }
    else
        orelse = NULL;

    ADDOP_JREL(c, SETUP_LOOP, end);
    compiler_use_next_block(c, loop);
    if (!compiler_push_fblock(c, LOOP, loop))
        return 0;
    if (constant == -1) {
        /* while expressions must be traced on each iteration,
           so we need to set an extra line number. */
        c->u->u_lineno_set = false;
        VISIT(c, expr, s->v.While.test);
        ADDOP_JREL(c, JUMP_IF_FALSE, anchor);
        ADDOP(c, POP_TOP);
    }
    VISIT_SEQ(c, stmt, s->v.While.body);
    ADDOP_JABS(c, JUMP_ABSOLUTE, loop);

    /* XXX should the two POP instructions be in a separate block
       if there is no else clause ?
    */

    if (constant == -1) {
        compiler_use_next_block(c, anchor);
        ADDOP(c, POP_TOP);
        ADDOP(c, POP_BLOCK);
    }
    compiler_pop_fblock(c, LOOP, loop);
    if (orelse != NULL) /* what if orelse is just pass? */
        VISIT_SEQ(c, stmt, s->v.While.orelse);
    compiler_use_next_block(c, end);

    return 1;
>>>>>>> 8b5fca37
}

static int
compiler_continue(struct compiler *c)
{
<<<<<<< HEAD
	static const char LOOP_ERROR_MSG[] = "'continue' not properly in loop";
	static const char IN_FINALLY_ERROR_MSG[] = 
			"'continue' not supported inside 'finally' clause";
	int i;

	if (!c->u->u_nfblocks)
		return compiler_error(c, LOOP_ERROR_MSG);
	i = c->u->u_nfblocks - 1;
	switch (c->u->u_fblock[i].fb_type) {
	case LOOP:
		ADDOP_JABS(c, JUMP_ABSOLUTE, c->u->u_fblock[i].fb_block);
		break;
	case EXCEPT:
	case FINALLY_TRY:
		while (--i >= 0 && c->u->u_fblock[i].fb_type != LOOP) {
			/* Prevent try: ... finally:
			      try: continue ...  or
			      try: ... except: continue */
			if (c->u->u_fblock[i].fb_type == FINALLY_END)
				return compiler_error(c, IN_FINALLY_ERROR_MSG);
		}
		if (i == -1)
			return compiler_error(c, LOOP_ERROR_MSG);
		ADDOP_JABS(c, CONTINUE_LOOP, c->u->u_fblock[i].fb_block);
		break;
	case FINALLY_END:
		return compiler_error(c, IN_FINALLY_ERROR_MSG);
	}

	return 1;
=======
    static const char LOOP_ERROR_MSG[] = "'continue' not properly in loop";
    static const char IN_FINALLY_ERROR_MSG[] =
                    "'continue' not supported inside 'finally' clause";
    int i;

    if (!c->u->u_nfblocks)
        return compiler_error(c, LOOP_ERROR_MSG);
    i = c->u->u_nfblocks - 1;
    switch (c->u->u_fblock[i].fb_type) {
    case LOOP:
        ADDOP_JABS(c, JUMP_ABSOLUTE, c->u->u_fblock[i].fb_block);
        break;
    case EXCEPT:
    case FINALLY_TRY:
        while (--i >= 0 && c->u->u_fblock[i].fb_type != LOOP) {
            /* Prevent continue anywhere under a finally
                  even if hidden in a sub-try or except. */
            if (c->u->u_fblock[i].fb_type == FINALLY_END)
                return compiler_error(c, IN_FINALLY_ERROR_MSG);
        }
        if (i == -1)
            return compiler_error(c, LOOP_ERROR_MSG);
        ADDOP_JABS(c, CONTINUE_LOOP, c->u->u_fblock[i].fb_block);
        break;
    case FINALLY_END:
        return compiler_error(c, IN_FINALLY_ERROR_MSG);
    }

    return 1;
>>>>>>> 8b5fca37
}

/* Code generated for "try: <body> finally: <finalbody>" is as follows:

        SETUP_FINALLY           L
        <code for body>
        POP_BLOCK
        LOAD_CONST              <None>
    L:          <code for finalbody>
        END_FINALLY

   The special instructions use the block stack.  Each block
   stack entry contains the instruction that created it (here
   SETUP_FINALLY), the level of the value stack at the time the
   block stack entry was created, and a label (here L).

   SETUP_FINALLY:
    Pushes the current value stack level and the label
    onto the block stack.
   POP_BLOCK:
    Pops en entry from the block stack, and pops the value
    stack until its level is the same as indicated on the
    block stack.  (The label is ignored.)
   END_FINALLY:
    Pops a variable number of entries from the *value* stack
    and re-raises the exception they specify.  The number of
    entries popped depends on the (pseudo) exception type.

   The block stack is unwound when an exception is raised:
   when a SETUP_FINALLY entry is found, the exception is pushed
   onto the value stack (and the exception condition is cleared),
   and the interpreter jumps to the label gotten from the block
   stack.
*/

static int
compiler_try_finally(struct compiler *c, stmt_ty s)
{
    basicblock *body, *end;
    body = compiler_new_block(c);
    end = compiler_new_block(c);
    if (body == NULL || end == NULL)
        return 0;

    ADDOP_JREL(c, SETUP_FINALLY, end);
    compiler_use_next_block(c, body);
    if (!compiler_push_fblock(c, FINALLY_TRY, body))
        return 0;
    VISIT_SEQ(c, stmt, s->v.TryFinally.body);
    ADDOP(c, POP_BLOCK);
    compiler_pop_fblock(c, FINALLY_TRY, body);

    ADDOP_O(c, LOAD_CONST, Py_None, consts);
    compiler_use_next_block(c, end);
    if (!compiler_push_fblock(c, FINALLY_END, end))
        return 0;
    VISIT_SEQ(c, stmt, s->v.TryFinally.finalbody);
    ADDOP(c, END_FINALLY);
    compiler_pop_fblock(c, FINALLY_END, end);

    return 1;
}

/*
   Code generated for "try: S except E1, V1: S1 except E2, V2: S2 ...":
   (The contents of the value stack is shown in [], with the top
   at the right; 'tb' is trace-back info, 'val' the exception's
   associated value, and 'exc' the exception.)

   Value stack          Label   Instruction     Argument
   []                           SETUP_EXCEPT    L1
   []                           <code for S>
   []                           POP_BLOCK
   []                           JUMP_FORWARD    L0

   [tb, val, exc]       L1:     DUP                             )
   [tb, val, exc, exc]          <evaluate E1>                   )
   [tb, val, exc, exc, E1]      COMPARE_OP      EXC_MATCH       ) only if E1
   [tb, val, exc, 1-or-0]       JUMP_IF_FALSE   L2              )
   [tb, val, exc, 1]            POP                             )
   [tb, val, exc]               POP
   [tb, val]                    <assign to V1>  (or POP if no V1)
   [tb]                         POP
   []                           <code for S1>
                                JUMP_FORWARD    L0

   [tb, val, exc, 0]    L2:     POP
   [tb, val, exc]               DUP
   .............................etc.......................

   [tb, val, exc, 0]    Ln+1:   POP
   [tb, val, exc]               END_FINALLY     # re-raise exception

   []                   L0:     <next statement>

   Of course, parts are not generated if Vi or Ei is not present.
*/
static int
compiler_try_except(struct compiler *c, stmt_ty s)
{
<<<<<<< HEAD
	basicblock *body, *orelse, *except, *end;
	int i, n;

	body = compiler_new_block(c);
	except = compiler_new_block(c);
	orelse = compiler_new_block(c);
	end = compiler_new_block(c);
	if (body == NULL || except == NULL || orelse == NULL || end == NULL)
		return 0;
	ADDOP_JREL(c, SETUP_EXCEPT, except);
	compiler_use_next_block(c, body);
	if (!compiler_push_fblock(c, EXCEPT, body))
		return 0;
	VISIT_SEQ(c, stmt, s->v.TryExcept.body);
	ADDOP(c, POP_BLOCK);
	compiler_pop_fblock(c, EXCEPT, body);
	ADDOP_JREL(c, JUMP_FORWARD, orelse);
	n = asdl_seq_LEN(s->v.TryExcept.handlers);
	compiler_use_next_block(c, except);
	for (i = 0; i < n; i++) {
		excepthandler_ty handler = (excepthandler_ty)asdl_seq_GET(
						s->v.TryExcept.handlers, i);
		if (!handler->type && i < n-1)
		    return compiler_error(c, "default 'except:' must be last");
		c->u->u_lineno_set = false;
		c->u->u_lineno = handler->lineno;
		except = compiler_new_block(c);
		if (except == NULL)
			return 0;
		if (handler->type) {
			ADDOP(c, DUP_TOP);
			VISIT(c, expr, handler->type);
			ADDOP_I(c, COMPARE_OP, PyCmp_EXC_MATCH);
			ADDOP_JREL(c, JUMP_IF_FALSE, except);
			ADDOP(c, POP_TOP);
		}
		ADDOP(c, POP_TOP);
		if (handler->name) {
			VISIT(c, expr, handler->name);
		}
		else {
			ADDOP(c, POP_TOP);
		}
		ADDOP(c, POP_TOP);
		VISIT_SEQ(c, stmt, handler->body);
		ADDOP_JREL(c, JUMP_FORWARD, end);
		compiler_use_next_block(c, except);
		if (handler->type)
			ADDOP(c, POP_TOP);
	}
	ADDOP(c, END_FINALLY);
	compiler_use_next_block(c, orelse);
	VISIT_SEQ(c, stmt, s->v.TryExcept.orelse);
	compiler_use_next_block(c, end);
	return 1;
=======
    basicblock *body, *orelse, *except, *end;
    int i, n;

    body = compiler_new_block(c);
    except = compiler_new_block(c);
    orelse = compiler_new_block(c);
    end = compiler_new_block(c);
    if (body == NULL || except == NULL || orelse == NULL || end == NULL)
        return 0;
    ADDOP_JREL(c, SETUP_EXCEPT, except);
    compiler_use_next_block(c, body);
    if (!compiler_push_fblock(c, EXCEPT, body))
        return 0;
    VISIT_SEQ(c, stmt, s->v.TryExcept.body);
    ADDOP(c, POP_BLOCK);
    compiler_pop_fblock(c, EXCEPT, body);
    ADDOP_JREL(c, JUMP_FORWARD, orelse);
    n = asdl_seq_LEN(s->v.TryExcept.handlers);
    compiler_use_next_block(c, except);
    for (i = 0; i < n; i++) {
        excepthandler_ty handler = (excepthandler_ty)asdl_seq_GET(
                                        s->v.TryExcept.handlers, i);
        if (!handler->v.ExceptHandler.type && i < n-1)
            return compiler_error(c, "default 'except:' must be last");
        c->u->u_lineno_set = false;
        c->u->u_lineno = handler->lineno;
        except = compiler_new_block(c);
        if (except == NULL)
            return 0;
        if (handler->v.ExceptHandler.type) {
            ADDOP(c, DUP_TOP);
            VISIT(c, expr, handler->v.ExceptHandler.type);
            ADDOP_I(c, COMPARE_OP, PyCmp_EXC_MATCH);
            ADDOP_JREL(c, JUMP_IF_FALSE, except);
            ADDOP(c, POP_TOP);
        }
        ADDOP(c, POP_TOP);
        if (handler->v.ExceptHandler.name) {
            VISIT(c, expr, handler->v.ExceptHandler.name);
        }
        else {
            ADDOP(c, POP_TOP);
        }
        ADDOP(c, POP_TOP);
        VISIT_SEQ(c, stmt, handler->v.ExceptHandler.body);
        ADDOP_JREL(c, JUMP_FORWARD, end);
        compiler_use_next_block(c, except);
        if (handler->v.ExceptHandler.type)
            ADDOP(c, POP_TOP);
    }
    ADDOP(c, END_FINALLY);
    compiler_use_next_block(c, orelse);
    VISIT_SEQ(c, stmt, s->v.TryExcept.orelse);
    compiler_use_next_block(c, end);
    return 1;
>>>>>>> 8b5fca37
}

static int
compiler_import_as(struct compiler *c, identifier name, identifier asname)
{
    /* The IMPORT_NAME opcode was already generated.  This function
       merely needs to bind the result to a name.

       If there is a dot in name, we need to split it and emit a
       LOAD_ATTR for each name.
    */
    const char *src = PyString_AS_STRING(name);
    const char *dot = strchr(src, '.');
    if (dot) {
        /* Consume the base module name to get the first attribute */
        src = dot + 1;
        while (dot) {
            /* NB src is only defined when dot != NULL */
            PyObject *attr;
            dot = strchr(src, '.');
            attr = PyString_FromStringAndSize(src,
                                dot ? dot - src : strlen(src));
            if (!attr)
                return -1;
            ADDOP_O(c, LOAD_ATTR, attr, names);
            Py_DECREF(attr);
            src = dot + 1;
        }
    }
    return compiler_nameop(c, asname, Store);
}

static int
compiler_import(struct compiler *c, stmt_ty s)
{
    /* The Import node stores a module name like a.b.c as a single
       string.  This is convenient for all cases except
         import a.b.c as d
       where we need to parse that string to extract the individual
       module names.
       XXX Perhaps change the representation to make this case simpler?
     */
    int i, n = asdl_seq_LEN(s->v.Import.names);

    for (i = 0; i < n; i++) {
        alias_ty alias = (alias_ty)asdl_seq_GET(s->v.Import.names, i);
        int r;
        PyObject *level;

        if (c->c_flags && (c->c_flags->cf_flags & CO_FUTURE_ABSOLUTE_IMPORT))
            level = PyInt_FromLong(0);
        else
            level = PyInt_FromLong(-1);

        if (level == NULL)
            return 0;

        ADDOP_O(c, LOAD_CONST, level, consts);
        Py_DECREF(level);
        ADDOP_O(c, LOAD_CONST, Py_None, consts);
        ADDOP_NAME(c, IMPORT_NAME, alias->name, names);

        if (alias->asname) {
            r = compiler_import_as(c, alias->name, alias->asname);
            if (!r)
                return r;
        }
        else {
            identifier tmp = alias->name;
            const char *base = PyString_AS_STRING(alias->name);
            char *dot = strchr(base, '.');
            if (dot)
                tmp = PyString_FromStringAndSize(base,
                                                 dot - base);
            r = compiler_nameop(c, tmp, Store);
            if (dot) {
                Py_DECREF(tmp);
            }
            if (!r)
                return r;
        }
    }
    return 1;
}

static int
compiler_from_import(struct compiler *c, stmt_ty s)
{
    int i, n = asdl_seq_LEN(s->v.ImportFrom.names);

    PyObject *names = PyTuple_New(n);
    PyObject *level;

    if (!names)
        return 0;

    if (s->v.ImportFrom.level == 0 && c->c_flags &&
        !(c->c_flags->cf_flags & CO_FUTURE_ABSOLUTE_IMPORT))
        level = PyInt_FromLong(-1);
    else
        level = PyInt_FromLong(s->v.ImportFrom.level);

    if (!level) {
        Py_DECREF(names);
        return 0;
    }

    /* build up the names */
    for (i = 0; i < n; i++) {
        alias_ty alias = (alias_ty)asdl_seq_GET(s->v.ImportFrom.names, i);
        Py_INCREF(alias->name);
        PyTuple_SET_ITEM(names, i, alias->name);
    }

    if (s->lineno > c->c_future->ff_lineno) {
        if (!strcmp(PyString_AS_STRING(s->v.ImportFrom.module),
                    "__future__")) {
            Py_DECREF(level);
            Py_DECREF(names);
            return compiler_error(c,
                          "from __future__ imports must occur "
                          "at the beginning of the file");

        }
    }

    ADDOP_O(c, LOAD_CONST, level, consts);
    Py_DECREF(level);
    ADDOP_O(c, LOAD_CONST, names, consts);
    Py_DECREF(names);
    ADDOP_NAME(c, IMPORT_NAME, s->v.ImportFrom.module, names);
    for (i = 0; i < n; i++) {
        alias_ty alias = (alias_ty)asdl_seq_GET(s->v.ImportFrom.names, i);
        identifier store_name;

        if (i == 0 && *PyString_AS_STRING(alias->name) == '*') {
            assert(n == 1);
            ADDOP(c, IMPORT_STAR);
            return 1;
        }

        ADDOP_NAME(c, IMPORT_FROM, alias->name, names);
        store_name = alias->name;
        if (alias->asname)
            store_name = alias->asname;

        if (!compiler_nameop(c, store_name, Store)) {
            Py_DECREF(names);
            return 0;
        }
    }
    /* remove imported module */
    ADDOP(c, POP_TOP);
    return 1;
}

static int
compiler_assert(struct compiler *c, stmt_ty s)
{
    static PyObject *assertion_error = NULL;
    basicblock *end;

    if (Py_OptimizeFlag)
        return 1;
    if (assertion_error == NULL) {
        assertion_error = PyString_InternFromString("AssertionError");
        if (assertion_error == NULL)
            return 0;
    }
    if (s->v.Assert.test->kind == Tuple_kind &&
        asdl_seq_LEN(s->v.Assert.test->v.Tuple.elts) > 0) {
        const char* msg =
            "assertion is always true, perhaps remove parentheses?";
        if (PyErr_WarnExplicit(PyExc_SyntaxWarning, msg, c->c_filename,
                               c->u->u_lineno, NULL, NULL) == -1)
            return 0;
    }
    VISIT(c, expr, s->v.Assert.test);
    end = compiler_new_block(c);
    if (end == NULL)
        return 0;
    ADDOP_JREL(c, JUMP_IF_TRUE, end);
    ADDOP(c, POP_TOP);
    ADDOP_O(c, LOAD_GLOBAL, assertion_error, names);
    if (s->v.Assert.msg) {
        VISIT(c, expr, s->v.Assert.msg);
        ADDOP_I(c, RAISE_VARARGS, 2);
    }
    else {
        ADDOP_I(c, RAISE_VARARGS, 1);
    }
    compiler_use_next_block(c, end);
    ADDOP(c, POP_TOP);
    return 1;
}

static int
compiler_visit_stmt(struct compiler *c, stmt_ty s)
{
    int i, n;

    /* Always assign a lineno to the next instruction for a stmt. */
<<<<<<< HEAD
	c->u->u_lineno = s->lineno;
	c->u->u_lineno_set = false;

	switch (s->kind) {
	case FunctionDef_kind:
		return compiler_function(c, s);
	case ClassDef_kind:
		return compiler_class(c, s);
	case Return_kind:
		if (c->u->u_ste->ste_type != FunctionBlock)
			return compiler_error(c, "'return' outside function");
		if (s->v.Return.value) {
			VISIT(c, expr, s->v.Return.value);
		}
		else
			ADDOP_O(c, LOAD_CONST, Py_None, consts);
		ADDOP(c, RETURN_VALUE);
		break;
	case Delete_kind:
		VISIT_SEQ(c, expr, s->v.Delete.targets)
		break;
	case Assign_kind:
		n = asdl_seq_LEN(s->v.Assign.targets);
		VISIT(c, expr, s->v.Assign.value);
		for (i = 0; i < n; i++) {
			if (i < n - 1)
				ADDOP(c, DUP_TOP);
			VISIT(c, expr,
			      (expr_ty)asdl_seq_GET(s->v.Assign.targets, i));
		}
		break;
	case AugAssign_kind:
		return compiler_augassign(c, s);
	case Print_kind:
		return compiler_print(c, s);
	case For_kind:
		return compiler_for(c, s);
	case While_kind:
		return compiler_while(c, s);
	case If_kind:
		return compiler_if(c, s);
	case Raise_kind:
		n = 0;
		if (s->v.Raise.type) {
			VISIT(c, expr, s->v.Raise.type);
			n++;
			if (s->v.Raise.inst) {
				VISIT(c, expr, s->v.Raise.inst);
				n++;
				if (s->v.Raise.tback) {
					VISIT(c, expr, s->v.Raise.tback);
					n++;
				}
			}
		}
		ADDOP_I(c, RAISE_VARARGS, n);
		break;
	case TryExcept_kind:
		return compiler_try_except(c, s);
	case TryFinally_kind:
		return compiler_try_finally(c, s);
	case Assert_kind:
		return compiler_assert(c, s);
	case Import_kind:
		return compiler_import(c, s);
	case ImportFrom_kind:
		return compiler_from_import(c, s);
	case Exec_kind:
		VISIT(c, expr, s->v.Exec.body);
		if (s->v.Exec.globals) {
			VISIT(c, expr, s->v.Exec.globals);
			if (s->v.Exec.locals) {
				VISIT(c, expr, s->v.Exec.locals);
			} else {
				ADDOP(c, DUP_TOP);
			}
		} else {
			ADDOP_O(c, LOAD_CONST, Py_None, consts);
			ADDOP(c, DUP_TOP);
		}
		ADDOP(c, EXEC_STMT);
		break;
	case Global_kind:
		break;
	case Expr_kind:
		if (c->c_interactive && c->c_nestlevel <= 1) {
			VISIT(c, expr, s->v.Expr.value);
			ADDOP(c, PRINT_EXPR);
		}
		else if (s->v.Expr.value->kind != Str_kind &&
			 s->v.Expr.value->kind != Num_kind) {
			VISIT(c, expr, s->v.Expr.value);
			ADDOP(c, POP_TOP);
		}
		break;
	case Pass_kind:
		break;
	case Break_kind:
                if (!compiler_in_loop(c))
			return compiler_error(c, "'break' outside loop");
		ADDOP(c, BREAK_LOOP);
		break;
	case Continue_kind:
		return compiler_continue(c);
	case With_kind:
		return compiler_with(c, s);
	}
	return 1;
=======
    c->u->u_lineno = s->lineno;
    c->u->u_lineno_set = false;

    switch (s->kind) {
    case FunctionDef_kind:
        return compiler_function(c, s);
    case ClassDef_kind:
        return compiler_class(c, s);
    case Return_kind:
        if (c->u->u_ste->ste_type != FunctionBlock)
            return compiler_error(c, "'return' outside function");
        if (s->v.Return.value) {
            VISIT(c, expr, s->v.Return.value);
        }
        else
            ADDOP_O(c, LOAD_CONST, Py_None, consts);
        ADDOP(c, RETURN_VALUE);
        break;
    case Delete_kind:
        VISIT_SEQ(c, expr, s->v.Delete.targets)
        break;
    case Assign_kind:
        n = asdl_seq_LEN(s->v.Assign.targets);
        VISIT(c, expr, s->v.Assign.value);
        for (i = 0; i < n; i++) {
            if (i < n - 1)
                ADDOP(c, DUP_TOP);
            VISIT(c, expr,
                  (expr_ty)asdl_seq_GET(s->v.Assign.targets, i));
        }
        break;
    case AugAssign_kind:
        return compiler_augassign(c, s);
    case Print_kind:
        return compiler_print(c, s);
    case For_kind:
        return compiler_for(c, s);
    case While_kind:
        return compiler_while(c, s);
    case If_kind:
        return compiler_if(c, s);
    case Raise_kind:
        n = 0;
        if (s->v.Raise.type) {
            VISIT(c, expr, s->v.Raise.type);
            n++;
            if (s->v.Raise.inst) {
                VISIT(c, expr, s->v.Raise.inst);
                n++;
                if (s->v.Raise.tback) {
                    VISIT(c, expr, s->v.Raise.tback);
                    n++;
                }
            }
        }
        ADDOP_I(c, RAISE_VARARGS, n);
        break;
    case TryExcept_kind:
        return compiler_try_except(c, s);
    case TryFinally_kind:
        return compiler_try_finally(c, s);
    case Assert_kind:
        return compiler_assert(c, s);
    case Import_kind:
        return compiler_import(c, s);
    case ImportFrom_kind:
        return compiler_from_import(c, s);
    case Exec_kind:
        VISIT(c, expr, s->v.Exec.body);
        if (s->v.Exec.globals) {
            VISIT(c, expr, s->v.Exec.globals);
            if (s->v.Exec.locals) {
                VISIT(c, expr, s->v.Exec.locals);
            } else {
                ADDOP(c, DUP_TOP);
            }
        } else {
            ADDOP_O(c, LOAD_CONST, Py_None, consts);
            ADDOP(c, DUP_TOP);
        }
        ADDOP(c, EXEC_STMT);
        break;
    case Global_kind:
        break;
    case Expr_kind:
        if (c->c_interactive && c->c_nestlevel <= 1) {
            VISIT(c, expr, s->v.Expr.value);
            ADDOP(c, PRINT_EXPR);
        }
        else if (s->v.Expr.value->kind != Str_kind &&
                 s->v.Expr.value->kind != Num_kind) {
            VISIT(c, expr, s->v.Expr.value);
            ADDOP(c, POP_TOP);
        }
        break;
    case Pass_kind:
        break;
    case Break_kind:
        if (!compiler_in_loop(c))
            return compiler_error(c, "'break' outside loop");
        ADDOP(c, BREAK_LOOP);
        break;
    case Continue_kind:
        return compiler_continue(c);
    case With_kind:
        return compiler_with(c, s);
    }
    return 1;
>>>>>>> 8b5fca37
}

static int
unaryop(unaryop_ty op)
{
    switch (op) {
    case Invert:
        return UNARY_INVERT;
    case Not:
        return UNARY_NOT;
    case UAdd:
        return UNARY_POSITIVE;
    case USub:
        return UNARY_NEGATIVE;
    default:
        PyErr_Format(PyExc_SystemError,
            "unary op %d should not be possible", op);
        return 0;
    }
}

static int
binop(struct compiler *c, operator_ty op)
{
    switch (op) {
    case Add:
        return BINARY_ADD;
    case Sub:
        return BINARY_SUBTRACT;
    case Mult:
        return BINARY_MULTIPLY;
    case Div:
        if (c->c_flags && c->c_flags->cf_flags & CO_FUTURE_DIVISION)
            return BINARY_TRUE_DIVIDE;
        else
            return BINARY_DIVIDE;
    case Mod:
        return BINARY_MODULO;
    case Pow:
        return BINARY_POWER;
    case LShift:
        return BINARY_LSHIFT;
    case RShift:
        return BINARY_RSHIFT;
    case BitOr:
        return BINARY_OR;
    case BitXor:
        return BINARY_XOR;
    case BitAnd:
        return BINARY_AND;
    case FloorDiv:
        return BINARY_FLOOR_DIVIDE;
    default:
        PyErr_Format(PyExc_SystemError,
            "binary op %d should not be possible", op);
        return 0;
    }
}

static int
cmpop(cmpop_ty op)
{
    switch (op) {
    case Eq:
        return PyCmp_EQ;
    case NotEq:
        return PyCmp_NE;
    case Lt:
        return PyCmp_LT;
    case LtE:
        return PyCmp_LE;
    case Gt:
        return PyCmp_GT;
    case GtE:
        return PyCmp_GE;
    case Is:
        return PyCmp_IS;
    case IsNot:
        return PyCmp_IS_NOT;
    case In:
        return PyCmp_IN;
    case NotIn:
        return PyCmp_NOT_IN;
    default:
        return PyCmp_BAD;
    }
}

static int
inplace_binop(struct compiler *c, operator_ty op)
{
    switch (op) {
    case Add:
        return INPLACE_ADD;
    case Sub:
        return INPLACE_SUBTRACT;
    case Mult:
        return INPLACE_MULTIPLY;
    case Div:
        if (c->c_flags && c->c_flags->cf_flags & CO_FUTURE_DIVISION)
            return INPLACE_TRUE_DIVIDE;
        else
            return INPLACE_DIVIDE;
    case Mod:
        return INPLACE_MODULO;
    case Pow:
        return INPLACE_POWER;
    case LShift:
        return INPLACE_LSHIFT;
    case RShift:
        return INPLACE_RSHIFT;
    case BitOr:
        return INPLACE_OR;
    case BitXor:
        return INPLACE_XOR;
    case BitAnd:
        return INPLACE_AND;
    case FloorDiv:
        return INPLACE_FLOOR_DIVIDE;
    default:
        PyErr_Format(PyExc_SystemError,
            "inplace binary op %d should not be possible", op);
        return 0;
    }
}

static int
compiler_nameop(struct compiler *c, identifier name, expr_context_ty ctx)
{
    int op, scope, arg;
    enum { OP_FAST, OP_GLOBAL, OP_DEREF, OP_NAME } optype;

    PyObject *dict = c->u->u_names;
    PyObject *mangled;
    /* XXX AugStore isn't used anywhere! */

    /* First check for assignment to __debug__. Param? */
    if ((ctx == Store || ctx == AugStore || ctx == Del)
        && !strcmp(PyString_AS_STRING(name), "__debug__")) {
        return compiler_error(c, "can not assign to __debug__");
    }

    mangled = _Py_Mangle(c->u->u_private, name);
    if (!mangled)
        return 0;

    op = 0;
    optype = OP_NAME;
    scope = PyST_GetScope(c->u->u_ste, mangled);
    switch (scope) {
    case FREE:
        dict = c->u->u_freevars;
        optype = OP_DEREF;
        break;
    case CELL:
        dict = c->u->u_cellvars;
        optype = OP_DEREF;
        break;
    case LOCAL:
        if (c->u->u_ste->ste_type == FunctionBlock)
            optype = OP_FAST;
        break;
    case GLOBAL_IMPLICIT:
        if (c->u->u_ste->ste_type == FunctionBlock &&
            !c->u->u_ste->ste_unoptimized)
            optype = OP_GLOBAL;
        break;
    case GLOBAL_EXPLICIT:
        optype = OP_GLOBAL;
        break;
    default:
        /* scope can be 0 */
        break;
    }

    /* XXX Leave assert here, but handle __doc__ and the like better */
    assert(scope || PyString_AS_STRING(name)[0] == '_');

    switch (optype) {
    case OP_DEREF:
        switch (ctx) {
        case Load: op = LOAD_DEREF; break;
        case Store: op = STORE_DEREF; break;
        case AugLoad:
        case AugStore:
            break;
        case Del:
            PyErr_Format(PyExc_SyntaxError,
                         "can not delete variable '%s' referenced "
                         "in nested scope",
                         PyString_AS_STRING(name));
            Py_DECREF(mangled);
            return 0;
        case Param:
        default:
            PyErr_SetString(PyExc_SystemError,
                            "param invalid for deref variable");
            return 0;
        }
        break;
    case OP_FAST:
        switch (ctx) {
        case Load: op = LOAD_FAST; break;
        case Store: op = STORE_FAST; break;
        case Del: op = DELETE_FAST; break;
        case AugLoad:
        case AugStore:
            break;
        case Param:
        default:
            PyErr_SetString(PyExc_SystemError,
                            "param invalid for local variable");
            return 0;
        }
        ADDOP_O(c, op, mangled, varnames);
        Py_DECREF(mangled);
        return 1;
    case OP_GLOBAL:
        switch (ctx) {
        case Load: op = LOAD_GLOBAL; break;
        case Store: op = STORE_GLOBAL; break;
        case Del: op = DELETE_GLOBAL; break;
        case AugLoad:
        case AugStore:
            break;
        case Param:
        default:
            PyErr_SetString(PyExc_SystemError,
                            "param invalid for global variable");
            return 0;
        }
        break;
    case OP_NAME:
        switch (ctx) {
        case Load: op = LOAD_NAME; break;
        case Store: op = STORE_NAME; break;
        case Del: op = DELETE_NAME; break;
        case AugLoad:
        case AugStore:
            break;
        case Param:
        default:
            PyErr_SetString(PyExc_SystemError,
                            "param invalid for name variable");
            return 0;
        }
        break;
    }

    assert(op);
    arg = compiler_add_o(c, dict, mangled);
    Py_DECREF(mangled);
    if (arg < 0)
        return 0;
    return compiler_addop_i(c, op, arg);
}

static int
compiler_boolop(struct compiler *c, expr_ty e)
{
    basicblock *end;
    int jumpi, i, n;
    asdl_seq *s;

    assert(e->kind == BoolOp_kind);
    if (e->v.BoolOp.op == And)
        jumpi = JUMP_IF_FALSE;
    else
        jumpi = JUMP_IF_TRUE;
    end = compiler_new_block(c);
    if (end == NULL)
        return 0;
    s = e->v.BoolOp.values;
    n = asdl_seq_LEN(s) - 1;
    assert(n >= 0);
    for (i = 0; i < n; ++i) {
        VISIT(c, expr, (expr_ty)asdl_seq_GET(s, i));
        ADDOP_JREL(c, jumpi, end);
        ADDOP(c, POP_TOP)
    }
    VISIT(c, expr, (expr_ty)asdl_seq_GET(s, n));
    compiler_use_next_block(c, end);
    return 1;
}

static int
compiler_list(struct compiler *c, expr_ty e)
{
    int n = asdl_seq_LEN(e->v.List.elts);
    if (e->v.List.ctx == Store) {
        ADDOP_I(c, UNPACK_SEQUENCE, n);
    }
    VISIT_SEQ(c, expr, e->v.List.elts);
    if (e->v.List.ctx == Load) {
        ADDOP_I(c, BUILD_LIST, n);
    }
    return 1;
}

static int
compiler_tuple(struct compiler *c, expr_ty e)
{
    int n = asdl_seq_LEN(e->v.Tuple.elts);
    if (e->v.Tuple.ctx == Store) {
        ADDOP_I(c, UNPACK_SEQUENCE, n);
    }
    VISIT_SEQ(c, expr, e->v.Tuple.elts);
    if (e->v.Tuple.ctx == Load) {
        ADDOP_I(c, BUILD_TUPLE, n);
    }
    return 1;
}

static int
compiler_compare(struct compiler *c, expr_ty e)
{
    int i, n;
    basicblock *cleanup = NULL;

    /* XXX the logic can be cleaned up for 1 or multiple comparisons */
    VISIT(c, expr, e->v.Compare.left);
    n = asdl_seq_LEN(e->v.Compare.ops);
    assert(n > 0);
    if (n > 1) {
        cleanup = compiler_new_block(c);
        if (cleanup == NULL)
            return 0;
        VISIT(c, expr,
            (expr_ty)asdl_seq_GET(e->v.Compare.comparators, 0));
    }
    for (i = 1; i < n; i++) {
        ADDOP(c, DUP_TOP);
        ADDOP(c, ROT_THREE);
        ADDOP_I(c, COMPARE_OP,
            cmpop((cmpop_ty)(asdl_seq_GET(
                                      e->v.Compare.ops, i - 1))));
        ADDOP_JREL(c, JUMP_IF_FALSE, cleanup);
        NEXT_BLOCK(c);
        ADDOP(c, POP_TOP);
        if (i < (n - 1))
            VISIT(c, expr,
                (expr_ty)asdl_seq_GET(e->v.Compare.comparators, i));
    }
    VISIT(c, expr, (expr_ty)asdl_seq_GET(e->v.Compare.comparators, n - 1));
    ADDOP_I(c, COMPARE_OP,
           cmpop((cmpop_ty)(asdl_seq_GET(e->v.Compare.ops, n - 1))));
    if (n > 1) {
        basicblock *end = compiler_new_block(c);
        if (end == NULL)
            return 0;
        ADDOP_JREL(c, JUMP_FORWARD, end);
        compiler_use_next_block(c, cleanup);
        ADDOP(c, ROT_TWO);
        ADDOP(c, POP_TOP);
        compiler_use_next_block(c, end);
    }
    return 1;
}

static int
compiler_call(struct compiler *c, expr_ty e)
{
    int n, code = 0;

    VISIT(c, expr, e->v.Call.func);
    n = asdl_seq_LEN(e->v.Call.args);
    VISIT_SEQ(c, expr, e->v.Call.args);
    if (e->v.Call.keywords) {
        VISIT_SEQ(c, keyword, e->v.Call.keywords);
        n |= asdl_seq_LEN(e->v.Call.keywords) << 8;
    }
    if (e->v.Call.starargs) {
        VISIT(c, expr, e->v.Call.starargs);
        code |= 1;
    }
    if (e->v.Call.kwargs) {
        VISIT(c, expr, e->v.Call.kwargs);
        code |= 2;
    }
    switch (code) {
    case 0:
        ADDOP_I(c, CALL_FUNCTION, n);
        break;
    case 1:
        ADDOP_I(c, CALL_FUNCTION_VAR, n);
        break;
    case 2:
        ADDOP_I(c, CALL_FUNCTION_KW, n);
        break;
    case 3:
        ADDOP_I(c, CALL_FUNCTION_VAR_KW, n);
        break;
    }
    return 1;
}

static int
compiler_listcomp_generator(struct compiler *c, PyObject *tmpname,
                            asdl_seq *generators, int gen_index,
                            expr_ty elt)
{
    /* generate code for the iterator, then each of the ifs,
       and then write to the element */

    comprehension_ty l;
    basicblock *start, *anchor, *skip, *if_cleanup;
    int i, n;

    start = compiler_new_block(c);
    skip = compiler_new_block(c);
    if_cleanup = compiler_new_block(c);
    anchor = compiler_new_block(c);

    if (start == NULL || skip == NULL || if_cleanup == NULL ||
        anchor == NULL)
        return 0;

    l = (comprehension_ty)asdl_seq_GET(generators, gen_index);
    VISIT(c, expr, l->iter);
    ADDOP(c, GET_ITER);
    compiler_use_next_block(c, start);
    ADDOP_JREL(c, FOR_ITER, anchor);
    NEXT_BLOCK(c);
    VISIT(c, expr, l->target);

    /* XXX this needs to be cleaned up...a lot! */
    n = asdl_seq_LEN(l->ifs);
    for (i = 0; i < n; i++) {
        expr_ty e = (expr_ty)asdl_seq_GET(l->ifs, i);
        VISIT(c, expr, e);
        ADDOP_JREL(c, JUMP_IF_FALSE, if_cleanup);
        NEXT_BLOCK(c);
        ADDOP(c, POP_TOP);
    }

    if (++gen_index < asdl_seq_LEN(generators))
        if (!compiler_listcomp_generator(c, tmpname,
                                         generators, gen_index, elt))
        return 0;

    /* only append after the last for generator */
    if (gen_index >= asdl_seq_LEN(generators)) {
        if (!compiler_nameop(c, tmpname, Load))
        return 0;
        VISIT(c, expr, elt);
        ADDOP(c, LIST_APPEND);

        compiler_use_next_block(c, skip);
    }
    for (i = 0; i < n; i++) {
        ADDOP_I(c, JUMP_FORWARD, 1);
        if (i == 0)
            compiler_use_next_block(c, if_cleanup);
        ADDOP(c, POP_TOP);
    }
    ADDOP_JABS(c, JUMP_ABSOLUTE, start);
    compiler_use_next_block(c, anchor);
    /* delete the temporary list name added to locals */
    if (gen_index == 1)
        if (!compiler_nameop(c, tmpname, Del))
        return 0;

    return 1;
}

static int
compiler_listcomp(struct compiler *c, expr_ty e)
{
    identifier tmp;
    int rc = 0;
    asdl_seq *generators = e->v.ListComp.generators;

    assert(e->kind == ListComp_kind);
    tmp = compiler_new_tmpname(c);
    if (!tmp)
        return 0;
    ADDOP_I(c, BUILD_LIST, 0);
    ADDOP(c, DUP_TOP);
    if (compiler_nameop(c, tmp, Store))
        rc = compiler_listcomp_generator(c, tmp, generators, 0,
                                         e->v.ListComp.elt);
    Py_DECREF(tmp);
    return rc;
}

static int
compiler_genexp_generator(struct compiler *c,
                          asdl_seq *generators, int gen_index,
                          expr_ty elt)
{
    /* generate code for the iterator, then each of the ifs,
       and then write to the element */

    comprehension_ty ge;
    basicblock *start, *anchor, *skip, *if_cleanup, *end;
    int i, n;

    start = compiler_new_block(c);
    skip = compiler_new_block(c);
    if_cleanup = compiler_new_block(c);
    anchor = compiler_new_block(c);
    end = compiler_new_block(c);

    if (start == NULL || skip == NULL || if_cleanup == NULL ||
        anchor == NULL || end == NULL)
        return 0;

    ge = (comprehension_ty)asdl_seq_GET(generators, gen_index);
    ADDOP_JREL(c, SETUP_LOOP, end);
    if (!compiler_push_fblock(c, LOOP, start))
        return 0;

    if (gen_index == 0) {
        /* Receive outermost iter as an implicit argument */
        c->u->u_argcount = 1;
        ADDOP_I(c, LOAD_FAST, 0);
    }
    else {
        /* Sub-iter - calculate on the fly */
        VISIT(c, expr, ge->iter);
        ADDOP(c, GET_ITER);
    }
    compiler_use_next_block(c, start);
    ADDOP_JREL(c, FOR_ITER, anchor);
    NEXT_BLOCK(c);
    VISIT(c, expr, ge->target);

    /* XXX this needs to be cleaned up...a lot! */
    n = asdl_seq_LEN(ge->ifs);
    for (i = 0; i < n; i++) {
        expr_ty e = (expr_ty)asdl_seq_GET(ge->ifs, i);
        VISIT(c, expr, e);
        ADDOP_JREL(c, JUMP_IF_FALSE, if_cleanup);
        NEXT_BLOCK(c);
        ADDOP(c, POP_TOP);
    }

    if (++gen_index < asdl_seq_LEN(generators))
        if (!compiler_genexp_generator(c, generators, gen_index, elt))
            return 0;

    /* only append after the last 'for' generator */
    if (gen_index >= asdl_seq_LEN(generators)) {
        VISIT(c, expr, elt);
        ADDOP(c, YIELD_VALUE);
        ADDOP(c, POP_TOP);

        compiler_use_next_block(c, skip);
    }
    for (i = 0; i < n; i++) {
        ADDOP_I(c, JUMP_FORWARD, 1);
        if (i == 0)
            compiler_use_next_block(c, if_cleanup);

        ADDOP(c, POP_TOP);
    }
    ADDOP_JABS(c, JUMP_ABSOLUTE, start);
    compiler_use_next_block(c, anchor);
    ADDOP(c, POP_BLOCK);
    compiler_pop_fblock(c, LOOP, start);
    compiler_use_next_block(c, end);

    return 1;
}

static int
compiler_genexp(struct compiler *c, expr_ty e)
{
    static identifier name;
    PyCodeObject *co;
    expr_ty outermost_iter = ((comprehension_ty)
                             (asdl_seq_GET(e->v.GeneratorExp.generators,
                                           0)))->iter;

    if (!name) {
        name = PyString_FromString("<genexpr>");
        if (!name)
            return 0;
    }

    if (!compiler_enter_scope(c, name, (void *)e, e->lineno))
        return 0;
    compiler_genexp_generator(c, e->v.GeneratorExp.generators, 0,
                              e->v.GeneratorExp.elt);
    co = assemble(c, 1);
    compiler_exit_scope(c);
    if (co == NULL)
        return 0;

    compiler_make_closure(c, co, 0);
    Py_DECREF(co);

    VISIT(c, expr, outermost_iter);
    ADDOP(c, GET_ITER);
    ADDOP_I(c, CALL_FUNCTION, 1);

    return 1;
}

static int
compiler_visit_keyword(struct compiler *c, keyword_ty k)
{
    ADDOP_O(c, LOAD_CONST, k->arg, consts);
    VISIT(c, expr, k->value);
    return 1;
}

/* Test whether expression is constant.  For constants, report
   whether they are true or false.

   Return values: 1 for true, 0 for false, -1 for non-constant.
 */

static int
expr_constant(expr_ty e)
{
    switch (e->kind) {
    case Num_kind:
        return PyObject_IsTrue(e->v.Num.n);
    case Str_kind:
        return PyObject_IsTrue(e->v.Str.s);
    case Name_kind:
        /* __debug__ is not assignable, so we can optimize
         * it away in if and while statements */
        if (strcmp(PyString_AS_STRING(e->v.Name.id),
                   "__debug__") == 0)
                   return ! Py_OptimizeFlag;
        /* fall through */
    default:
        return -1;
    }
}

/*
   Implements the with statement from PEP 343.

   The semantics outlined in that PEP are as follows:

   with EXPR as VAR:
       BLOCK

   It is implemented roughly as:

   context = EXPR
   exit = context.__exit__  # not calling it
   value = context.__enter__()
   try:
       VAR = value  # if VAR present in the syntax
       BLOCK
   finally:
       if an exception was raised:
       exc = copy of (exception, instance, traceback)
       else:
       exc = (None, None, None)
       exit(*exc)
 */
static int
compiler_with(struct compiler *c, stmt_ty s)
{
    static identifier enter_attr, exit_attr;
    basicblock *block, *finally;
    identifier tmpvalue = NULL;

    assert(s->kind == With_kind);

    if (!enter_attr) {
        enter_attr = PyString_InternFromString("__enter__");
        if (!enter_attr)
            return 0;
    }
    if (!exit_attr) {
        exit_attr = PyString_InternFromString("__exit__");
        if (!exit_attr)
            return 0;
    }

    block = compiler_new_block(c);
    finally = compiler_new_block(c);
    if (!block || !finally)
        return 0;

    if (s->v.With.optional_vars) {
        /* Create a temporary variable to hold context.__enter__().
           We need to do this rather than preserving it on the stack
           because SETUP_FINALLY remembers the stack level.
           We need to do the assignment *inside* the try/finally
           so that context.__exit__() is called when the assignment
           fails.  But we need to call context.__enter__() *before*
           the try/finally so that if it fails we won't call
           context.__exit__().
        */
        tmpvalue = compiler_new_tmpname(c);
        if (tmpvalue == NULL)
            return 0;
        PyArena_AddPyObject(c->c_arena, tmpvalue);
    }

    /* Evaluate EXPR */
    VISIT(c, expr, s->v.With.context_expr);

    /* Squirrel away context.__exit__ by stuffing it under context */
    ADDOP(c, DUP_TOP);
    ADDOP_O(c, LOAD_ATTR, exit_attr, names);
    ADDOP(c, ROT_TWO);

    /* Call context.__enter__() */
    ADDOP_O(c, LOAD_ATTR, enter_attr, names);
    ADDOP_I(c, CALL_FUNCTION, 0);

    if (s->v.With.optional_vars) {
        /* Store it in tmpvalue */
        if (!compiler_nameop(c, tmpvalue, Store))
            return 0;
    }
    else {
        /* Discard result from context.__enter__() */
        ADDOP(c, POP_TOP);
    }

    /* Start the try block */
    ADDOP_JREL(c, SETUP_FINALLY, finally);

    compiler_use_next_block(c, block);
    if (!compiler_push_fblock(c, FINALLY_TRY, block)) {
        return 0;
    }

    if (s->v.With.optional_vars) {
        /* Bind saved result of context.__enter__() to VAR */
        if (!compiler_nameop(c, tmpvalue, Load) ||
            !compiler_nameop(c, tmpvalue, Del))
            return 0;
        VISIT(c, expr, s->v.With.optional_vars);
    }

    /* BLOCK code */
    VISIT_SEQ(c, stmt, s->v.With.body);

    /* End of try block; start the finally block */
    ADDOP(c, POP_BLOCK);
    compiler_pop_fblock(c, FINALLY_TRY, block);

    ADDOP_O(c, LOAD_CONST, Py_None, consts);
    compiler_use_next_block(c, finally);
    if (!compiler_push_fblock(c, FINALLY_END, finally))
        return 0;

    /* Finally block starts; context.__exit__ is on the stack under
       the exception or return information. Just issue our magic
       opcode. */
    ADDOP(c, WITH_CLEANUP);

    /* Finally block ends. */
    ADDOP(c, END_FINALLY);
    compiler_pop_fblock(c, FINALLY_END, finally);
    return 1;
}

static int
compiler_visit_expr(struct compiler *c, expr_ty e)
{
    int i, n;

    /* If expr e has a different line number than the last expr/stmt,
       set a new line number for the next instruction.
    */
    if (e->lineno > c->u->u_lineno) {
        c->u->u_lineno = e->lineno;
        c->u->u_lineno_set = false;
    }
    switch (e->kind) {
    case BoolOp_kind:
        return compiler_boolop(c, e);
    case BinOp_kind:
        VISIT(c, expr, e->v.BinOp.left);
        VISIT(c, expr, e->v.BinOp.right);
        ADDOP(c, binop(c, e->v.BinOp.op));
        break;
    case UnaryOp_kind:
        VISIT(c, expr, e->v.UnaryOp.operand);
        ADDOP(c, unaryop(e->v.UnaryOp.op));
        break;
    case Lambda_kind:
        return compiler_lambda(c, e);
    case IfExp_kind:
        return compiler_ifexp(c, e);
    case Dict_kind:
        n = asdl_seq_LEN(e->v.Dict.values);
        ADDOP_I(c, BUILD_MAP, (n>0xFFFF ? 0xFFFF : n));
        for (i = 0; i < n; i++) {
            VISIT(c, expr,
                (expr_ty)asdl_seq_GET(e->v.Dict.values, i));
            VISIT(c, expr,
                (expr_ty)asdl_seq_GET(e->v.Dict.keys, i));
            ADDOP(c, STORE_MAP);
        }
        break;
    case ListComp_kind:
        return compiler_listcomp(c, e);
    case GeneratorExp_kind:
        return compiler_genexp(c, e);
    case Yield_kind:
        if (c->u->u_ste->ste_type != FunctionBlock)
            return compiler_error(c, "'yield' outside function");
        if (e->v.Yield.value) {
            VISIT(c, expr, e->v.Yield.value);
        }
        else {
            ADDOP_O(c, LOAD_CONST, Py_None, consts);
        }
        ADDOP(c, YIELD_VALUE);
        break;
    case Compare_kind:
        return compiler_compare(c, e);
    case Call_kind:
        return compiler_call(c, e);
    case Repr_kind:
        VISIT(c, expr, e->v.Repr.value);
        ADDOP(c, UNARY_CONVERT);
        break;
    case Num_kind:
        ADDOP_O(c, LOAD_CONST, e->v.Num.n, consts);
        break;
    case Str_kind:
        ADDOP_O(c, LOAD_CONST, e->v.Str.s, consts);
        break;
    /* The following exprs can be assignment targets. */
    case Attribute_kind:
        if (e->v.Attribute.ctx != AugStore)
            VISIT(c, expr, e->v.Attribute.value);
        switch (e->v.Attribute.ctx) {
        case AugLoad:
            ADDOP(c, DUP_TOP);
            /* Fall through to load */
        case Load:
            ADDOP_NAME(c, LOAD_ATTR, e->v.Attribute.attr, names);
            break;
        case AugStore:
            ADDOP(c, ROT_TWO);
            /* Fall through to save */
        case Store:
            ADDOP_NAME(c, STORE_ATTR, e->v.Attribute.attr, names);
            break;
        case Del:
            ADDOP_NAME(c, DELETE_ATTR, e->v.Attribute.attr, names);
            break;
        case Param:
        default:
            PyErr_SetString(PyExc_SystemError,
                            "param invalid in attribute expression");
            return 0;
        }
        break;
    case Subscript_kind:
        switch (e->v.Subscript.ctx) {
        case AugLoad:
            VISIT(c, expr, e->v.Subscript.value);
            VISIT_SLICE(c, e->v.Subscript.slice, AugLoad);
            break;
        case Load:
            VISIT(c, expr, e->v.Subscript.value);
            VISIT_SLICE(c, e->v.Subscript.slice, Load);
            break;
        case AugStore:
            VISIT_SLICE(c, e->v.Subscript.slice, AugStore);
            break;
        case Store:
            VISIT(c, expr, e->v.Subscript.value);
            VISIT_SLICE(c, e->v.Subscript.slice, Store);
            break;
        case Del:
            VISIT(c, expr, e->v.Subscript.value);
            VISIT_SLICE(c, e->v.Subscript.slice, Del);
            break;
        case Param:
        default:
            PyErr_SetString(PyExc_SystemError,
                "param invalid in subscript expression");
            return 0;
        }
        break;
    case Name_kind:
        return compiler_nameop(c, e->v.Name.id, e->v.Name.ctx);
    /* child nodes of List and Tuple will have expr_context set */
    case List_kind:
        return compiler_list(c, e);
    case Tuple_kind:
        return compiler_tuple(c, e);
    }
    return 1;
}

static int
compiler_augassign(struct compiler *c, stmt_ty s)
{
    expr_ty e = s->v.AugAssign.target;
    expr_ty auge;

    assert(s->kind == AugAssign_kind);

    switch (e->kind) {
    case Attribute_kind:
        auge = Attribute(e->v.Attribute.value, e->v.Attribute.attr,
                         AugLoad, e->lineno, e->col_offset, c->c_arena);
        if (auge == NULL)
            return 0;
        VISIT(c, expr, auge);
        VISIT(c, expr, s->v.AugAssign.value);
        ADDOP(c, inplace_binop(c, s->v.AugAssign.op));
        auge->v.Attribute.ctx = AugStore;
        VISIT(c, expr, auge);
        break;
    case Subscript_kind:
        auge = Subscript(e->v.Subscript.value, e->v.Subscript.slice,
                         AugLoad, e->lineno, e->col_offset, c->c_arena);
        if (auge == NULL)
            return 0;
        VISIT(c, expr, auge);
        VISIT(c, expr, s->v.AugAssign.value);
        ADDOP(c, inplace_binop(c, s->v.AugAssign.op));
        auge->v.Subscript.ctx = AugStore;
        VISIT(c, expr, auge);
        break;
    case Name_kind:
        if (!compiler_nameop(c, e->v.Name.id, Load))
            return 0;
        VISIT(c, expr, s->v.AugAssign.value);
        ADDOP(c, inplace_binop(c, s->v.AugAssign.op));
        return compiler_nameop(c, e->v.Name.id, Store);
    default:
        PyErr_Format(PyExc_SystemError,
            "invalid node type (%d) for augmented assignment",
            e->kind);
        return 0;
    }
    return 1;
}

static int
compiler_push_fblock(struct compiler *c, enum fblocktype t, basicblock *b)
{
<<<<<<< HEAD
	struct fblockinfo *f;
	if (c->u->u_nfblocks >= CO_MAXBLOCKS) {
		PyErr_SetString(PyExc_SystemError,
				"too many statically nested blocks");
		return 0;
	}
	f = &c->u->u_fblock[c->u->u_nfblocks++];
	f->fb_type = t;
	f->fb_block = b;
	return 1;
=======
    struct fblockinfo *f;
    if (c->u->u_nfblocks >= CO_MAXBLOCKS) {
        PyErr_SetString(PyExc_SystemError,
                        "too many statically nested blocks");
        return 0;
    }
    f = &c->u->u_fblock[c->u->u_nfblocks++];
    f->fb_type = t;
    f->fb_block = b;
    return 1;
>>>>>>> 8b5fca37
}

static void
compiler_pop_fblock(struct compiler *c, enum fblocktype t, basicblock *b)
{
    struct compiler_unit *u = c->u;
    assert(u->u_nfblocks > 0);
    u->u_nfblocks--;
    assert(u->u_fblock[u->u_nfblocks].fb_type == t);
    assert(u->u_fblock[u->u_nfblocks].fb_block == b);
}

static int
compiler_in_loop(struct compiler *c) {
<<<<<<< HEAD
        int i;
        struct compiler_unit *u = c->u;
        for (i = 0; i < u->u_nfblocks; ++i) {
                if (u->u_fblock[i].fb_type == LOOP)
                        return 1;
        }
        return 0;
=======
    int i;
    struct compiler_unit *u = c->u;
    for (i = 0; i < u->u_nfblocks; ++i) {
        if (u->u_fblock[i].fb_type == LOOP)
            return 1;
    }
    return 0;
>>>>>>> 8b5fca37
}
/* Raises a SyntaxError and returns 0.
   If something goes wrong, a different exception may be raised.
*/

static int
compiler_error(struct compiler *c, const char *errstr)
{
    PyObject *loc;
    PyObject *u = NULL, *v = NULL;

    loc = PyErr_ProgramText(c->c_filename, c->u->u_lineno);
    if (!loc) {
        Py_INCREF(Py_None);
        loc = Py_None;
    }
    u = Py_BuildValue("(ziOO)", c->c_filename, c->u->u_lineno,
                      Py_None, loc);
    if (!u)
        goto exit;
    v = Py_BuildValue("(zO)", errstr, u);
    if (!v)
        goto exit;
    PyErr_SetObject(PyExc_SyntaxError, v);
 exit:
    Py_DECREF(loc);
    Py_XDECREF(u);
    Py_XDECREF(v);
    return 0;
}

static int
compiler_handle_subscr(struct compiler *c, const char *kind,
                       expr_context_ty ctx)
{
    int op = 0;

    /* XXX this code is duplicated */
    switch (ctx) {
        case AugLoad: /* fall through to Load */
        case Load:    op = BINARY_SUBSCR; break;
        case AugStore:/* fall through to Store */
        case Store:   op = STORE_SUBSCR; break;
        case Del:     op = DELETE_SUBSCR; break;
        case Param:
            PyErr_Format(PyExc_SystemError,
                         "invalid %s kind %d in subscript\n",
                         kind, ctx);
            return 0;
    }
    if (ctx == AugLoad) {
        ADDOP_I(c, DUP_TOPX, 2);
    }
    else if (ctx == AugStore) {
        ADDOP(c, ROT_THREE);
    }
    ADDOP(c, op);
    return 1;
}

static int
compiler_slice(struct compiler *c, slice_ty s, expr_context_ty ctx)
{
    int n = 2;
    assert(s->kind == Slice_kind);

    /* only handles the cases where BUILD_SLICE is emitted */
    if (s->v.Slice.lower) {
        VISIT(c, expr, s->v.Slice.lower);
    }
    else {
        ADDOP_O(c, LOAD_CONST, Py_None, consts);
    }

    if (s->v.Slice.upper) {
        VISIT(c, expr, s->v.Slice.upper);
    }
    else {
        ADDOP_O(c, LOAD_CONST, Py_None, consts);
    }

    if (s->v.Slice.step) {
        n++;
        VISIT(c, expr, s->v.Slice.step);
    }
    ADDOP_I(c, BUILD_SLICE, n);
    return 1;
}

static int
compiler_simple_slice(struct compiler *c, slice_ty s, expr_context_ty ctx)
{
    int op = 0, slice_offset = 0, stack_count = 0;

    assert(s->v.Slice.step == NULL);
    if (s->v.Slice.lower) {
        slice_offset++;
        stack_count++;
        if (ctx != AugStore)
            VISIT(c, expr, s->v.Slice.lower);
    }
    if (s->v.Slice.upper) {
        slice_offset += 2;
        stack_count++;
        if (ctx != AugStore)
            VISIT(c, expr, s->v.Slice.upper);
    }

    if (ctx == AugLoad) {
        switch (stack_count) {
        case 0: ADDOP(c, DUP_TOP); break;
        case 1: ADDOP_I(c, DUP_TOPX, 2); break;
        case 2: ADDOP_I(c, DUP_TOPX, 3); break;
        }
    }
    else if (ctx == AugStore) {
        switch (stack_count) {
        case 0: ADDOP(c, ROT_TWO); break;
        case 1: ADDOP(c, ROT_THREE); break;
        case 2: ADDOP(c, ROT_FOUR); break;
        }
    }

    switch (ctx) {
    case AugLoad: /* fall through to Load */
    case Load: op = SLICE; break;
    case AugStore:/* fall through to Store */
    case Store: op = STORE_SLICE; break;
    case Del: op = DELETE_SLICE; break;
    case Param:
    default:
        PyErr_SetString(PyExc_SystemError,
                        "param invalid in simple slice");
        return 0;
    }

    ADDOP(c, op + slice_offset);
    return 1;
}

static int
compiler_visit_nested_slice(struct compiler *c, slice_ty s,
                            expr_context_ty ctx)
{
    switch (s->kind) {
    case Ellipsis_kind:
        ADDOP_O(c, LOAD_CONST, Py_Ellipsis, consts);
        break;
    case Slice_kind:
        return compiler_slice(c, s, ctx);
    case Index_kind:
        VISIT(c, expr, s->v.Index.value);
        break;
    case ExtSlice_kind:
    default:
        PyErr_SetString(PyExc_SystemError,
                        "extended slice invalid in nested slice");
        return 0;
    }
    return 1;
}

static int
compiler_visit_slice(struct compiler *c, slice_ty s, expr_context_ty ctx)
{
    char * kindname = NULL;
    switch (s->kind) {
    case Index_kind:
        kindname = "index";
        if (ctx != AugStore) {
            VISIT(c, expr, s->v.Index.value);
        }
        break;
    case Ellipsis_kind:
        kindname = "ellipsis";
        if (ctx != AugStore) {
            ADDOP_O(c, LOAD_CONST, Py_Ellipsis, consts);
        }
        break;
    case Slice_kind:
        kindname = "slice";
        if (!s->v.Slice.step)
            return compiler_simple_slice(c, s, ctx);
        if (ctx != AugStore) {
            if (!compiler_slice(c, s, ctx))
                return 0;
        }
        break;
    case ExtSlice_kind:
        kindname = "extended slice";
        if (ctx != AugStore) {
            int i, n = asdl_seq_LEN(s->v.ExtSlice.dims);
            for (i = 0; i < n; i++) {
                slice_ty sub = (slice_ty)asdl_seq_GET(
                    s->v.ExtSlice.dims, i);
                if (!compiler_visit_nested_slice(c, sub, ctx))
                    return 0;
            }
            ADDOP_I(c, BUILD_TUPLE, n);
        }
        break;
    default:
        PyErr_Format(PyExc_SystemError,
                     "invalid subscript kind %d", s->kind);
        return 0;
    }
    return compiler_handle_subscr(c, kindname, ctx);
}


/* End of the compiler section, beginning of the assembler section */

/* do depth-first search of basic block graph, starting with block.
   post records the block indices in post-order.

   XXX must handle implicit jumps from one block to next
*/

struct assembler {
    PyObject *a_bytecode;  /* string containing bytecode */
    int a_offset;              /* offset into bytecode */
    int a_nblocks;             /* number of reachable blocks */
    basicblock **a_postorder; /* list of blocks in dfs postorder */
    PyObject *a_lnotab;    /* string containing lnotab */
    int a_lnotab_off;      /* offset into lnotab */
    int a_lineno;              /* last lineno of emitted instruction */
    int a_lineno_off;      /* bytecode offset of last lineno */
};

static void
dfs(struct compiler *c, basicblock *b, struct assembler *a)
{
    int i;
    struct instr *instr = NULL;

    if (b->b_seen)
        return;
    b->b_seen = 1;
    if (b->b_next != NULL)
        dfs(c, b->b_next, a);
    for (i = 0; i < b->b_iused; i++) {
        instr = &b->b_instr[i];
        if (instr->i_jrel || instr->i_jabs)
            dfs(c, instr->i_target, a);
    }
    a->a_postorder[a->a_nblocks++] = b;
}

static int
stackdepth_walk(struct compiler *c, basicblock *b, int depth, int maxdepth)
{
    int i;
    struct instr *instr;
    if (b->b_seen || b->b_startdepth >= depth)
        return maxdepth;
    b->b_seen = 1;
    b->b_startdepth = depth;
    for (i = 0; i < b->b_iused; i++) {
        instr = &b->b_instr[i];
        depth += opcode_stack_effect(instr->i_opcode, instr->i_oparg);
        if (depth > maxdepth)
            maxdepth = depth;
        assert(depth >= 0); /* invalid code or bug in stackdepth() */
        if (instr->i_jrel || instr->i_jabs) {
            maxdepth = stackdepth_walk(c, instr->i_target,
                                       depth, maxdepth);
            if (instr->i_opcode == JUMP_ABSOLUTE ||
                instr->i_opcode == JUMP_FORWARD) {
                goto out; /* remaining code is dead */
            }
        }
    }
    if (b->b_next)
        maxdepth = stackdepth_walk(c, b->b_next, depth, maxdepth);
out:
    b->b_seen = 0;
    return maxdepth;
}

/* Find the flow path that needs the largest stack.  We assume that
 * cycles in the flow graph have no net effect on the stack depth.
 */
static int
stackdepth(struct compiler *c)
{
    basicblock *b, *entryblock;
    entryblock = NULL;
    for (b = c->u->u_blocks; b != NULL; b = b->b_list) {
        b->b_seen = 0;
        b->b_startdepth = INT_MIN;
        entryblock = b;
    }
    if (!entryblock)
        return 0;
    return stackdepth_walk(c, entryblock, 0, 0);
}

static int
assemble_init(struct assembler *a, int nblocks, int firstlineno)
{
<<<<<<< HEAD
	memset(a, 0, sizeof(struct assembler));
	a->a_lineno = firstlineno;
	a->a_bytecode = PyString_FromStringAndSize(NULL, DEFAULT_CODE_SIZE);
	if (!a->a_bytecode)
		return 0;
	a->a_lnotab = PyString_FromStringAndSize(NULL, DEFAULT_LNOTAB_SIZE);
	if (!a->a_lnotab)
		return 0;
	if (nblocks > PY_SIZE_MAX / sizeof(basicblock *)) {
		PyErr_NoMemory();
		return 0;
	}
	a->a_postorder = (basicblock **)PyObject_Malloc(
					    sizeof(basicblock *) * nblocks);
	if (!a->a_postorder) {
		PyErr_NoMemory();
		return 0;
	}
	return 1;
=======
    memset(a, 0, sizeof(struct assembler));
    a->a_lineno = firstlineno;
    a->a_bytecode = PyString_FromStringAndSize(NULL, DEFAULT_CODE_SIZE);
    if (!a->a_bytecode)
        return 0;
    a->a_lnotab = PyString_FromStringAndSize(NULL, DEFAULT_LNOTAB_SIZE);
    if (!a->a_lnotab)
        return 0;
    if (nblocks > PY_SIZE_MAX / sizeof(basicblock *)) {
        PyErr_NoMemory();
        return 0;
    }
    a->a_postorder = (basicblock **)PyObject_Malloc(
                                        sizeof(basicblock *) * nblocks);
    if (!a->a_postorder) {
        PyErr_NoMemory();
        return 0;
    }
    return 1;
>>>>>>> 8b5fca37
}

static void
assemble_free(struct assembler *a)
{
    Py_XDECREF(a->a_bytecode);
    Py_XDECREF(a->a_lnotab);
    if (a->a_postorder)
        PyObject_Free(a->a_postorder);
}

/* Return the size of a basic block in bytes. */

static int
instrsize(struct instr *instr)
{
    if (!instr->i_hasarg)
        return 1;               /* 1 byte for the opcode*/
    if (instr->i_oparg > 0xffff)
        return 6;               /* 1 (opcode) + 1 (EXTENDED_ARG opcode) + 2 (oparg) + 2(oparg extended) */
    return 3;                   /* 1 (opcode) + 2 (oparg) */
}

static int
blocksize(basicblock *b)
{
    int i;
    int size = 0;

    for (i = 0; i < b->b_iused; i++)
        size += instrsize(&b->b_instr[i]);
    return size;
}

/* All about a_lnotab.

c_lnotab is an array of unsigned bytes disguised as a Python string.
It is used to map bytecode offsets to source code line #s (when needed
for tracebacks).

The array is conceptually a list of
    (bytecode offset increment, line number increment)
pairs.  The details are important and delicate, best illustrated by example:

    byte code offset    source code line number
    0                       1
    6                       2
       50                   7
      350                 307
      361                 308

The first trick is that these numbers aren't stored, only the increments
from one row to the next (this doesn't really work, but it's a start):

    0, 1,  6, 1,  44, 5,  300, 300,  11, 1

The second trick is that an unsigned byte can't hold negative values, or
values larger than 255, so (a) there's a deep assumption that byte code
offsets and their corresponding line #s both increase monotonically, and (b)
if at least one column jumps by more than 255 from one row to the next, more
than one pair is written to the table. In case #b, there's no way to know
from looking at the table later how many were written.  That's the delicate
part.  A user of c_lnotab desiring to find the source line number
corresponding to a bytecode address A should do something like this

    lineno = addr = 0
    for addr_incr, line_incr in c_lnotab:
    addr += addr_incr
    if addr > A:
        return lineno
    lineno += line_incr

In order for this to work, when the addr field increments by more than 255,
the line # increment in each pair generated must be 0 until the remaining addr
increment is < 256.  So, in the example above, assemble_lnotab (it used
to be called com_set_lineno) should not (as was actually done until 2.2)
expand 300, 300 to 255, 255, 45, 45,
            but to 255,   0, 45, 255, 0, 45.
*/

static int
assemble_lnotab(struct assembler *a, struct instr *i)
{
<<<<<<< HEAD
	int d_bytecode, d_lineno;
	int len;
	unsigned char *lnotab;

	d_bytecode = a->a_offset - a->a_lineno_off;
	d_lineno = i->i_lineno - a->a_lineno;

	assert(d_bytecode >= 0);
	assert(d_lineno >= 0);

	if(d_bytecode == 0 && d_lineno == 0)
		return 1;

	if (d_bytecode > 255) {
		int j, nbytes, ncodes = d_bytecode / 255;
		nbytes = a->a_lnotab_off + 2 * ncodes;
		len = PyString_GET_SIZE(a->a_lnotab);
		if (nbytes >= len) {
			if ((len <= INT_MAX / 2) && (len * 2 < nbytes))
				len = nbytes;
			else if (len <= INT_MAX / 2)
				len *= 2;
			else {
				PyErr_NoMemory();
				return 0;
			}
			if (_PyString_Resize(&a->a_lnotab, len) < 0)
				return 0;
		}
		lnotab = (unsigned char *)
			   PyString_AS_STRING(a->a_lnotab) + a->a_lnotab_off;
		for (j = 0; j < ncodes; j++) {
			*lnotab++ = 255;
			*lnotab++ = 0;
		}
		d_bytecode -= ncodes * 255;
		a->a_lnotab_off += ncodes * 2;
	}
	assert(d_bytecode <= 255);
	if (d_lineno > 255) {
		int j, nbytes, ncodes = d_lineno / 255;
		nbytes = a->a_lnotab_off + 2 * ncodes;
		len = PyString_GET_SIZE(a->a_lnotab);
		if (nbytes >= len) {
			if ((len <= INT_MAX / 2) && len * 2 < nbytes)
				len = nbytes;
			else if (len <= INT_MAX / 2)
				len *= 2;
			else {
				PyErr_NoMemory();
				return 0;
			}
			if (_PyString_Resize(&a->a_lnotab, len) < 0)
				return 0;
		}
		lnotab = (unsigned char *)
			   PyString_AS_STRING(a->a_lnotab) + a->a_lnotab_off;
		*lnotab++ = d_bytecode;
		*lnotab++ = 255;
		d_bytecode = 0;
		for (j = 1; j < ncodes; j++) {
			*lnotab++ = 0;
			*lnotab++ = 255;
		}
		d_lineno -= ncodes * 255;
		a->a_lnotab_off += ncodes * 2;
	}

	len = PyString_GET_SIZE(a->a_lnotab);
	if (a->a_lnotab_off + 2 >= len) {
		if (_PyString_Resize(&a->a_lnotab, len * 2) < 0)
			return 0;
	}
	lnotab = (unsigned char *)
			PyString_AS_STRING(a->a_lnotab) + a->a_lnotab_off;

	a->a_lnotab_off += 2;
	if (d_bytecode) {
		*lnotab++ = d_bytecode;
		*lnotab++ = d_lineno;
	}
	else {	/* First line of a block; def stmt, etc. */
		*lnotab++ = 0;
		*lnotab++ = d_lineno;
	}
	a->a_lineno = i->i_lineno;
	a->a_lineno_off = a->a_offset;
	return 1;
=======
    int d_bytecode, d_lineno;
    int len;
    unsigned char *lnotab;

    d_bytecode = a->a_offset - a->a_lineno_off;
    d_lineno = i->i_lineno - a->a_lineno;

    assert(d_bytecode >= 0);
    assert(d_lineno >= 0);

    if(d_bytecode == 0 && d_lineno == 0)
        return 1;

    if (d_bytecode > 255) {
        int j, nbytes, ncodes = d_bytecode / 255;
        nbytes = a->a_lnotab_off + 2 * ncodes;
        len = PyString_GET_SIZE(a->a_lnotab);
        if (nbytes >= len) {
            if ((len <= INT_MAX / 2) && (len * 2 < nbytes))
                len = nbytes;
            else if (len <= INT_MAX / 2)
                len *= 2;
            else {
                PyErr_NoMemory();
                return 0;
            }
            if (_PyString_Resize(&a->a_lnotab, len) < 0)
                return 0;
        }
        lnotab = (unsigned char *)
                   PyString_AS_STRING(a->a_lnotab) + a->a_lnotab_off;
        for (j = 0; j < ncodes; j++) {
            *lnotab++ = 255;
            *lnotab++ = 0;
        }
        d_bytecode -= ncodes * 255;
        a->a_lnotab_off += ncodes * 2;
    }
    assert(d_bytecode <= 255);
    if (d_lineno > 255) {
        int j, nbytes, ncodes = d_lineno / 255;
        nbytes = a->a_lnotab_off + 2 * ncodes;
        len = PyString_GET_SIZE(a->a_lnotab);
        if (nbytes >= len) {
            if ((len <= INT_MAX / 2) && len * 2 < nbytes)
                len = nbytes;
            else if (len <= INT_MAX / 2)
                len *= 2;
            else {
                PyErr_NoMemory();
                return 0;
            }
            if (_PyString_Resize(&a->a_lnotab, len) < 0)
                return 0;
        }
        lnotab = (unsigned char *)
                   PyString_AS_STRING(a->a_lnotab) + a->a_lnotab_off;
        *lnotab++ = d_bytecode;
        *lnotab++ = 255;
        d_bytecode = 0;
        for (j = 1; j < ncodes; j++) {
            *lnotab++ = 0;
            *lnotab++ = 255;
        }
        d_lineno -= ncodes * 255;
        a->a_lnotab_off += ncodes * 2;
    }

    len = PyString_GET_SIZE(a->a_lnotab);
    if (a->a_lnotab_off + 2 >= len) {
        if (_PyString_Resize(&a->a_lnotab, len * 2) < 0)
            return 0;
    }
    lnotab = (unsigned char *)
                    PyString_AS_STRING(a->a_lnotab) + a->a_lnotab_off;

    a->a_lnotab_off += 2;
    if (d_bytecode) {
        *lnotab++ = d_bytecode;
        *lnotab++ = d_lineno;
    }
    else {      /* First line of a block; def stmt, etc. */
        *lnotab++ = 0;
        *lnotab++ = d_lineno;
    }
    a->a_lineno = i->i_lineno;
    a->a_lineno_off = a->a_offset;
    return 1;
>>>>>>> 8b5fca37
}

/* assemble_emit()
   Extend the bytecode with a new instruction.
   Update lnotab if necessary.
*/

static int
assemble_emit(struct assembler *a, struct instr *i)
{
<<<<<<< HEAD
	int size, arg = 0, ext = 0;
	Py_ssize_t len = PyString_GET_SIZE(a->a_bytecode);
	char *code;

	size = instrsize(i);
	if (i->i_hasarg) {
		arg = i->i_oparg;
		ext = arg >> 16;
	}
	if (i->i_lineno && !assemble_lnotab(a, i))
		return 0;
	if (a->a_offset + size >= len) {
		if (len > PY_SSIZE_T_MAX / 2)
			return 0;
		if (_PyString_Resize(&a->a_bytecode, len * 2) < 0)
		    return 0;
	}
	code = PyString_AS_STRING(a->a_bytecode) + a->a_offset;
	a->a_offset += size;
	if (size == 6) {
		assert(i->i_hasarg);
		*code++ = (char)EXTENDED_ARG;
		*code++ = ext & 0xff;
		*code++ = ext >> 8;
		arg &= 0xffff;
	}
	*code++ = i->i_opcode;
	if (i->i_hasarg) {
		assert(size == 3 || size == 6);
		*code++ = arg & 0xff;
		*code++ = arg >> 8;
	}
	return 1;
=======
    int size, arg = 0, ext = 0;
    Py_ssize_t len = PyString_GET_SIZE(a->a_bytecode);
    char *code;

    size = instrsize(i);
    if (i->i_hasarg) {
        arg = i->i_oparg;
        ext = arg >> 16;
    }
    if (i->i_lineno && !assemble_lnotab(a, i))
        return 0;
    if (a->a_offset + size >= len) {
        if (len > PY_SSIZE_T_MAX / 2)
            return 0;
        if (_PyString_Resize(&a->a_bytecode, len * 2) < 0)
            return 0;
    }
    code = PyString_AS_STRING(a->a_bytecode) + a->a_offset;
    a->a_offset += size;
    if (size == 6) {
        assert(i->i_hasarg);
        *code++ = (char)EXTENDED_ARG;
        *code++ = ext & 0xff;
        *code++ = ext >> 8;
        arg &= 0xffff;
    }
    *code++ = i->i_opcode;
    if (i->i_hasarg) {
        assert(size == 3 || size == 6);
        *code++ = arg & 0xff;
        *code++ = arg >> 8;
    }
    return 1;
>>>>>>> 8b5fca37
}

static void
assemble_jump_offsets(struct assembler *a, struct compiler *c)
{
    basicblock *b;
    int bsize, totsize, extended_arg_count, last_extended_arg_count = 0;
    int i;

    /* Compute the size of each block and fixup jump args.
       Replace block pointer with position in bytecode. */
start:
    totsize = 0;
    for (i = a->a_nblocks - 1; i >= 0; i--) {
        b = a->a_postorder[i];
        bsize = blocksize(b);
        b->b_offset = totsize;
        totsize += bsize;
    }
    extended_arg_count = 0;
    for (b = c->u->u_blocks; b != NULL; b = b->b_list) {
        bsize = b->b_offset;
        for (i = 0; i < b->b_iused; i++) {
            struct instr *instr = &b->b_instr[i];
            /* Relative jumps are computed relative to
               the instruction pointer after fetching
               the jump instruction.
            */
            bsize += instrsize(instr);
            if (instr->i_jabs)
                instr->i_oparg = instr->i_target->b_offset;
            else if (instr->i_jrel) {
                int delta = instr->i_target->b_offset - bsize;
                instr->i_oparg = delta;
            }
            else
                continue;
            if (instr->i_oparg > 0xffff)
                extended_arg_count++;
        }
    }

    /* XXX: This is an awful hack that could hurt performance, but
        on the bright side it should work until we come up
        with a better solution.

        In the meantime, should the goto be dropped in favor
        of a loop?

        The issue is that in the first loop blocksize() is called
        which calls instrsize() which requires i_oparg be set
        appropriately.          There is a bootstrap problem because
        i_oparg is calculated in the second loop above.

        So we loop until we stop seeing new EXTENDED_ARGs.
        The only EXTENDED_ARGs that could be popping up are
        ones in jump instructions.  So this should converge
        fairly quickly.
    */
    if (last_extended_arg_count != extended_arg_count) {
        last_extended_arg_count = extended_arg_count;
        goto start;
    }
}

static PyObject *
dict_keys_inorder(PyObject *dict, int offset)
{
    PyObject *tuple, *k, *v;
    Py_ssize_t i, pos = 0, size = PyDict_Size(dict);

    tuple = PyTuple_New(size);
    if (tuple == NULL)
        return NULL;
    while (PyDict_Next(dict, &pos, &k, &v)) {
        i = PyInt_AS_LONG(v);
        k = PyTuple_GET_ITEM(k, 0);
        Py_INCREF(k);
        assert((i - offset) < size);
        assert((i - offset) >= 0);
        PyTuple_SET_ITEM(tuple, i - offset, k);
    }
    return tuple;
}

static int
compute_code_flags(struct compiler *c)
{
    PySTEntryObject *ste = c->u->u_ste;
    int flags = 0, n;
    if (ste->ste_type != ModuleBlock)
        flags |= CO_NEWLOCALS;
    if (ste->ste_type == FunctionBlock) {
        if (!ste->ste_unoptimized)
            flags |= CO_OPTIMIZED;
        if (ste->ste_nested)
            flags |= CO_NESTED;
        if (ste->ste_generator)
            flags |= CO_GENERATOR;
    }
    if (ste->ste_varargs)
        flags |= CO_VARARGS;
    if (ste->ste_varkeywords)
        flags |= CO_VARKEYWORDS;
    if (ste->ste_generator)
        flags |= CO_GENERATOR;

    /* (Only) inherit compilerflags in PyCF_MASK */
    flags |= (c->c_flags->cf_flags & PyCF_MASK);

    n = PyDict_Size(c->u->u_freevars);
    if (n < 0)
        return -1;
    if (n == 0) {
        n = PyDict_Size(c->u->u_cellvars);
        if (n < 0)
        return -1;
        if (n == 0) {
        flags |= CO_NOFREE;
        }
    }

    return flags;
}

static PyCodeObject *
makecode(struct compiler *c, struct assembler *a)
{
    PyObject *tmp;
    PyCodeObject *co = NULL;
    PyObject *consts = NULL;
    PyObject *names = NULL;
    PyObject *varnames = NULL;
    PyObject *filename = NULL;
    PyObject *name = NULL;
    PyObject *freevars = NULL;
    PyObject *cellvars = NULL;
    PyObject *bytecode = NULL;
    int nlocals, flags;

    tmp = dict_keys_inorder(c->u->u_consts, 0);
    if (!tmp)
        goto error;
    consts = PySequence_List(tmp); /* optimize_code requires a list */
    Py_DECREF(tmp);

    names = dict_keys_inorder(c->u->u_names, 0);
    varnames = dict_keys_inorder(c->u->u_varnames, 0);
    if (!consts || !names || !varnames)
        goto error;

    cellvars = dict_keys_inorder(c->u->u_cellvars, 0);
    if (!cellvars)
        goto error;
    freevars = dict_keys_inorder(c->u->u_freevars, PyTuple_Size(cellvars));
    if (!freevars)
        goto error;
    filename = PyString_FromString(c->c_filename);
    if (!filename)
        goto error;

    nlocals = PyDict_Size(c->u->u_varnames);
    flags = compute_code_flags(c);
    if (flags < 0)
        goto error;

    bytecode = PyCode_Optimize(a->a_bytecode, consts, names, a->a_lnotab);
    if (!bytecode)
        goto error;

    tmp = PyList_AsTuple(consts); /* PyCode_New requires a tuple */
    if (!tmp)
        goto error;
    Py_DECREF(consts);
    consts = tmp;

    co = PyCode_New(c->u->u_argcount, nlocals, stackdepth(c), flags,
                    bytecode, consts, names, varnames,
                    freevars, cellvars,
                    filename, c->u->u_name,
                    c->u->u_firstlineno,
                    a->a_lnotab);
 error:
    Py_XDECREF(consts);
    Py_XDECREF(names);
    Py_XDECREF(varnames);
    Py_XDECREF(filename);
    Py_XDECREF(name);
    Py_XDECREF(freevars);
    Py_XDECREF(cellvars);
    Py_XDECREF(bytecode);
    return co;
}


/* For debugging purposes only */
#if 0
static void
dump_instr(const struct instr *i)
{
    const char *jrel = i->i_jrel ? "jrel " : "";
    const char *jabs = i->i_jabs ? "jabs " : "";
    char arg[128];

    *arg = '\0';
    if (i->i_hasarg)
        sprintf(arg, "arg: %d ", i->i_oparg);

    fprintf(stderr, "line: %d, opcode: %d %s%s%s\n",
                    i->i_lineno, i->i_opcode, arg, jabs, jrel);
}

static void
dump_basicblock(const basicblock *b)
{
    const char *seen = b->b_seen ? "seen " : "";
    const char *b_return = b->b_return ? "return " : "";
    fprintf(stderr, "used: %d, depth: %d, offset: %d %s%s\n",
        b->b_iused, b->b_startdepth, b->b_offset, seen, b_return);
    if (b->b_instr) {
        int i;
        for (i = 0; i < b->b_iused; i++) {
            fprintf(stderr, "  [%02d] ", i);
            dump_instr(b->b_instr + i);
        }
    }
}
#endif

static PyCodeObject *
assemble(struct compiler *c, int addNone)
{
    basicblock *b, *entryblock;
    struct assembler a;
    int i, j, nblocks;
    PyCodeObject *co = NULL;

    /* Make sure every block that falls off the end returns None.
       XXX NEXT_BLOCK() isn't quite right, because if the last
       block ends with a jump or return b_next shouldn't set.
     */
    if (!c->u->u_curblock->b_return) {
        NEXT_BLOCK(c);
        if (addNone)
            ADDOP_O(c, LOAD_CONST, Py_None, consts);
        ADDOP(c, RETURN_VALUE);
    }

    nblocks = 0;
    entryblock = NULL;
    for (b = c->u->u_blocks; b != NULL; b = b->b_list) {
        nblocks++;
        entryblock = b;
    }

    /* Set firstlineno if it wasn't explicitly set. */
    if (!c->u->u_firstlineno) {
        if (entryblock && entryblock->b_instr)
            c->u->u_firstlineno = entryblock->b_instr->i_lineno;
        else
            c->u->u_firstlineno = 1;
    }
    if (!assemble_init(&a, nblocks, c->u->u_firstlineno))
        goto error;
    dfs(c, entryblock, &a);

    /* Can't modify the bytecode after computing jump offsets. */
    assemble_jump_offsets(&a, c);

    /* Emit code in reverse postorder from dfs. */
    for (i = a.a_nblocks - 1; i >= 0; i--) {
        b = a.a_postorder[i];
        for (j = 0; j < b->b_iused; j++)
            if (!assemble_emit(&a, &b->b_instr[j]))
                goto error;
    }

    if (_PyString_Resize(&a.a_lnotab, a.a_lnotab_off) < 0)
        goto error;
    if (_PyString_Resize(&a.a_bytecode, a.a_offset) < 0)
        goto error;

    co = makecode(c, &a);
 error:
    assemble_free(&a);
    return co;
}<|MERGE_RESOLUTION|>--- conflicted
+++ resolved
@@ -167,11 +167,7 @@
 static int compiler_push_fblock(struct compiler *, enum fblocktype,
                                 basicblock *);
 static void compiler_pop_fblock(struct compiler *, enum fblocktype,
-<<<<<<< HEAD
-				basicblock *);
-=======
                                 basicblock *);
->>>>>>> 8b5fca37
 /* Returns true if there is a loop on the fblock stack. */
 static int compiler_in_loop(struct compiler *);
 
@@ -186,45 +182,6 @@
 PyObject *
 _Py_Mangle(PyObject *privateobj, PyObject *ident)
 {
-<<<<<<< HEAD
-	/* Name mangling: __private becomes _classname__private.
-	   This is independent from how the name is used. */
-	const char *p, *name = PyString_AsString(ident);
-	char *buffer;
-	size_t nlen, plen;
-	if (privateobj == NULL || !PyString_Check(privateobj) ||
-	    name == NULL || name[0] != '_' || name[1] != '_') {
-		Py_INCREF(ident);
-		return ident;
-	}
-	p = PyString_AsString(privateobj);
-	nlen = strlen(name);
-	if (name[nlen-1] == '_' && name[nlen-2] == '_') {
-		Py_INCREF(ident);
-		return ident; /* Don't mangle __whatever__ */
-	}
-	/* Strip leading underscores from class name */
-	while (*p == '_')
-		p++;
-	if (*p == '\0') {
-		Py_INCREF(ident);
-		return ident; /* Don't mangle if class is just underscores */
-	}
-	plen = strlen(p);
-
-	assert(1 <= PY_SSIZE_T_MAX - nlen);
-	assert(1 + nlen <= PY_SSIZE_T_MAX - plen);
-
-	ident = PyString_FromStringAndSize(NULL, 1 + nlen + plen);
-	if (!ident)
-		return 0;
-	/* ident = "_" + p[:plen] + name # i.e. 1+plen+nlen bytes */
-	buffer = PyString_AS_STRING(ident);
-	buffer[0] = '_';
-	strncpy(buffer+1, p, plen);
-	strcpy(buffer+1+plen, name);
-	return ident;
-=======
     /* Name mangling: __private becomes _classname__private.
        This is independent from how the name is used. */
     const char *p, *name = PyString_AsString(ident);
@@ -272,7 +229,6 @@
     strncpy(buffer+1, p, plen);
     strcpy(buffer+1+plen, name);
     return ident;
->>>>>>> 8b5fca37
 }
 
 static int
@@ -484,401 +440,6 @@
 compiler_enter_scope(struct compiler *c, identifier name, void *key,
                      int lineno)
 {
-<<<<<<< HEAD
-	unsigned int *blocks = (unsigned int *)PyMem_Malloc(len*sizeof(int));
-	int i,j, opcode, blockcnt = 0;
-
-	assert(len <= PY_SIZE_MAX / sizeof(int));
-
-	if (blocks == NULL) {
-		PyErr_NoMemory();
-		return NULL;
-	}
-	memset(blocks, 0, len*sizeof(int));
-
-	/* Mark labels in the first pass */
-	for (i=0 ; i<len ; i+=CODESIZE(opcode)) {
-		opcode = code[i];
-		switch (opcode) {
-			case FOR_ITER:
-			case JUMP_FORWARD:
-			case JUMP_IF_FALSE:
-			case JUMP_IF_TRUE:
-			case JUMP_ABSOLUTE:
-			case CONTINUE_LOOP:
-			case SETUP_LOOP:
-			case SETUP_EXCEPT:
-			case SETUP_FINALLY:
-				j = GETJUMPTGT(code, i);
-				blocks[j] = 1;
-				break;
-		}
-	}
-	/* Build block numbers in the second pass */
-	for (i=0 ; i<len ; i++) {
-		blockcnt += blocks[i];	/* increment blockcnt over labels */
-		blocks[i] = blockcnt;
-	}
-	return blocks;
-}
-
-/* Perform basic peephole optimizations to components of a code object.
-   The consts object should still be in list form to allow new constants 
-   to be appended.
-
-   To keep the optimizer simple, it bails out (does nothing) for code
-   containing extended arguments or that has a length over 32,700.  That 
-   allows us to avoid overflow and sign issues.	 Likewise, it bails when
-   the lineno table has complex encoding for gaps >= 255.
-
-   Optimizations are restricted to simple transformations occuring within a
-   single basic block.	All transformations keep the code size the same or 
-   smaller.  For those that reduce size, the gaps are initially filled with 
-   NOPs.  Later those NOPs are removed and the jump addresses retargeted in 
-   a single pass.  Line numbering is adjusted accordingly. */
-
-static PyObject *
-optimize_code(PyObject *code, PyObject* consts, PyObject *names,
-              PyObject *lineno_obj)
-{
-	Py_ssize_t i, j, codelen;
-	int nops, h, adj;
-	int tgt, tgttgt, opcode;
-	unsigned char *codestr = NULL;
-	unsigned char *lineno;
-	int *addrmap = NULL;
-	int new_line, cum_orig_line, last_line, tabsiz;
-	int cumlc=0, lastlc=0;	/* Count runs of consecutive LOAD_CONSTs */
-	unsigned int *blocks = NULL;
-	char *name;
-
-	/* Bail out if an exception is set */
-	if (PyErr_Occurred())
-		goto exitUnchanged;
-
-	/* Bypass optimization when the lineno table is too complex */
-	assert(PyString_Check(lineno_obj));
-	lineno = (unsigned char*)PyString_AS_STRING(lineno_obj);
-	tabsiz = PyString_GET_SIZE(lineno_obj);
-	if (memchr(lineno, 255, tabsiz) != NULL)
-		goto exitUnchanged;
-
-	/* Avoid situations where jump retargeting could overflow */
-	assert(PyString_Check(code));
-	codelen = PyString_Size(code);
-	if (codelen > 32700)
-		goto exitUnchanged;
-
-	/* Make a modifiable copy of the code string */
-	codestr = (unsigned char *)PyMem_Malloc(codelen);
-	if (codestr == NULL)
-		goto exitUnchanged;
-	codestr = (unsigned char *)memcpy(codestr, 
-                                        PyString_AS_STRING(code), codelen);
-
-	/* Verify that RETURN_VALUE terminates the codestring.	This allows
-	   the various transformation patterns to look ahead several
-	   instructions without additional checks to make sure they are not
-	   looking beyond the end of the code string.
-	*/
-	if (codestr[codelen-1] != RETURN_VALUE)
-		goto exitUnchanged;
-
-	/* Mapping to new jump targets after NOPs are removed */
-	addrmap = (int *)PyMem_Malloc(codelen * sizeof(int));
-	if (addrmap == NULL)
-		goto exitUnchanged;
-
-	blocks = markblocks(codestr, codelen);
-	if (blocks == NULL)
-		goto exitUnchanged;
-	assert(PyList_Check(consts));
-
-	for (i=0 ; i<codelen ; i += CODESIZE(codestr[i])) {
-		opcode = codestr[i];
-
-		lastlc = cumlc;
-		cumlc = 0;
-
-		switch (opcode) {
-
-			/* Replace UNARY_NOT JUMP_IF_FALSE POP_TOP with 
-			   with	   JUMP_IF_TRUE POP_TOP */
-			case UNARY_NOT:
-				if (codestr[i+1] != JUMP_IF_FALSE  ||
-				    codestr[i+4] != POP_TOP  ||
-				    !ISBASICBLOCK(blocks,i,5))
-					continue;
-				tgt = GETJUMPTGT(codestr, (i+1));
-				if (codestr[tgt] != POP_TOP)
-					continue;
-				j = GETARG(codestr, i+1) + 1;
-				codestr[i] = JUMP_IF_TRUE;
-				SETARG(codestr, i, j);
-				codestr[i+3] = POP_TOP;
-				codestr[i+4] = NOP;
-				break;
-
-				/* not a is b -->  a is not b
-				   not a in b -->  a not in b
-				   not a is not b -->  a is b
-				   not a not in b -->  a in b
-				*/
-			case COMPARE_OP:
-				j = GETARG(codestr, i);
-				if (j < 6  ||  j > 9  ||
-				    codestr[i+3] != UNARY_NOT  || 
-				    !ISBASICBLOCK(blocks,i,4))
-					continue;
-				SETARG(codestr, i, (j^1));
-				codestr[i+3] = NOP;
-				break;
-
-				/* Replace LOAD_GLOBAL/LOAD_NAME None
-                                   with LOAD_CONST None */
-			case LOAD_NAME:
-			case LOAD_GLOBAL:
-				j = GETARG(codestr, i);
-				name = PyString_AsString(PyTuple_GET_ITEM(names, j));
-				if (name == NULL  ||  strcmp(name, "None") != 0)
-					continue;
-				for (j=0 ; j < PyList_GET_SIZE(consts) ; j++) {
-					if (PyList_GET_ITEM(consts, j) == Py_None)
-						break;
-				}
-				if (j == PyList_GET_SIZE(consts)) {
-					if (PyList_Append(consts, Py_None) == -1)
-					        goto exitUnchanged;                                        
-				}
-				assert(PyList_GET_ITEM(consts, j) == Py_None);
-				codestr[i] = LOAD_CONST;
-				SETARG(codestr, i, j);
-				cumlc = lastlc + 1;
-				break;
-
-				/* Skip over LOAD_CONST trueconst
-                                   JUMP_IF_FALSE xx  POP_TOP */
-			case LOAD_CONST:
-				cumlc = lastlc + 1;
-				j = GETARG(codestr, i);
-				if (codestr[i+3] != JUMP_IF_FALSE  ||
-				    codestr[i+6] != POP_TOP  ||
-				    !ISBASICBLOCK(blocks,i,7)  ||
-				    !PyObject_IsTrue(PyList_GET_ITEM(consts, j)))
-					continue;
-				memset(codestr+i, NOP, 7);
-				cumlc = 0;
-				break;
-
-				/* Try to fold tuples of constants (includes a case for lists
-				   which are only used for "in" and "not in" tests).
-				   Skip over BUILD_SEQN 1 UNPACK_SEQN 1.
-				   Replace BUILD_SEQN 2 UNPACK_SEQN 2 with ROT2.
-				   Replace BUILD_SEQN 3 UNPACK_SEQN 3 with ROT3 ROT2. */
-			case BUILD_TUPLE:
-			case BUILD_LIST:
-				j = GETARG(codestr, i);
-				h = i - 3 * j;
-				if (h >= 0  &&
-				    j <= lastlc	 &&
-				    ((opcode == BUILD_TUPLE && 
-				      ISBASICBLOCK(blocks, h, 3*(j+1))) ||
-				     (opcode == BUILD_LIST && 
-				      codestr[i+3]==COMPARE_OP && 
-				      ISBASICBLOCK(blocks, h, 3*(j+2)) &&
-				      (GETARG(codestr,i+3)==6 ||
-				       GETARG(codestr,i+3)==7))) &&
-				    tuple_of_constants(&codestr[h], j, consts)) {
-					assert(codestr[i] == LOAD_CONST);
-					cumlc = 1;
-					break;
-				}
-				if (codestr[i+3] != UNPACK_SEQUENCE  ||
-				    !ISBASICBLOCK(blocks,i,6) ||
-				    j != GETARG(codestr, i+3))
-					continue;
-				if (j == 1) {
-					memset(codestr+i, NOP, 6);
-				} else if (j == 2) {
-					codestr[i] = ROT_TWO;
-					memset(codestr+i+1, NOP, 5);
-				} else if (j == 3) {
-					codestr[i] = ROT_THREE;
-					codestr[i+1] = ROT_TWO;
-					memset(codestr+i+2, NOP, 4);
-				}
-				break;
-
-				/* Fold binary ops on constants.
-				   LOAD_CONST c1 LOAD_CONST c2 BINOP -->  LOAD_CONST binop(c1,c2) */
-			case BINARY_POWER:
-			case BINARY_MULTIPLY:
-			case BINARY_TRUE_DIVIDE:
-			case BINARY_FLOOR_DIVIDE:
-			case BINARY_MODULO:
-			case BINARY_ADD:
-			case BINARY_SUBTRACT:
-			case BINARY_SUBSCR:
-			case BINARY_LSHIFT:
-			case BINARY_RSHIFT:
-			case BINARY_AND:
-			case BINARY_XOR:
-			case BINARY_OR:
-				if (lastlc >= 2	 &&
-				    ISBASICBLOCK(blocks, i-6, 7)  &&
-				    fold_binops_on_constants(&codestr[i-6], consts)) {
-					i -= 2;
-					assert(codestr[i] == LOAD_CONST);
-					cumlc = 1;
-				}
-				break;
-
-				/* Fold unary ops on constants.
-				   LOAD_CONST c1  UNARY_OP -->	LOAD_CONST unary_op(c) */
-			case UNARY_NEGATIVE:
-			case UNARY_CONVERT:
-			case UNARY_INVERT:
-				if (lastlc >= 1	 &&
-				    ISBASICBLOCK(blocks, i-3, 4)  &&
-				    fold_unaryops_on_constants(&codestr[i-3], consts))	{
-					i -= 2;
-					assert(codestr[i] == LOAD_CONST);
-					cumlc = 1;
-				}
-				break;
-
-				/* Simplify conditional jump to conditional jump where the
-				   result of the first test implies the success of a similar
-				   test or the failure of the opposite test.
-				   Arises in code like:
-				   "if a and b:"
-				   "if a or b:"
-				   "a and b or c"
-				   "(a and b) and c"
-				   x:JUMP_IF_FALSE y   y:JUMP_IF_FALSE z  -->  x:JUMP_IF_FALSE z
-				   x:JUMP_IF_FALSE y   y:JUMP_IF_TRUE z	 -->  x:JUMP_IF_FALSE y+3
-				   where y+3 is the instruction following the second test.
-				*/
-			case JUMP_IF_FALSE:
-			case JUMP_IF_TRUE:
-				tgt = GETJUMPTGT(codestr, i);
-				j = codestr[tgt];
-				if (j == JUMP_IF_FALSE	||  j == JUMP_IF_TRUE) {
-					if (j == opcode) {
-						tgttgt = GETJUMPTGT(codestr, tgt) - i - 3;
-						SETARG(codestr, i, tgttgt);
-					} else {
-						tgt -= i;
-						SETARG(codestr, i, tgt);
-					}
-					break;
-				}
-				/* Intentional fallthrough */  
-
-				/* Replace jumps to unconditional jumps */
-			case FOR_ITER:
-			case JUMP_FORWARD:
-			case JUMP_ABSOLUTE:
-			case CONTINUE_LOOP:
-			case SETUP_LOOP:
-			case SETUP_EXCEPT:
-			case SETUP_FINALLY:
-				tgt = GETJUMPTGT(codestr, i);
-				if (!UNCONDITIONAL_JUMP(codestr[tgt]))
-					continue;
-				tgttgt = GETJUMPTGT(codestr, tgt);
-				if (opcode == JUMP_FORWARD) /* JMP_ABS can go backwards */
-					opcode = JUMP_ABSOLUTE;
-				if (!ABSOLUTE_JUMP(opcode))
-					tgttgt -= i + 3;     /* Calc relative jump addr */
-				if (tgttgt < 0)		  /* No backward relative jumps */
-					continue;
-				codestr[i] = opcode;
-				SETARG(codestr, i, tgttgt);
-				break;
-
-			case EXTENDED_ARG:
-				goto exitUnchanged;
-
-				/* Replace RETURN LOAD_CONST None RETURN with just RETURN */
-			case RETURN_VALUE:
-				if (i+4 >= codelen  ||
-				    codestr[i+4] != RETURN_VALUE	 ||
-				    !ISBASICBLOCK(blocks,i,5))
-					continue;
-				memset(codestr+i+1, NOP, 4);
-				break;
-		}
-	}
-
-	/* Fixup linenotab */
-	for (i=0, nops=0 ; i<codelen ; i += CODESIZE(codestr[i])) {
-		addrmap[i] = i - nops;
-		if (codestr[i] == NOP)
-			nops++;
-	}
-	cum_orig_line = 0;
-	last_line = 0;
-	for (i=0 ; i < tabsiz ; i+=2) {
-		cum_orig_line += lineno[i];
-		new_line = addrmap[cum_orig_line];
-		assert (new_line - last_line < 255);
-		lineno[i] =((unsigned char)(new_line - last_line));
-		last_line = new_line;
-	}
-
-	/* Remove NOPs and fixup jump targets */
-	for (i=0, h=0 ; i<codelen ; ) {
-		opcode = codestr[i];
-		switch (opcode) {
-			case NOP:
-				i++;
-				continue;
-
-			case JUMP_ABSOLUTE:
-			case CONTINUE_LOOP:
-				j = addrmap[GETARG(codestr, i)];
-				SETARG(codestr, i, j);
-				break;
-
-			case FOR_ITER:
-			case JUMP_FORWARD:
-			case JUMP_IF_FALSE:
-			case JUMP_IF_TRUE:
-			case SETUP_LOOP:
-			case SETUP_EXCEPT:
-			case SETUP_FINALLY:
-				j = addrmap[GETARG(codestr, i) + i + 3] - addrmap[i] - 3;
-				SETARG(codestr, i, j);
-				break;
-		}
-		adj = CODESIZE(opcode);
-		while (adj--)
-			codestr[h++] = codestr[i++];
-	}
-	assert(h + nops == codelen);
-
-	code = PyString_FromStringAndSize((char *)codestr, h);
-	PyMem_Free(addrmap);
-	PyMem_Free(codestr);
-	PyMem_Free(blocks);
-	return code;
-
- exitUnchanged:
-	if (blocks != NULL)
-		PyMem_Free(blocks);
-	if (addrmap != NULL)
-		PyMem_Free(addrmap);
-	if (codestr != NULL)
-		PyMem_Free(codestr);
-	Py_INCREF(code);
-	return code;
-}
-
-/* End: Peephole optimizations ----------------------------------------- */
-
-/*
-=======
     struct compiler_unit *u;
 
     u = (struct compiler_unit *)PyObject_Malloc(sizeof(
@@ -902,7 +463,6 @@
         compiler_unit_free(u);
         return 0;
     }
->>>>>>> 8b5fca37
 
     u->u_freevars = dictbytype(u->u_ste->ste_symbols, FREE, DEF_FREE_CLASS,
                                PyDict_Size(u->u_cellvars));
@@ -1048,46 +608,6 @@
 static int
 compiler_next_instr(struct compiler *c, basicblock *b)
 {
-<<<<<<< HEAD
-	assert(b != NULL);
-	if (b->b_instr == NULL) {
-		b->b_instr = (struct instr *)PyObject_Malloc(
-                                 sizeof(struct instr) * DEFAULT_BLOCK_SIZE);
-		if (b->b_instr == NULL) {
-			PyErr_NoMemory();
-			return -1;
-		}
-		b->b_ialloc = DEFAULT_BLOCK_SIZE;
-		memset((char *)b->b_instr, 0,
-		       sizeof(struct instr) * DEFAULT_BLOCK_SIZE);
-	}
-	else if (b->b_iused == b->b_ialloc) {
-		struct instr *tmp;
-		size_t oldsize, newsize;
-		oldsize = b->b_ialloc * sizeof(struct instr);
-		newsize = oldsize << 1;
-
-		if (oldsize > (PY_SIZE_MAX >> 1)) {
-			PyErr_NoMemory();
-			return -1;
-		}
-
-		if (newsize == 0) {
-			PyErr_NoMemory();
-			return -1;
-		}
-		b->b_ialloc <<= 1;
-		tmp = (struct instr *)PyObject_Realloc(
-                                                (void *)b->b_instr, newsize);
-		if (tmp == NULL) {
-			PyErr_NoMemory();
-			return -1;
-		}
-		b->b_instr = tmp;
-		memset((char *)b->b_instr + oldsize, 0, newsize - oldsize);
-	}
-	return b->b_iused++;
-=======
     assert(b != NULL);
     if (b->b_instr == NULL) {
         b->b_instr = (struct instr *)PyObject_Malloc(
@@ -1126,7 +646,6 @@
         memset((char *)b->b_instr + oldsize, 0, newsize - oldsize);
     }
     return b->b_iused++;
->>>>>>> 8b5fca37
 }
 
 /* Set the i_lineno member of the instruction at offset off if the
@@ -1139,11 +658,7 @@
    - on each expression that start a new line
    - before the "except" clause
    - before the "for" and "while" expressions
-<<<<<<< HEAD
-   */
-=======
 */
->>>>>>> 8b5fca37
 
 static void
 compiler_set_lineno(struct compiler *c, int off)
@@ -1405,48 +920,6 @@
 static int
 compiler_add_o(struct compiler *c, PyObject *dict, PyObject *o)
 {
-<<<<<<< HEAD
-	PyObject *t, *v;
-	Py_ssize_t arg;
-
-	/* necessary to make sure types aren't coerced (e.g., int and long) */
-        /* _and_ to distinguish 0.0 from -0.0 e.g. on IEEE platforms */
-        if (PyFloat_Check(o)) {
-            double d = PyFloat_AS_DOUBLE(o);
-            unsigned char* p = (unsigned char*) &d;
-            /* all we need is to make the tuple different in either the 0.0
-             * or -0.0 case from all others, just to avoid the "coercion".
-             */
-            if (*p==0 && p[sizeof(double)-1]==0)
-                t = PyTuple_Pack(3, o, o->ob_type, Py_None);
-            else
-	        t = PyTuple_Pack(2, o, o->ob_type);
-        } else {
-	    t = PyTuple_Pack(2, o, o->ob_type);
-        }
-	if (t == NULL)
-	    return -1;
-
-	v = PyDict_GetItem(dict, t);
-	if (!v) {
-		arg = PyDict_Size(dict);
-		v = PyInt_FromLong(arg);
-		if (!v) {
-			Py_DECREF(t);
-			return -1;
-		}
-		if (PyDict_SetItem(dict, t, v) < 0) {
-			Py_DECREF(t);
-			Py_DECREF(v);
-			return -1;
-		}
-		Py_DECREF(v);
-	}
-	else
-		arg = PyInt_AsLong(v);
-	Py_DECREF(t);
-	return arg;
-=======
     PyObject *t, *v;
     Py_ssize_t arg;
     double d;
@@ -1514,7 +987,6 @@
         arg = PyInt_AsLong(v);
     Py_DECREF(t);
     return arg;
->>>>>>> 8b5fca37
 }
 
 static int
@@ -1698,24 +1170,6 @@
 static int
 compiler_body(struct compiler *c, asdl_seq *stmts)
 {
-<<<<<<< HEAD
-	int i = 0;
-	stmt_ty st;
-
-	if (!asdl_seq_LEN(stmts))
-		return 1;
-	st = (stmt_ty)asdl_seq_GET(stmts, 0);
-	if (compiler_isdocstring(st) && Py_OptimizeFlag < 2) {
-		/* don't generate docstrings if -OO */
-		i = 1;
-		VISIT(c, expr, st->v.Expr.value);
-		if (!compiler_nameop(c, __doc__, Store))
-			return 0;
-	}
-	for (; i < asdl_seq_LEN(stmts); i++)
-	    VISIT(c, stmt, (stmt_ty)asdl_seq_GET(stmts, i));
-	return 1;
-=======
     int i = 0;
     stmt_ty st;
 
@@ -1732,7 +1186,6 @@
     for (; i < asdl_seq_LEN(stmts); i++)
         VISIT(c, stmt, (stmt_ty)asdl_seq_GET(stmts, i));
     return 1;
->>>>>>> 8b5fca37
 }
 
 static PyCodeObject *
@@ -1908,57 +1361,6 @@
 static int
 compiler_function(struct compiler *c, stmt_ty s)
 {
-<<<<<<< HEAD
-	PyCodeObject *co;
-	PyObject *first_const = Py_None;
-	arguments_ty args = s->v.FunctionDef.args;
-	asdl_seq* decos = s->v.FunctionDef.decorators;
-	stmt_ty st;
-	int i, n, docstring;
-
-	assert(s->kind == FunctionDef_kind);
-
-	if (!compiler_decorators(c, decos))
-		return 0;
-	if (args->defaults)
-		VISIT_SEQ(c, expr, args->defaults);
-	if (!compiler_enter_scope(c, s->v.FunctionDef.name, (void *)s,
-				  s->lineno))
-		return 0;
-
-	st = (stmt_ty)asdl_seq_GET(s->v.FunctionDef.body, 0);
-	docstring = compiler_isdocstring(st);
-	if (docstring && Py_OptimizeFlag < 2)
-	    first_const = st->v.Expr.value->v.Str.s;
-	if (compiler_add_o(c, c->u->u_consts, first_const) < 0)	 {
-	    compiler_exit_scope(c);
-	    return 0;
-	}
-
-	/* unpack nested arguments */
-	compiler_arguments(c, args);
-
-	c->u->u_argcount = asdl_seq_LEN(args->args);
-	n = asdl_seq_LEN(s->v.FunctionDef.body);
-	/* if there was a docstring, we need to skip the first statement */
-	for (i = docstring; i < n; i++) {
-		st = (stmt_ty)asdl_seq_GET(s->v.FunctionDef.body, i);
-		VISIT_IN_SCOPE(c, stmt, st);
-	}
-	co = assemble(c, 1);
-	compiler_exit_scope(c);
-	if (co == NULL)
-		return 0;
-
-	compiler_make_closure(c, co, asdl_seq_LEN(args->defaults));
-	Py_DECREF(co);
-
-	for (i = 0; i < asdl_seq_LEN(decos); i++) {
-		ADDOP_I(c, CALL_FUNCTION, 1);
-	}
-
-	return compiler_nameop(c, s->v.FunctionDef.name, Store);
-=======
     PyCodeObject *co;
     PyObject *first_const = Py_None;
     arguments_ty args = s->v.FunctionDef.args;
@@ -2008,66 +1410,11 @@
     }
 
     return compiler_nameop(c, s->v.FunctionDef.name, Store);
->>>>>>> 8b5fca37
 }
 
 static int
 compiler_class(struct compiler *c, stmt_ty s)
 {
-<<<<<<< HEAD
-	int n;
-	PyCodeObject *co;
-	PyObject *str;
-	/* push class name on stack, needed by BUILD_CLASS */
-	ADDOP_O(c, LOAD_CONST, s->v.ClassDef.name, consts);
-	/* push the tuple of base classes on the stack */
-	n = asdl_seq_LEN(s->v.ClassDef.bases);
-	if (n > 0)
-		VISIT_SEQ(c, expr, s->v.ClassDef.bases);
-	ADDOP_I(c, BUILD_TUPLE, n);
-	if (!compiler_enter_scope(c, s->v.ClassDef.name, (void *)s,
-				  s->lineno))
-		return 0;
-	Py_XDECREF(c->u->u_private);
-	c->u->u_private = s->v.ClassDef.name;
-	Py_INCREF(c->u->u_private);
-	str = PyString_InternFromString("__name__");
-	if (!str || !compiler_nameop(c, str, Load)) {
-		Py_XDECREF(str);
-		compiler_exit_scope(c);
-		return 0;
-	}
-	
-	Py_DECREF(str);
-	str = PyString_InternFromString("__module__");
-	if (!str || !compiler_nameop(c, str, Store)) {
-		Py_XDECREF(str);
-		compiler_exit_scope(c);
-		return 0;
-	}
-	Py_DECREF(str);
-
-	if (!compiler_body(c, s->v.ClassDef.body)) {
-		compiler_exit_scope(c);
-		return 0;
-	}
-
-	ADDOP_IN_SCOPE(c, LOAD_LOCALS);
-	ADDOP_IN_SCOPE(c, RETURN_VALUE);
-	co = assemble(c, 1);
-	compiler_exit_scope(c);
-	if (co == NULL)
-		return 0;
-
-	compiler_make_closure(c, co, 0);
-	Py_DECREF(co);
-
-	ADDOP_I(c, CALL_FUNCTION, 0);
-	ADDOP(c, BUILD_CLASS);
-	if (!compiler_nameop(c, s->v.ClassDef.name, Store))
-		return 0;
-	return 1;
-=======
     int n, i;
     PyCodeObject *co;
     PyObject *str;
@@ -2129,7 +1476,6 @@
     if (!compiler_nameop(c, s->v.ClassDef.name, Store))
         return 0;
     return 1;
->>>>>>> 8b5fca37
 }
 
 static int
@@ -2269,34 +1615,6 @@
 static int
 compiler_for(struct compiler *c, stmt_ty s)
 {
-<<<<<<< HEAD
-	basicblock *start, *cleanup, *end;
-
-	start = compiler_new_block(c);
-	cleanup = compiler_new_block(c);
-	end = compiler_new_block(c);
-	if (start == NULL || end == NULL || cleanup == NULL)
-		return 0;
-	ADDOP_JREL(c, SETUP_LOOP, end);
-	if (!compiler_push_fblock(c, LOOP, start))
-		return 0;
-	VISIT(c, expr, s->v.For.iter);
-	ADDOP(c, GET_ITER);
-	compiler_use_next_block(c, start);
-	/* for expressions must be traced on each iteration,
-	   so we need to set an extra line number. */
-	c->u->u_lineno_set = false;
-	ADDOP_JREL(c, FOR_ITER, cleanup);
-	VISIT(c, expr, s->v.For.target);
-	VISIT_SEQ(c, stmt, s->v.For.body);
-	ADDOP_JABS(c, JUMP_ABSOLUTE, start);
-	compiler_use_next_block(c, cleanup);
-	ADDOP(c, POP_BLOCK);
-	compiler_pop_fblock(c, LOOP, start);
-	VISIT_SEQ(c, stmt, s->v.For.orelse);
-	compiler_use_next_block(c, end);
-	return 1;
-=======
     basicblock *start, *cleanup, *end;
 
     start = compiler_new_block(c);
@@ -2323,69 +1641,11 @@
     VISIT_SEQ(c, stmt, s->v.For.orelse);
     compiler_use_next_block(c, end);
     return 1;
->>>>>>> 8b5fca37
 }
 
 static int
 compiler_while(struct compiler *c, stmt_ty s)
 {
-<<<<<<< HEAD
-	basicblock *loop, *orelse, *end, *anchor = NULL;
-	int constant = expr_constant(s->v.While.test);
-
-	if (constant == 0) {
-		if (s->v.While.orelse)
-			VISIT_SEQ(c, stmt, s->v.While.orelse);
-		return 1;
-	}
-	loop = compiler_new_block(c);
-	end = compiler_new_block(c);
-	if (constant == -1) {
-		anchor = compiler_new_block(c);
-		if (anchor == NULL)
-			return 0;
-	}
-	if (loop == NULL || end == NULL)
-		return 0;
-	if (s->v.While.orelse) {
-		orelse = compiler_new_block(c);
-		if (orelse == NULL)
-			return 0;
-	}
-	else
-		orelse = NULL;
-
-	ADDOP_JREL(c, SETUP_LOOP, end);
-	compiler_use_next_block(c, loop);
-	if (!compiler_push_fblock(c, LOOP, loop))
-		return 0;
-	if (constant == -1) {
-		/* while expressions must be traced on each iteration,
-		   so we need to set an extra line number. */
-		c->u->u_lineno_set = false;
-		VISIT(c, expr, s->v.While.test);
-		ADDOP_JREL(c, JUMP_IF_FALSE, anchor);
-		ADDOP(c, POP_TOP);
-	}
-	VISIT_SEQ(c, stmt, s->v.While.body);
-	ADDOP_JABS(c, JUMP_ABSOLUTE, loop);
-
-	/* XXX should the two POP instructions be in a separate block
-	   if there is no else clause ?
-	*/
-
-	if (constant == -1) {
-		compiler_use_next_block(c, anchor);
-		ADDOP(c, POP_TOP);
-		ADDOP(c, POP_BLOCK);
-	}
-	compiler_pop_fblock(c, LOOP, loop);
-	if (orelse != NULL) /* what if orelse is just pass? */
-		VISIT_SEQ(c, stmt, s->v.While.orelse);
-	compiler_use_next_block(c, end);
-
-	return 1;
-=======
     basicblock *loop, *orelse, *end, *anchor = NULL;
     int constant = expr_constant(s->v.While.test);
 
@@ -2441,44 +1701,11 @@
     compiler_use_next_block(c, end);
 
     return 1;
->>>>>>> 8b5fca37
 }
 
 static int
 compiler_continue(struct compiler *c)
 {
-<<<<<<< HEAD
-	static const char LOOP_ERROR_MSG[] = "'continue' not properly in loop";
-	static const char IN_FINALLY_ERROR_MSG[] = 
-			"'continue' not supported inside 'finally' clause";
-	int i;
-
-	if (!c->u->u_nfblocks)
-		return compiler_error(c, LOOP_ERROR_MSG);
-	i = c->u->u_nfblocks - 1;
-	switch (c->u->u_fblock[i].fb_type) {
-	case LOOP:
-		ADDOP_JABS(c, JUMP_ABSOLUTE, c->u->u_fblock[i].fb_block);
-		break;
-	case EXCEPT:
-	case FINALLY_TRY:
-		while (--i >= 0 && c->u->u_fblock[i].fb_type != LOOP) {
-			/* Prevent try: ... finally:
-			      try: continue ...  or
-			      try: ... except: continue */
-			if (c->u->u_fblock[i].fb_type == FINALLY_END)
-				return compiler_error(c, IN_FINALLY_ERROR_MSG);
-		}
-		if (i == -1)
-			return compiler_error(c, LOOP_ERROR_MSG);
-		ADDOP_JABS(c, CONTINUE_LOOP, c->u->u_fblock[i].fb_block);
-		break;
-	case FINALLY_END:
-		return compiler_error(c, IN_FINALLY_ERROR_MSG);
-	}
-
-	return 1;
-=======
     static const char LOOP_ERROR_MSG[] = "'continue' not properly in loop";
     static const char IN_FINALLY_ERROR_MSG[] =
                     "'continue' not supported inside 'finally' clause";
@@ -2508,7 +1735,6 @@
     }
 
     return 1;
->>>>>>> 8b5fca37
 }
 
 /* Code generated for "try: <body> finally: <finalbody>" is as follows:
@@ -2609,63 +1835,6 @@
 static int
 compiler_try_except(struct compiler *c, stmt_ty s)
 {
-<<<<<<< HEAD
-	basicblock *body, *orelse, *except, *end;
-	int i, n;
-
-	body = compiler_new_block(c);
-	except = compiler_new_block(c);
-	orelse = compiler_new_block(c);
-	end = compiler_new_block(c);
-	if (body == NULL || except == NULL || orelse == NULL || end == NULL)
-		return 0;
-	ADDOP_JREL(c, SETUP_EXCEPT, except);
-	compiler_use_next_block(c, body);
-	if (!compiler_push_fblock(c, EXCEPT, body))
-		return 0;
-	VISIT_SEQ(c, stmt, s->v.TryExcept.body);
-	ADDOP(c, POP_BLOCK);
-	compiler_pop_fblock(c, EXCEPT, body);
-	ADDOP_JREL(c, JUMP_FORWARD, orelse);
-	n = asdl_seq_LEN(s->v.TryExcept.handlers);
-	compiler_use_next_block(c, except);
-	for (i = 0; i < n; i++) {
-		excepthandler_ty handler = (excepthandler_ty)asdl_seq_GET(
-						s->v.TryExcept.handlers, i);
-		if (!handler->type && i < n-1)
-		    return compiler_error(c, "default 'except:' must be last");
-		c->u->u_lineno_set = false;
-		c->u->u_lineno = handler->lineno;
-		except = compiler_new_block(c);
-		if (except == NULL)
-			return 0;
-		if (handler->type) {
-			ADDOP(c, DUP_TOP);
-			VISIT(c, expr, handler->type);
-			ADDOP_I(c, COMPARE_OP, PyCmp_EXC_MATCH);
-			ADDOP_JREL(c, JUMP_IF_FALSE, except);
-			ADDOP(c, POP_TOP);
-		}
-		ADDOP(c, POP_TOP);
-		if (handler->name) {
-			VISIT(c, expr, handler->name);
-		}
-		else {
-			ADDOP(c, POP_TOP);
-		}
-		ADDOP(c, POP_TOP);
-		VISIT_SEQ(c, stmt, handler->body);
-		ADDOP_JREL(c, JUMP_FORWARD, end);
-		compiler_use_next_block(c, except);
-		if (handler->type)
-			ADDOP(c, POP_TOP);
-	}
-	ADDOP(c, END_FINALLY);
-	compiler_use_next_block(c, orelse);
-	VISIT_SEQ(c, stmt, s->v.TryExcept.orelse);
-	compiler_use_next_block(c, end);
-	return 1;
-=======
     basicblock *body, *orelse, *except, *end;
     int i, n;
 
@@ -2721,7 +1890,6 @@
     VISIT_SEQ(c, stmt, s->v.TryExcept.orelse);
     compiler_use_next_block(c, end);
     return 1;
->>>>>>> 8b5fca37
 }
 
 static int
@@ -2924,116 +2092,6 @@
     int i, n;
 
     /* Always assign a lineno to the next instruction for a stmt. */
-<<<<<<< HEAD
-	c->u->u_lineno = s->lineno;
-	c->u->u_lineno_set = false;
-
-	switch (s->kind) {
-	case FunctionDef_kind:
-		return compiler_function(c, s);
-	case ClassDef_kind:
-		return compiler_class(c, s);
-	case Return_kind:
-		if (c->u->u_ste->ste_type != FunctionBlock)
-			return compiler_error(c, "'return' outside function");
-		if (s->v.Return.value) {
-			VISIT(c, expr, s->v.Return.value);
-		}
-		else
-			ADDOP_O(c, LOAD_CONST, Py_None, consts);
-		ADDOP(c, RETURN_VALUE);
-		break;
-	case Delete_kind:
-		VISIT_SEQ(c, expr, s->v.Delete.targets)
-		break;
-	case Assign_kind:
-		n = asdl_seq_LEN(s->v.Assign.targets);
-		VISIT(c, expr, s->v.Assign.value);
-		for (i = 0; i < n; i++) {
-			if (i < n - 1)
-				ADDOP(c, DUP_TOP);
-			VISIT(c, expr,
-			      (expr_ty)asdl_seq_GET(s->v.Assign.targets, i));
-		}
-		break;
-	case AugAssign_kind:
-		return compiler_augassign(c, s);
-	case Print_kind:
-		return compiler_print(c, s);
-	case For_kind:
-		return compiler_for(c, s);
-	case While_kind:
-		return compiler_while(c, s);
-	case If_kind:
-		return compiler_if(c, s);
-	case Raise_kind:
-		n = 0;
-		if (s->v.Raise.type) {
-			VISIT(c, expr, s->v.Raise.type);
-			n++;
-			if (s->v.Raise.inst) {
-				VISIT(c, expr, s->v.Raise.inst);
-				n++;
-				if (s->v.Raise.tback) {
-					VISIT(c, expr, s->v.Raise.tback);
-					n++;
-				}
-			}
-		}
-		ADDOP_I(c, RAISE_VARARGS, n);
-		break;
-	case TryExcept_kind:
-		return compiler_try_except(c, s);
-	case TryFinally_kind:
-		return compiler_try_finally(c, s);
-	case Assert_kind:
-		return compiler_assert(c, s);
-	case Import_kind:
-		return compiler_import(c, s);
-	case ImportFrom_kind:
-		return compiler_from_import(c, s);
-	case Exec_kind:
-		VISIT(c, expr, s->v.Exec.body);
-		if (s->v.Exec.globals) {
-			VISIT(c, expr, s->v.Exec.globals);
-			if (s->v.Exec.locals) {
-				VISIT(c, expr, s->v.Exec.locals);
-			} else {
-				ADDOP(c, DUP_TOP);
-			}
-		} else {
-			ADDOP_O(c, LOAD_CONST, Py_None, consts);
-			ADDOP(c, DUP_TOP);
-		}
-		ADDOP(c, EXEC_STMT);
-		break;
-	case Global_kind:
-		break;
-	case Expr_kind:
-		if (c->c_interactive && c->c_nestlevel <= 1) {
-			VISIT(c, expr, s->v.Expr.value);
-			ADDOP(c, PRINT_EXPR);
-		}
-		else if (s->v.Expr.value->kind != Str_kind &&
-			 s->v.Expr.value->kind != Num_kind) {
-			VISIT(c, expr, s->v.Expr.value);
-			ADDOP(c, POP_TOP);
-		}
-		break;
-	case Pass_kind:
-		break;
-	case Break_kind:
-                if (!compiler_in_loop(c))
-			return compiler_error(c, "'break' outside loop");
-		ADDOP(c, BREAK_LOOP);
-		break;
-	case Continue_kind:
-		return compiler_continue(c);
-	case With_kind:
-		return compiler_with(c, s);
-	}
-	return 1;
-=======
     c->u->u_lineno = s->lineno;
     c->u->u_lineno_set = false;
 
@@ -3142,7 +2200,6 @@
         return compiler_with(c, s);
     }
     return 1;
->>>>>>> 8b5fca37
 }
 
 static int
@@ -4084,18 +3141,6 @@
 static int
 compiler_push_fblock(struct compiler *c, enum fblocktype t, basicblock *b)
 {
-<<<<<<< HEAD
-	struct fblockinfo *f;
-	if (c->u->u_nfblocks >= CO_MAXBLOCKS) {
-		PyErr_SetString(PyExc_SystemError,
-				"too many statically nested blocks");
-		return 0;
-	}
-	f = &c->u->u_fblock[c->u->u_nfblocks++];
-	f->fb_type = t;
-	f->fb_block = b;
-	return 1;
-=======
     struct fblockinfo *f;
     if (c->u->u_nfblocks >= CO_MAXBLOCKS) {
         PyErr_SetString(PyExc_SystemError,
@@ -4106,7 +3151,6 @@
     f->fb_type = t;
     f->fb_block = b;
     return 1;
->>>>>>> 8b5fca37
 }
 
 static void
@@ -4121,15 +3165,6 @@
 
 static int
 compiler_in_loop(struct compiler *c) {
-<<<<<<< HEAD
-        int i;
-        struct compiler_unit *u = c->u;
-        for (i = 0; i < u->u_nfblocks; ++i) {
-                if (u->u_fblock[i].fb_type == LOOP)
-                        return 1;
-        }
-        return 0;
-=======
     int i;
     struct compiler_unit *u = c->u;
     for (i = 0; i < u->u_nfblocks; ++i) {
@@ -4137,7 +3172,6 @@
             return 1;
     }
     return 0;
->>>>>>> 8b5fca37
 }
 /* Raises a SyntaxError and returns 0.
    If something goes wrong, a different exception may be raised.
@@ -4438,27 +3472,6 @@
 static int
 assemble_init(struct assembler *a, int nblocks, int firstlineno)
 {
-<<<<<<< HEAD
-	memset(a, 0, sizeof(struct assembler));
-	a->a_lineno = firstlineno;
-	a->a_bytecode = PyString_FromStringAndSize(NULL, DEFAULT_CODE_SIZE);
-	if (!a->a_bytecode)
-		return 0;
-	a->a_lnotab = PyString_FromStringAndSize(NULL, DEFAULT_LNOTAB_SIZE);
-	if (!a->a_lnotab)
-		return 0;
-	if (nblocks > PY_SIZE_MAX / sizeof(basicblock *)) {
-		PyErr_NoMemory();
-		return 0;
-	}
-	a->a_postorder = (basicblock **)PyObject_Malloc(
-					    sizeof(basicblock *) * nblocks);
-	if (!a->a_postorder) {
-		PyErr_NoMemory();
-		return 0;
-	}
-	return 1;
-=======
     memset(a, 0, sizeof(struct assembler));
     a->a_lineno = firstlineno;
     a->a_bytecode = PyString_FromStringAndSize(NULL, DEFAULT_CODE_SIZE);
@@ -4478,7 +3491,6 @@
         return 0;
     }
     return 1;
->>>>>>> 8b5fca37
 }
 
 static void
@@ -4562,96 +3574,6 @@
 static int
 assemble_lnotab(struct assembler *a, struct instr *i)
 {
-<<<<<<< HEAD
-	int d_bytecode, d_lineno;
-	int len;
-	unsigned char *lnotab;
-
-	d_bytecode = a->a_offset - a->a_lineno_off;
-	d_lineno = i->i_lineno - a->a_lineno;
-
-	assert(d_bytecode >= 0);
-	assert(d_lineno >= 0);
-
-	if(d_bytecode == 0 && d_lineno == 0)
-		return 1;
-
-	if (d_bytecode > 255) {
-		int j, nbytes, ncodes = d_bytecode / 255;
-		nbytes = a->a_lnotab_off + 2 * ncodes;
-		len = PyString_GET_SIZE(a->a_lnotab);
-		if (nbytes >= len) {
-			if ((len <= INT_MAX / 2) && (len * 2 < nbytes))
-				len = nbytes;
-			else if (len <= INT_MAX / 2)
-				len *= 2;
-			else {
-				PyErr_NoMemory();
-				return 0;
-			}
-			if (_PyString_Resize(&a->a_lnotab, len) < 0)
-				return 0;
-		}
-		lnotab = (unsigned char *)
-			   PyString_AS_STRING(a->a_lnotab) + a->a_lnotab_off;
-		for (j = 0; j < ncodes; j++) {
-			*lnotab++ = 255;
-			*lnotab++ = 0;
-		}
-		d_bytecode -= ncodes * 255;
-		a->a_lnotab_off += ncodes * 2;
-	}
-	assert(d_bytecode <= 255);
-	if (d_lineno > 255) {
-		int j, nbytes, ncodes = d_lineno / 255;
-		nbytes = a->a_lnotab_off + 2 * ncodes;
-		len = PyString_GET_SIZE(a->a_lnotab);
-		if (nbytes >= len) {
-			if ((len <= INT_MAX / 2) && len * 2 < nbytes)
-				len = nbytes;
-			else if (len <= INT_MAX / 2)
-				len *= 2;
-			else {
-				PyErr_NoMemory();
-				return 0;
-			}
-			if (_PyString_Resize(&a->a_lnotab, len) < 0)
-				return 0;
-		}
-		lnotab = (unsigned char *)
-			   PyString_AS_STRING(a->a_lnotab) + a->a_lnotab_off;
-		*lnotab++ = d_bytecode;
-		*lnotab++ = 255;
-		d_bytecode = 0;
-		for (j = 1; j < ncodes; j++) {
-			*lnotab++ = 0;
-			*lnotab++ = 255;
-		}
-		d_lineno -= ncodes * 255;
-		a->a_lnotab_off += ncodes * 2;
-	}
-
-	len = PyString_GET_SIZE(a->a_lnotab);
-	if (a->a_lnotab_off + 2 >= len) {
-		if (_PyString_Resize(&a->a_lnotab, len * 2) < 0)
-			return 0;
-	}
-	lnotab = (unsigned char *)
-			PyString_AS_STRING(a->a_lnotab) + a->a_lnotab_off;
-
-	a->a_lnotab_off += 2;
-	if (d_bytecode) {
-		*lnotab++ = d_bytecode;
-		*lnotab++ = d_lineno;
-	}
-	else {	/* First line of a block; def stmt, etc. */
-		*lnotab++ = 0;
-		*lnotab++ = d_lineno;
-	}
-	a->a_lineno = i->i_lineno;
-	a->a_lineno_off = a->a_offset;
-	return 1;
-=======
     int d_bytecode, d_lineno;
     int len;
     unsigned char *lnotab;
@@ -4740,7 +3662,6 @@
     a->a_lineno = i->i_lineno;
     a->a_lineno_off = a->a_offset;
     return 1;
->>>>>>> 8b5fca37
 }
 
 /* assemble_emit()
@@ -4751,41 +3672,6 @@
 static int
 assemble_emit(struct assembler *a, struct instr *i)
 {
-<<<<<<< HEAD
-	int size, arg = 0, ext = 0;
-	Py_ssize_t len = PyString_GET_SIZE(a->a_bytecode);
-	char *code;
-
-	size = instrsize(i);
-	if (i->i_hasarg) {
-		arg = i->i_oparg;
-		ext = arg >> 16;
-	}
-	if (i->i_lineno && !assemble_lnotab(a, i))
-		return 0;
-	if (a->a_offset + size >= len) {
-		if (len > PY_SSIZE_T_MAX / 2)
-			return 0;
-		if (_PyString_Resize(&a->a_bytecode, len * 2) < 0)
-		    return 0;
-	}
-	code = PyString_AS_STRING(a->a_bytecode) + a->a_offset;
-	a->a_offset += size;
-	if (size == 6) {
-		assert(i->i_hasarg);
-		*code++ = (char)EXTENDED_ARG;
-		*code++ = ext & 0xff;
-		*code++ = ext >> 8;
-		arg &= 0xffff;
-	}
-	*code++ = i->i_opcode;
-	if (i->i_hasarg) {
-		assert(size == 3 || size == 6);
-		*code++ = arg & 0xff;
-		*code++ = arg >> 8;
-	}
-	return 1;
-=======
     int size, arg = 0, ext = 0;
     Py_ssize_t len = PyString_GET_SIZE(a->a_bytecode);
     char *code;
@@ -4819,7 +3705,6 @@
         *code++ = arg >> 8;
     }
     return 1;
->>>>>>> 8b5fca37
 }
 
 static void
