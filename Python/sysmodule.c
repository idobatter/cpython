
/* System module */

/*
Various bits of information used by the interpreter are collected in
module 'sys'.
Function member:
- exit(sts): raise SystemExit
Data members:
- stdin, stdout, stderr: standard file objects
- modules: the table of modules (dictionary)
- path: module search path (list of strings)
- argv: script arguments (list of strings)
- ps1, ps2: optional primary and secondary prompts (strings)
*/

#include "Python.h"
#include "code.h"
#include "frameobject.h"
#include "pythread.h"

#include "osdefs.h"

#ifdef MS_WINDOWS
#define WIN32_LEAN_AND_MEAN
#include <windows.h>
#endif /* MS_WINDOWS */

#ifdef MS_COREDLL
extern void *PyWin_DLLhModule;
/* A string loaded from the DLL at startup: */
extern const char *PyWin_DLLVersionString;
#endif

#ifdef __VMS
#include <unixlib.h>
#endif

#ifdef HAVE_LANGINFO_H
#include <locale.h>
#include <langinfo.h>
#endif

PyObject *
PySys_GetObject(const char *name)
{
    PyThreadState *tstate = PyThreadState_GET();
    PyObject *sd = tstate->interp->sysdict;
    if (sd == NULL)
        return NULL;
    return PyDict_GetItemString(sd, name);
}

int
PySys_SetObject(const char *name, PyObject *v)
{
    PyThreadState *tstate = PyThreadState_GET();
    PyObject *sd = tstate->interp->sysdict;
    if (v == NULL) {
        if (PyDict_GetItemString(sd, name) == NULL)
            return 0;
        else
            return PyDict_DelItemString(sd, name);
    }
    else
        return PyDict_SetItemString(sd, name, v);
}

/* Write repr(o) to sys.stdout using sys.stdout.encoding and 'backslashreplace'
   error handler. If sys.stdout has a buffer attribute, use
   sys.stdout.buffer.write(encoded), otherwise redecode the string and use
   sys.stdout.write(redecoded).

   Helper function for sys_displayhook(). */
static int
sys_displayhook_unencodable(PyObject *outf, PyObject *o)
{
    PyObject *stdout_encoding = NULL;
    PyObject *encoded, *escaped_str, *repr_str, *buffer, *result;
    char *stdout_encoding_str;
    int ret;
    _Py_IDENTIFIER(encoding);
    _Py_IDENTIFIER(buffer);

    stdout_encoding = _PyObject_GetAttrId(outf, &PyId_encoding);
    if (stdout_encoding == NULL)
        goto error;
    stdout_encoding_str = _PyUnicode_AsString(stdout_encoding);
    if (stdout_encoding_str == NULL)
        goto error;

    repr_str = PyObject_Repr(o);
    if (repr_str == NULL)
        goto error;
    encoded = PyUnicode_AsEncodedString(repr_str,
                                        stdout_encoding_str,
                                        "backslashreplace");
    Py_DECREF(repr_str);
    if (encoded == NULL)
        goto error;

    buffer = _PyObject_GetAttrId(outf, &PyId_buffer);
    if (buffer) {
        _Py_IDENTIFIER(write);
        result = _PyObject_CallMethodId(buffer, &PyId_write, "(O)", encoded);
        Py_DECREF(buffer);
        Py_DECREF(encoded);
        if (result == NULL)
            goto error;
        Py_DECREF(result);
    }
    else {
        PyErr_Clear();
        escaped_str = PyUnicode_FromEncodedObject(encoded,
                                                  stdout_encoding_str,
                                                  "strict");
        Py_DECREF(encoded);
        if (PyFile_WriteObject(escaped_str, outf, Py_PRINT_RAW) != 0) {
            Py_DECREF(escaped_str);
            goto error;
        }
        Py_DECREF(escaped_str);
    }
    ret = 0;
    goto finally;

error:
    ret = -1;
finally:
    Py_XDECREF(stdout_encoding);
    return ret;
}

static PyObject *
sys_displayhook(PyObject *self, PyObject *o)
{
    PyObject *outf;
    PyInterpreterState *interp = PyThreadState_GET()->interp;
    PyObject *modules = interp->modules;
    PyObject *builtins = PyDict_GetItemString(modules, "builtins");
    int err;
    _Py_IDENTIFIER(_);

    if (builtins == NULL) {
        PyErr_SetString(PyExc_RuntimeError, "lost builtins module");
        return NULL;
    }

    /* Print value except if None */
    /* After printing, also assign to '_' */
    /* Before, set '_' to None to avoid recursion */
    if (o == Py_None) {
        Py_INCREF(Py_None);
        return Py_None;
    }
    if (_PyObject_SetAttrId(builtins, &PyId__, Py_None) != 0)
        return NULL;
    outf = PySys_GetObject("stdout");
    if (outf == NULL || outf == Py_None) {
        PyErr_SetString(PyExc_RuntimeError, "lost sys.stdout");
        return NULL;
    }
    if (PyFile_WriteObject(o, outf, 0) != 0) {
        if (PyErr_ExceptionMatches(PyExc_UnicodeEncodeError)) {
            /* repr(o) is not encodable to sys.stdout.encoding with
             * sys.stdout.errors error handler (which is probably 'strict') */
            PyErr_Clear();
            err = sys_displayhook_unencodable(outf, o);
            if (err)
                return NULL;
        }
        else {
            return NULL;
        }
    }
    if (PyFile_WriteString("\n", outf) != 0)
        return NULL;
    if (_PyObject_SetAttrId(builtins, &PyId__, o) != 0)
        return NULL;
    Py_INCREF(Py_None);
    return Py_None;
}

PyDoc_STRVAR(displayhook_doc,
"displayhook(object) -> None\n"
"\n"
"Print an object to sys.stdout and also save it in builtins._\n"
);

static PyObject *
sys_excepthook(PyObject* self, PyObject* args)
{
    PyObject *exc, *value, *tb;
    if (!PyArg_UnpackTuple(args, "excepthook", 3, 3, &exc, &value, &tb))
        return NULL;
    PyErr_Display(exc, value, tb);
    Py_INCREF(Py_None);
    return Py_None;
}

PyDoc_STRVAR(excepthook_doc,
"excepthook(exctype, value, traceback) -> None\n"
"\n"
"Handle an exception by displaying it with a traceback on sys.stderr.\n"
);

static PyObject *
sys_exc_info(PyObject *self, PyObject *noargs)
{
    PyThreadState *tstate;
    tstate = PyThreadState_GET();
    return Py_BuildValue(
        "(OOO)",
        tstate->exc_type != NULL ? tstate->exc_type : Py_None,
        tstate->exc_value != NULL ? tstate->exc_value : Py_None,
        tstate->exc_traceback != NULL ?
            tstate->exc_traceback : Py_None);
}

PyDoc_STRVAR(exc_info_doc,
"exc_info() -> (type, value, traceback)\n\
\n\
Return information about the most recent exception caught by an except\n\
clause in the current stack frame or in an older stack frame."
);

static PyObject *
sys_exit(PyObject *self, PyObject *args)
{
    PyObject *exit_code = 0;
    if (!PyArg_UnpackTuple(args, "exit", 0, 1, &exit_code))
        return NULL;
    /* Raise SystemExit so callers may catch it or clean up. */
    PyErr_SetObject(PyExc_SystemExit, exit_code);
    return NULL;
}

PyDoc_STRVAR(exit_doc,
"exit([status])\n\
\n\
Exit the interpreter by raising SystemExit(status).\n\
If the status is omitted or None, it defaults to zero (i.e., success).\n\
If the status is numeric, it will be used as the system exit status.\n\
If it is another kind of object, it will be printed and the system\n\
exit status will be one (i.e., failure)."
);


static PyObject *
sys_getdefaultencoding(PyObject *self)
{
    return PyUnicode_FromString(PyUnicode_GetDefaultEncoding());
}

PyDoc_STRVAR(getdefaultencoding_doc,
"getdefaultencoding() -> string\n\
\n\
Return the current default string encoding used by the Unicode \n\
implementation."
);

static PyObject *
sys_getfilesystemencoding(PyObject *self)
{
    if (Py_FileSystemDefaultEncoding)
        return PyUnicode_FromString(Py_FileSystemDefaultEncoding);
    PyErr_SetString(PyExc_RuntimeError,
                    "filesystem encoding is not initialized");
    return NULL;
}

PyDoc_STRVAR(getfilesystemencoding_doc,
"getfilesystemencoding() -> string\n\
\n\
Return the encoding used to convert Unicode filenames in\n\
operating system filenames."
);

static PyObject *
sys_intern(PyObject *self, PyObject *args)
{
    PyObject *s;
    if (!PyArg_ParseTuple(args, "U:intern", &s))
        return NULL;
    if (PyUnicode_CheckExact(s)) {
        Py_INCREF(s);
        PyUnicode_InternInPlace(&s);
        return s;
    }
    else {
        PyErr_Format(PyExc_TypeError,
                        "can't intern %.400s", s->ob_type->tp_name);
        return NULL;
    }
}

PyDoc_STRVAR(intern_doc,
"intern(string) -> string\n\
\n\
``Intern'' the given string.  This enters the string in the (global)\n\
table of interned strings whose purpose is to speed up dictionary lookups.\n\
Return the string itself or the previously interned string object with the\n\
same value.");


/*
 * Cached interned string objects used for calling the profile and
 * trace functions.  Initialized by trace_init().
 */
static PyObject *whatstrings[7] = {NULL, NULL, NULL, NULL, NULL, NULL, NULL};

static int
trace_init(void)
{
    static char *whatnames[7] = {"call", "exception", "line", "return",
                                    "c_call", "c_exception", "c_return"};
    PyObject *name;
    int i;
    for (i = 0; i < 7; ++i) {
        if (whatstrings[i] == NULL) {
            name = PyUnicode_InternFromString(whatnames[i]);
            if (name == NULL)
                return -1;
            whatstrings[i] = name;
        }
    }
    return 0;
}


static PyObject *
call_trampoline(PyThreadState *tstate, PyObject* callback,
                PyFrameObject *frame, int what, PyObject *arg)
{
    PyObject *args = PyTuple_New(3);
    PyObject *whatstr;
    PyObject *result;

    if (args == NULL)
        return NULL;
    Py_INCREF(frame);
    whatstr = whatstrings[what];
    Py_INCREF(whatstr);
    if (arg == NULL)
        arg = Py_None;
    Py_INCREF(arg);
    PyTuple_SET_ITEM(args, 0, (PyObject *)frame);
    PyTuple_SET_ITEM(args, 1, whatstr);
    PyTuple_SET_ITEM(args, 2, arg);

    /* call the Python-level function */
    PyFrame_FastToLocals(frame);
    result = PyEval_CallObject(callback, args);
    PyFrame_LocalsToFast(frame, 1);
    if (result == NULL)
        PyTraceBack_Here(frame);

    /* cleanup */
    Py_DECREF(args);
    return result;
}

static int
profile_trampoline(PyObject *self, PyFrameObject *frame,
                   int what, PyObject *arg)
{
    PyThreadState *tstate = frame->f_tstate;
    PyObject *result;

    if (arg == NULL)
        arg = Py_None;
    result = call_trampoline(tstate, self, frame, what, arg);
    if (result == NULL) {
        PyEval_SetProfile(NULL, NULL);
        return -1;
    }
    Py_DECREF(result);
    return 0;
}

static int
trace_trampoline(PyObject *self, PyFrameObject *frame,
                 int what, PyObject *arg)
{
    PyThreadState *tstate = frame->f_tstate;
    PyObject *callback;
    PyObject *result;

    if (what == PyTrace_CALL)
        callback = self;
    else
        callback = frame->f_trace;
    if (callback == NULL)
        return 0;
    result = call_trampoline(tstate, callback, frame, what, arg);
    if (result == NULL) {
        PyEval_SetTrace(NULL, NULL);
        Py_XDECREF(frame->f_trace);
        frame->f_trace = NULL;
        return -1;
    }
    if (result != Py_None) {
        PyObject *temp = frame->f_trace;
        frame->f_trace = NULL;
        Py_XDECREF(temp);
        frame->f_trace = result;
    }
    else {
        Py_DECREF(result);
    }
    return 0;
}

static PyObject *
sys_settrace(PyObject *self, PyObject *args)
{
    if (trace_init() == -1)
        return NULL;
    if (args == Py_None)
        PyEval_SetTrace(NULL, NULL);
    else
        PyEval_SetTrace(trace_trampoline, args);
    Py_INCREF(Py_None);
    return Py_None;
}

PyDoc_STRVAR(settrace_doc,
"settrace(function)\n\
\n\
Set the global debug tracing function.  It will be called on each\n\
function call.  See the debugger chapter in the library manual."
);

static PyObject *
sys_gettrace(PyObject *self, PyObject *args)
{
    PyThreadState *tstate = PyThreadState_GET();
    PyObject *temp = tstate->c_traceobj;

    if (temp == NULL)
        temp = Py_None;
    Py_INCREF(temp);
    return temp;
}

PyDoc_STRVAR(gettrace_doc,
"gettrace()\n\
\n\
Return the global debug tracing function set with sys.settrace.\n\
See the debugger chapter in the library manual."
);

static PyObject *
sys_setprofile(PyObject *self, PyObject *args)
{
    if (trace_init() == -1)
        return NULL;
    if (args == Py_None)
        PyEval_SetProfile(NULL, NULL);
    else
        PyEval_SetProfile(profile_trampoline, args);
    Py_INCREF(Py_None);
    return Py_None;
}

PyDoc_STRVAR(setprofile_doc,
"setprofile(function)\n\
\n\
Set the profiling function.  It will be called on each function call\n\
and return.  See the profiler chapter in the library manual."
);

static PyObject *
sys_getprofile(PyObject *self, PyObject *args)
{
    PyThreadState *tstate = PyThreadState_GET();
    PyObject *temp = tstate->c_profileobj;

    if (temp == NULL)
        temp = Py_None;
    Py_INCREF(temp);
    return temp;
}

PyDoc_STRVAR(getprofile_doc,
"getprofile()\n\
\n\
Return the profiling function set with sys.setprofile.\n\
See the profiler chapter in the library manual."
);

static int _check_interval = 100;

static PyObject *
sys_setcheckinterval(PyObject *self, PyObject *args)
{
    if (PyErr_WarnEx(PyExc_DeprecationWarning,
                     "sys.getcheckinterval() and sys.setcheckinterval() "
                     "are deprecated.  Use sys.setswitchinterval() "
                     "instead.", 1) < 0)
        return NULL;
    if (!PyArg_ParseTuple(args, "i:setcheckinterval", &_check_interval))
        return NULL;
    Py_INCREF(Py_None);
    return Py_None;
}

PyDoc_STRVAR(setcheckinterval_doc,
"setcheckinterval(n)\n\
\n\
Tell the Python interpreter to check for asynchronous events every\n\
n instructions.  This also affects how often thread switches occur."
);

static PyObject *
sys_getcheckinterval(PyObject *self, PyObject *args)
{
    if (PyErr_WarnEx(PyExc_DeprecationWarning,
                     "sys.getcheckinterval() and sys.setcheckinterval() "
                     "are deprecated.  Use sys.getswitchinterval() "
                     "instead.", 1) < 0)
        return NULL;
    return PyLong_FromLong(_check_interval);
}

PyDoc_STRVAR(getcheckinterval_doc,
"getcheckinterval() -> current check interval; see setcheckinterval()."
);

#ifdef WITH_THREAD
static PyObject *
sys_setswitchinterval(PyObject *self, PyObject *args)
{
    double d;
    if (!PyArg_ParseTuple(args, "d:setswitchinterval", &d))
        return NULL;
    if (d <= 0.0) {
        PyErr_SetString(PyExc_ValueError,
                        "switch interval must be strictly positive");
        return NULL;
    }
    _PyEval_SetSwitchInterval((unsigned long) (1e6 * d));
    Py_INCREF(Py_None);
    return Py_None;
}

PyDoc_STRVAR(setswitchinterval_doc,
"setswitchinterval(n)\n\
\n\
Set the ideal thread switching delay inside the Python interpreter\n\
The actual frequency of switching threads can be lower if the\n\
interpreter executes long sequences of uninterruptible code\n\
(this is implementation-specific and workload-dependent).\n\
\n\
The parameter must represent the desired switching delay in seconds\n\
A typical value is 0.005 (5 milliseconds)."
);

static PyObject *
sys_getswitchinterval(PyObject *self, PyObject *args)
{
    return PyFloat_FromDouble(1e-6 * _PyEval_GetSwitchInterval());
}

PyDoc_STRVAR(getswitchinterval_doc,
"getswitchinterval() -> current thread switch interval; see setswitchinterval()."
);

#endif /* WITH_THREAD */

#ifdef WITH_TSC
static PyObject *
sys_settscdump(PyObject *self, PyObject *args)
{
    int bool;
    PyThreadState *tstate = PyThreadState_Get();

    if (!PyArg_ParseTuple(args, "i:settscdump", &bool))
        return NULL;
    if (bool)
        tstate->interp->tscdump = 1;
    else
        tstate->interp->tscdump = 0;
    Py_INCREF(Py_None);
    return Py_None;

}

PyDoc_STRVAR(settscdump_doc,
"settscdump(bool)\n\
\n\
If true, tell the Python interpreter to dump VM measurements to\n\
stderr.  If false, turn off dump.  The measurements are based on the\n\
processor's time-stamp counter."
);
#endif /* TSC */

static PyObject *
sys_setrecursionlimit(PyObject *self, PyObject *args)
{
    int new_limit;
    if (!PyArg_ParseTuple(args, "i:setrecursionlimit", &new_limit))
        return NULL;
    if (new_limit <= 0) {
        PyErr_SetString(PyExc_ValueError,
                        "recursion limit must be positive");
        return NULL;
    }
    Py_SetRecursionLimit(new_limit);
    Py_INCREF(Py_None);
    return Py_None;
}

static PyTypeObject Hash_InfoType;

PyDoc_STRVAR(hash_info_doc,
"hash_info\n\
\n\
A struct sequence providing parameters used for computing\n\
numeric hashes.  The attributes are read only.");

static PyStructSequence_Field hash_info_fields[] = {
    {"width", "width of the type used for hashing, in bits"},
    {"modulus", "prime number giving the modulus on which the hash "
                "function is based"},
    {"inf", "value to be used for hash of a positive infinity"},
    {"nan", "value to be used for hash of a nan"},
    {"imag", "multiplier used for the imaginary part of a complex number"},
    {NULL, NULL}
};

static PyStructSequence_Desc hash_info_desc = {
    "sys.hash_info",
    hash_info_doc,
    hash_info_fields,
    5,
};

static PyObject *
get_hash_info(void)
{
    PyObject *hash_info;
    int field = 0;
    hash_info = PyStructSequence_New(&Hash_InfoType);
    if (hash_info == NULL)
        return NULL;
    PyStructSequence_SET_ITEM(hash_info, field++,
                              PyLong_FromLong(8*sizeof(Py_hash_t)));
    PyStructSequence_SET_ITEM(hash_info, field++,
                              PyLong_FromSsize_t(_PyHASH_MODULUS));
    PyStructSequence_SET_ITEM(hash_info, field++,
                              PyLong_FromLong(_PyHASH_INF));
    PyStructSequence_SET_ITEM(hash_info, field++,
                              PyLong_FromLong(_PyHASH_NAN));
    PyStructSequence_SET_ITEM(hash_info, field++,
                              PyLong_FromLong(_PyHASH_IMAG));
    if (PyErr_Occurred()) {
        Py_CLEAR(hash_info);
        return NULL;
    }
    return hash_info;
}


PyDoc_STRVAR(setrecursionlimit_doc,
"setrecursionlimit(n)\n\
\n\
Set the maximum depth of the Python interpreter stack to n.  This\n\
limit prevents infinite recursion from causing an overflow of the C\n\
stack and crashing Python.  The highest possible limit is platform-\n\
dependent."
);

static PyObject *
sys_getrecursionlimit(PyObject *self)
{
    return PyLong_FromLong(Py_GetRecursionLimit());
}

PyDoc_STRVAR(getrecursionlimit_doc,
"getrecursionlimit()\n\
\n\
Return the current value of the recursion limit, the maximum depth\n\
of the Python interpreter stack.  This limit prevents infinite\n\
recursion from causing an overflow of the C stack and crashing Python."
);

#ifdef MS_WINDOWS
PyDoc_STRVAR(getwindowsversion_doc,
"getwindowsversion()\n\
\n\
Return information about the running version of Windows as a named tuple.\n\
The members are named: major, minor, build, platform, service_pack,\n\
service_pack_major, service_pack_minor, suite_mask, and product_type. For\n\
backward compatibility, only the first 5 items are available by indexing.\n\
All elements are numbers, except service_pack which is a string. Platform\n\
may be 0 for win32s, 1 for Windows 9x/ME, 2 for Windows NT/2000/XP/Vista/7,\n\
3 for Windows CE. Product_type may be 1 for a workstation, 2 for a domain\n\
controller, 3 for a server."
);

static PyTypeObject WindowsVersionType = {0, 0, 0, 0, 0, 0};

static PyStructSequence_Field windows_version_fields[] = {
    {"major", "Major version number"},
    {"minor", "Minor version number"},
    {"build", "Build number"},
    {"platform", "Operating system platform"},
    {"service_pack", "Latest Service Pack installed on the system"},
    {"service_pack_major", "Service Pack major version number"},
    {"service_pack_minor", "Service Pack minor version number"},
    {"suite_mask", "Bit mask identifying available product suites"},
    {"product_type", "System product type"},
    {0}
};

static PyStructSequence_Desc windows_version_desc = {
    "sys.getwindowsversion",  /* name */
    getwindowsversion_doc,    /* doc */
    windows_version_fields,   /* fields */
    5                         /* For backward compatibility,
                                 only the first 5 items are accessible
                                 via indexing, the rest are name only */
};

static PyObject *
sys_getwindowsversion(PyObject *self)
{
    PyObject *version;
    int pos = 0;
    OSVERSIONINFOEX ver;
    ver.dwOSVersionInfoSize = sizeof(ver);
    if (!GetVersionEx((OSVERSIONINFO*) &ver))
        return PyErr_SetFromWindowsErr(0);

    version = PyStructSequence_New(&WindowsVersionType);
    if (version == NULL)
        return NULL;

    PyStructSequence_SET_ITEM(version, pos++, PyLong_FromLong(ver.dwMajorVersion));
    PyStructSequence_SET_ITEM(version, pos++, PyLong_FromLong(ver.dwMinorVersion));
    PyStructSequence_SET_ITEM(version, pos++, PyLong_FromLong(ver.dwBuildNumber));
    PyStructSequence_SET_ITEM(version, pos++, PyLong_FromLong(ver.dwPlatformId));
    PyStructSequence_SET_ITEM(version, pos++, PyUnicode_FromString(ver.szCSDVersion));
    PyStructSequence_SET_ITEM(version, pos++, PyLong_FromLong(ver.wServicePackMajor));
    PyStructSequence_SET_ITEM(version, pos++, PyLong_FromLong(ver.wServicePackMinor));
    PyStructSequence_SET_ITEM(version, pos++, PyLong_FromLong(ver.wSuiteMask));
    PyStructSequence_SET_ITEM(version, pos++, PyLong_FromLong(ver.wProductType));

    return version;
}

#endif /* MS_WINDOWS */

#ifdef HAVE_DLOPEN
static PyObject *
sys_setdlopenflags(PyObject *self, PyObject *args)
{
    int new_val;
    PyThreadState *tstate = PyThreadState_GET();
    if (!PyArg_ParseTuple(args, "i:setdlopenflags", &new_val))
        return NULL;
    if (!tstate)
        return NULL;
    tstate->interp->dlopenflags = new_val;
    Py_INCREF(Py_None);
    return Py_None;
}

PyDoc_STRVAR(setdlopenflags_doc,
"setdlopenflags(n) -> None\n\
\n\
Set the flags used by the interpreter for dlopen calls, such as when the\n\
interpreter loads extension modules.  Among other things, this will enable\n\
a lazy resolving of symbols when importing a module, if called as\n\
sys.setdlopenflags(0).  To share symbols across extension modules, call as\n\
sys.setdlopenflags(ctypes.RTLD_GLOBAL).  Symbolic names for the flag modules\n\
can be found in the os module (RTLD_xxx constants, e.g. os.RTLD_LAZY).");

static PyObject *
sys_getdlopenflags(PyObject *self, PyObject *args)
{
    PyThreadState *tstate = PyThreadState_GET();
    if (!tstate)
        return NULL;
    return PyLong_FromLong(tstate->interp->dlopenflags);
}

PyDoc_STRVAR(getdlopenflags_doc,
"getdlopenflags() -> int\n\
\n\
Return the current value of the flags that are used for dlopen calls.\n\
The flag constants are defined in the ctypes and DLFCN modules.");

#endif  /* HAVE_DLOPEN */

#ifdef USE_MALLOPT
/* Link with -lmalloc (or -lmpc) on an SGI */
#include <malloc.h>

static PyObject *
sys_mdebug(PyObject *self, PyObject *args)
{
    int flag;
    if (!PyArg_ParseTuple(args, "i:mdebug", &flag))
        return NULL;
    mallopt(M_DEBUG, flag);
    Py_INCREF(Py_None);
    return Py_None;
}
#endif /* USE_MALLOPT */

static PyObject *
sys_getsizeof(PyObject *self, PyObject *args, PyObject *kwds)
{
    PyObject *res = NULL;
    static PyObject *gc_head_size = NULL;
    static char *kwlist[] = {"object", "default", 0};
    PyObject *o, *dflt = NULL;
    PyObject *method;
    _Py_IDENTIFIER(__sizeof__);

    if (!PyArg_ParseTupleAndKeywords(args, kwds, "O|O:getsizeof",
                                     kwlist, &o, &dflt))
        return NULL;

    /* Initialize static variable for GC head size */
    if (gc_head_size == NULL) {
        gc_head_size = PyLong_FromSsize_t(sizeof(PyGC_Head));
        if (gc_head_size == NULL)
            return NULL;
    }

    /* Make sure the type is initialized. float gets initialized late */
    if (PyType_Ready(Py_TYPE(o)) < 0)
        return NULL;

    method = _PyObject_LookupSpecial(o, &PyId___sizeof__);
    if (method == NULL) {
        if (!PyErr_Occurred())
            PyErr_Format(PyExc_TypeError,
                         "Type %.100s doesn't define __sizeof__",
                         Py_TYPE(o)->tp_name);
    }
    else {
        res = PyObject_CallFunctionObjArgs(method, NULL);
        Py_DECREF(method);
    }

    /* Has a default value been given */
    if ((res == NULL) && (dflt != NULL) &&
        PyErr_ExceptionMatches(PyExc_TypeError))
    {
        PyErr_Clear();
        Py_INCREF(dflt);
        return dflt;
    }
    else if (res == NULL)
        return res;

    /* add gc_head size */
    if (PyObject_IS_GC(o)) {
        PyObject *tmp = res;
        res = PyNumber_Add(tmp, gc_head_size);
        Py_DECREF(tmp);
    }
    return res;
}

PyDoc_STRVAR(getsizeof_doc,
"getsizeof(object, default) -> int\n\
\n\
Return the size of object in bytes.");

static PyObject *
sys_getrefcount(PyObject *self, PyObject *arg)
{
    return PyLong_FromSsize_t(arg->ob_refcnt);
}

#ifdef Py_REF_DEBUG
static PyObject *
sys_gettotalrefcount(PyObject *self)
{
    return PyLong_FromSsize_t(_Py_GetRefTotal());
}
#endif /* Py_REF_DEBUG */

PyDoc_STRVAR(getrefcount_doc,
"getrefcount(object) -> integer\n\
\n\
Return the reference count of object.  The count returned is generally\n\
one higher than you might expect, because it includes the (temporary)\n\
reference as an argument to getrefcount()."
);

#ifdef COUNT_ALLOCS
static PyObject *
sys_getcounts(PyObject *self)
{
    extern PyObject *get_counts(void);

    return get_counts();
}
#endif

PyDoc_STRVAR(getframe_doc,
"_getframe([depth]) -> frameobject\n\
\n\
Return a frame object from the call stack.  If optional integer depth is\n\
given, return the frame object that many calls below the top of the stack.\n\
If that is deeper than the call stack, ValueError is raised.  The default\n\
for depth is zero, returning the frame at the top of the call stack.\n\
\n\
This function should be used for internal and specialized\n\
purposes only."
);

static PyObject *
sys_getframe(PyObject *self, PyObject *args)
{
    PyFrameObject *f = PyThreadState_GET()->frame;
    int depth = -1;

    if (!PyArg_ParseTuple(args, "|i:_getframe", &depth))
        return NULL;

    while (depth > 0 && f != NULL) {
        f = f->f_back;
        --depth;
    }
    if (f == NULL) {
        PyErr_SetString(PyExc_ValueError,
                        "call stack is not deep enough");
        return NULL;
    }
    Py_INCREF(f);
    return (PyObject*)f;
}

PyDoc_STRVAR(current_frames_doc,
"_current_frames() -> dictionary\n\
\n\
Return a dictionary mapping each current thread T's thread id to T's\n\
current stack frame.\n\
\n\
This function should be used for specialized purposes only."
);

static PyObject *
sys_current_frames(PyObject *self, PyObject *noargs)
{
    return _PyThread_CurrentFrames();
}

PyDoc_STRVAR(call_tracing_doc,
"call_tracing(func, args) -> object\n\
\n\
Call func(*args), while tracing is enabled.  The tracing state is\n\
saved, and restored afterwards.  This is intended to be called from\n\
a debugger from a checkpoint, to recursively debug some other code."
);

static PyObject *
sys_call_tracing(PyObject *self, PyObject *args)
{
    PyObject *func, *funcargs;
    if (!PyArg_ParseTuple(args, "OO!:call_tracing", &func, &PyTuple_Type, &funcargs))
        return NULL;
    return _PyEval_CallTracing(func, funcargs);
}

PyDoc_STRVAR(callstats_doc,
"callstats() -> tuple of integers\n\
\n\
Return a tuple of function call statistics, if CALL_PROFILE was defined\n\
when Python was built.  Otherwise, return None.\n\
\n\
When enabled, this function returns detailed, implementation-specific\n\
details about the number of function calls executed. The return value is\n\
a 11-tuple where the entries in the tuple are counts of:\n\
0. all function calls\n\
1. calls to PyFunction_Type objects\n\
2. PyFunction calls that do not create an argument tuple\n\
3. PyFunction calls that do not create an argument tuple\n\
   and bypass PyEval_EvalCodeEx()\n\
4. PyMethod calls\n\
5. PyMethod calls on bound methods\n\
6. PyType calls\n\
7. PyCFunction calls\n\
8. generator calls\n\
9. All other calls\n\
10. Number of stack pops performed by call_function()"
);

#ifdef __cplusplus
extern "C" {
#endif

static PyObject *
sys_debugmallocstats(PyObject *self, PyObject *args)
{
#ifdef WITH_PYMALLOC
    _PyObject_DebugMallocStats(stderr);
    fputc('\n', stderr);
#endif
    _PyObject_DebugTypeStats(stderr);

    Py_RETURN_NONE;
}
PyDoc_STRVAR(debugmallocstats_doc,
"_debugmallocstats()\n\
\n\
Print summary info to stderr about the state of\n\
pymalloc's structures.\n\
\n\
In Py_DEBUG mode, also perform some expensive internal consistency\n\
checks.\n\
");

#ifdef Py_TRACE_REFS
/* Defined in objects.c because it uses static globals if that file */
extern PyObject *_Py_GetObjects(PyObject *, PyObject *);
#endif

#ifdef DYNAMIC_EXECUTION_PROFILE
/* Defined in ceval.c because it uses static globals if that file */
extern PyObject *_Py_GetDXProfile(PyObject *,  PyObject *);
#endif

#ifdef __cplusplus
}
#endif

static PyObject *
sys_clear_type_cache(PyObject* self, PyObject* args)
{
    PyType_ClearCache();
    Py_RETURN_NONE;
}

PyDoc_STRVAR(sys_clear_type_cache__doc__,
"_clear_type_cache() -> None\n\
Clear the internal type lookup cache.");


static PyMethodDef sys_methods[] = {
    /* Might as well keep this in alphabetic order */
    {"callstats", (PyCFunction)PyEval_GetCallStats, METH_NOARGS,
     callstats_doc},
    {"_clear_type_cache",       sys_clear_type_cache,     METH_NOARGS,
     sys_clear_type_cache__doc__},
    {"_current_frames", sys_current_frames, METH_NOARGS,
     current_frames_doc},
    {"displayhook",     sys_displayhook, METH_O, displayhook_doc},
    {"exc_info",        sys_exc_info, METH_NOARGS, exc_info_doc},
    {"excepthook",      sys_excepthook, METH_VARARGS, excepthook_doc},
    {"exit",            sys_exit, METH_VARARGS, exit_doc},
    {"getdefaultencoding", (PyCFunction)sys_getdefaultencoding,
     METH_NOARGS, getdefaultencoding_doc},
#ifdef HAVE_DLOPEN
    {"getdlopenflags", (PyCFunction)sys_getdlopenflags, METH_NOARGS,
     getdlopenflags_doc},
#endif
#ifdef COUNT_ALLOCS
    {"getcounts",       (PyCFunction)sys_getcounts, METH_NOARGS},
#endif
#ifdef DYNAMIC_EXECUTION_PROFILE
    {"getdxp",          _Py_GetDXProfile, METH_VARARGS},
#endif
    {"getfilesystemencoding", (PyCFunction)sys_getfilesystemencoding,
     METH_NOARGS, getfilesystemencoding_doc},
#ifdef Py_TRACE_REFS
    {"getobjects",      _Py_GetObjects, METH_VARARGS},
#endif
#ifdef Py_REF_DEBUG
    {"gettotalrefcount", (PyCFunction)sys_gettotalrefcount, METH_NOARGS},
#endif
    {"getrefcount",     (PyCFunction)sys_getrefcount, METH_O, getrefcount_doc},
    {"getrecursionlimit", (PyCFunction)sys_getrecursionlimit, METH_NOARGS,
     getrecursionlimit_doc},
    {"getsizeof",   (PyCFunction)sys_getsizeof,
     METH_VARARGS | METH_KEYWORDS, getsizeof_doc},
    {"_getframe", sys_getframe, METH_VARARGS, getframe_doc},
#ifdef MS_WINDOWS
    {"getwindowsversion", (PyCFunction)sys_getwindowsversion, METH_NOARGS,
     getwindowsversion_doc},
#endif /* MS_WINDOWS */
    {"intern",          sys_intern,     METH_VARARGS, intern_doc},
#ifdef USE_MALLOPT
    {"mdebug",          sys_mdebug, METH_VARARGS},
#endif
    {"setcheckinterval",        sys_setcheckinterval, METH_VARARGS,
     setcheckinterval_doc},
    {"getcheckinterval",        sys_getcheckinterval, METH_NOARGS,
     getcheckinterval_doc},
#ifdef WITH_THREAD
    {"setswitchinterval",       sys_setswitchinterval, METH_VARARGS,
     setswitchinterval_doc},
    {"getswitchinterval",       sys_getswitchinterval, METH_NOARGS,
     getswitchinterval_doc},
#endif
#ifdef HAVE_DLOPEN
    {"setdlopenflags", sys_setdlopenflags, METH_VARARGS,
     setdlopenflags_doc},
#endif
    {"setprofile",      sys_setprofile, METH_O, setprofile_doc},
    {"getprofile",      sys_getprofile, METH_NOARGS, getprofile_doc},
    {"setrecursionlimit", sys_setrecursionlimit, METH_VARARGS,
     setrecursionlimit_doc},
#ifdef WITH_TSC
    {"settscdump", sys_settscdump, METH_VARARGS, settscdump_doc},
#endif
    {"settrace",        sys_settrace, METH_O, settrace_doc},
    {"gettrace",        sys_gettrace, METH_NOARGS, gettrace_doc},
    {"call_tracing", sys_call_tracing, METH_VARARGS, call_tracing_doc},
    {"_debugmallocstats", sys_debugmallocstats, METH_VARARGS,
     debugmallocstats_doc},
    {NULL,              NULL}           /* sentinel */
};

static PyObject *
list_builtin_module_names(void)
{
    PyObject *list = PyList_New(0);
    int i;
    if (list == NULL)
        return NULL;
    for (i = 0; PyImport_Inittab[i].name != NULL; i++) {
        PyObject *name = PyUnicode_FromString(
            PyImport_Inittab[i].name);
        if (name == NULL)
            break;
        PyList_Append(list, name);
        Py_DECREF(name);
    }
    if (PyList_Sort(list) != 0) {
        Py_DECREF(list);
        list = NULL;
    }
    if (list) {
        PyObject *v = PyList_AsTuple(list);
        Py_DECREF(list);
        list = v;
    }
    return list;
}

static PyObject *warnoptions = NULL;

void
PySys_ResetWarnOptions(void)
{
    if (warnoptions == NULL || !PyList_Check(warnoptions))
        return;
    PyList_SetSlice(warnoptions, 0, PyList_GET_SIZE(warnoptions), NULL);
}

void
PySys_AddWarnOptionUnicode(PyObject *unicode)
{
    if (warnoptions == NULL || !PyList_Check(warnoptions)) {
        Py_XDECREF(warnoptions);
        warnoptions = PyList_New(0);
        if (warnoptions == NULL)
            return;
    }
    PyList_Append(warnoptions, unicode);
}

void
PySys_AddWarnOption(const wchar_t *s)
{
    PyObject *unicode;
    unicode = PyUnicode_FromWideChar(s, -1);
    if (unicode == NULL)
        return;
    PySys_AddWarnOptionUnicode(unicode);
    Py_DECREF(unicode);
}

int
PySys_HasWarnOptions(void)
{
    return (warnoptions != NULL && (PyList_Size(warnoptions) > 0)) ? 1 : 0;
}

static PyObject *xoptions = NULL;

static PyObject *
get_xoptions(void)
{
    if (xoptions == NULL || !PyDict_Check(xoptions)) {
        Py_XDECREF(xoptions);
        xoptions = PyDict_New();
    }
    return xoptions;
}

void
PySys_AddXOption(const wchar_t *s)
{
    PyObject *opts;
    PyObject *name = NULL, *value = NULL;
    const wchar_t *name_end;

    opts = get_xoptions();
    if (opts == NULL)
        goto error;

    name_end = wcschr(s, L'=');
    if (!name_end) {
        name = PyUnicode_FromWideChar(s, -1);
        value = Py_True;
        Py_INCREF(value);
    }
    else {
        name = PyUnicode_FromWideChar(s, name_end - s);
        value = PyUnicode_FromWideChar(name_end + 1, -1);
    }
    if (name == NULL || value == NULL)
        goto error;
    PyDict_SetItem(opts, name, value);
    Py_DECREF(name);
    Py_DECREF(value);
    return;

error:
    Py_XDECREF(name);
    Py_XDECREF(value);
    /* No return value, therefore clear error state if possible */
    if (_Py_atomic_load_relaxed(&_PyThreadState_Current))
        PyErr_Clear();
}

PyObject *
PySys_GetXOptions(void)
{
    return get_xoptions();
}

/* XXX This doc string is too long to be a single string literal in VC++ 5.0.
   Two literals concatenated works just fine.  If you have a K&R compiler
   or other abomination that however *does* understand longer strings,
   get rid of the !!! comment in the middle and the quotes that surround it. */
PyDoc_VAR(sys_doc) =
PyDoc_STR(
"This module provides access to some objects used or maintained by the\n\
interpreter and to functions that interact strongly with the interpreter.\n\
\n\
Dynamic objects:\n\
\n\
argv -- command line arguments; argv[0] is the script pathname if known\n\
path -- module search path; path[0] is the script directory, else ''\n\
modules -- dictionary of loaded modules\n\
\n\
displayhook -- called to show results in an interactive session\n\
excepthook -- called to handle any uncaught exception other than SystemExit\n\
  To customize printing in an interactive session or to install a custom\n\
  top-level exception handler, assign other functions to replace these.\n\
\n\
stdin -- standard input file object; used by input()\n\
stdout -- standard output file object; used by print()\n\
stderr -- standard error object; used for error messages\n\
  By assigning other file objects (or objects that behave like files)\n\
  to these, it is possible to redirect all of the interpreter's I/O.\n\
\n\
last_type -- type of last uncaught exception\n\
last_value -- value of last uncaught exception\n\
last_traceback -- traceback of last uncaught exception\n\
  These three are only available in an interactive session after a\n\
  traceback has been printed.\n\
"
)
/* concatenating string here */
PyDoc_STR(
"\n\
Static objects:\n\
\n\
builtin_module_names -- tuple of module names built into this interpreter\n\
copyright -- copyright notice pertaining to this interpreter\n\
exec_prefix -- prefix used to find the machine-specific Python library\n\
executable -- absolute path of the executable binary of the Python interpreter\n\
float_info -- a struct sequence with information about the float implementation.\n\
float_repr_style -- string indicating the style of repr() output for floats\n\
hexversion -- version information encoded as a single integer\n\
implementation -- Python implementation information.\n\
int_info -- a struct sequence with information about the int implementation.\n\
maxsize -- the largest supported length of containers.\n\
maxunicode -- the value of the largest Unicode codepoint\n\
platform -- platform identifier\n\
prefix -- prefix used to find the Python library\n\
thread_info -- a struct sequence with information about the thread implementation.\n\
version -- the version of this interpreter as a string\n\
version_info -- version information as a named tuple\n\
"
)
#ifdef MS_WINDOWS
/* concatenating string here */
PyDoc_STR(
"dllhandle -- [Windows only] integer handle of the Python DLL\n\
winver -- [Windows only] version number of the Python DLL\n\
"
)
#endif /* MS_WINDOWS */
PyDoc_STR(
"__stdin__ -- the original stdin; don't touch!\n\
__stdout__ -- the original stdout; don't touch!\n\
__stderr__ -- the original stderr; don't touch!\n\
__displayhook__ -- the original displayhook; don't touch!\n\
__excepthook__ -- the original excepthook; don't touch!\n\
\n\
Functions:\n\
\n\
displayhook() -- print an object to the screen, and save it in builtins._\n\
excepthook() -- print an exception and its traceback to sys.stderr\n\
exc_info() -- return thread-safe information about the current exception\n\
exit() -- exit the interpreter by raising SystemExit\n\
getdlopenflags() -- returns flags to be used for dlopen() calls\n\
getprofile() -- get the global profiling function\n\
getrefcount() -- return the reference count for an object (plus one :-)\n\
getrecursionlimit() -- return the max recursion depth for the interpreter\n\
getsizeof() -- return the size of an object in bytes\n\
gettrace() -- get the global debug tracing function\n\
setcheckinterval() -- control how often the interpreter checks for events\n\
setdlopenflags() -- set the flags to be used for dlopen() calls\n\
setprofile() -- set the global profiling function\n\
setrecursionlimit() -- set the max recursion depth for the interpreter\n\
settrace() -- set the global debug tracing function\n\
"
)
/* end of sys_doc */ ;


PyDoc_STRVAR(flags__doc__,
"sys.flags\n\
\n\
Flags provided through command line arguments or environment vars.");

static PyTypeObject FlagsType;

static PyStructSequence_Field flags_fields[] = {
    {"debug",                   "-d"},
    {"inspect",                 "-i"},
    {"interactive",             "-i"},
    {"optimize",                "-O or -OO"},
    {"dont_write_bytecode",     "-B"},
    {"no_user_site",            "-s"},
    {"no_site",                 "-S"},
    {"ignore_environment",      "-E"},
    {"verbose",                 "-v"},
#ifdef RISCOS
    {"riscos_wimp",             "???"},
#endif
    /* {"unbuffered",                   "-u"}, */
    /* {"skip_first",                   "-x"}, */
    {"bytes_warning",           "-b"},
    {"quiet",                   "-q"},
    {"hash_randomization",      "-R"},
    {0}
};

static PyStructSequence_Desc flags_desc = {
    "sys.flags",        /* name */
    flags__doc__,       /* doc */
    flags_fields,       /* fields */
#ifdef RISCOS
    13
#else
    12
#endif
};

static PyObject*
make_flags(void)
{
    int pos = 0;
    PyObject *seq;

    seq = PyStructSequence_New(&FlagsType);
    if (seq == NULL)
        return NULL;

#define SetFlag(flag) \
    PyStructSequence_SET_ITEM(seq, pos++, PyLong_FromLong(flag))

    SetFlag(Py_DebugFlag);
    SetFlag(Py_InspectFlag);
    SetFlag(Py_InteractiveFlag);
    SetFlag(Py_OptimizeFlag);
    SetFlag(Py_DontWriteBytecodeFlag);
    SetFlag(Py_NoUserSiteDirectory);
    SetFlag(Py_NoSiteFlag);
    SetFlag(Py_IgnoreEnvironmentFlag);
    SetFlag(Py_VerboseFlag);
#ifdef RISCOS
    SetFlag(Py_RISCOSWimpFlag);
#endif
    /* SetFlag(saw_unbuffered_flag); */
    /* SetFlag(skipfirstline); */
    SetFlag(Py_BytesWarningFlag);
    SetFlag(Py_QuietFlag);
    SetFlag(Py_HashRandomizationFlag);
#undef SetFlag

    if (PyErr_Occurred()) {
        return NULL;
    }
    return seq;
}

PyDoc_STRVAR(version_info__doc__,
"sys.version_info\n\
\n\
Version information as a named tuple.");

static PyTypeObject VersionInfoType;

static PyStructSequence_Field version_info_fields[] = {
    {"major", "Major release number"},
    {"minor", "Minor release number"},
    {"micro", "Patch release number"},
    {"releaselevel", "'alpha', 'beta', 'candidate', or 'release'"},
    {"serial", "Serial release number"},
    {0}
};

static PyStructSequence_Desc version_info_desc = {
    "sys.version_info",     /* name */
    version_info__doc__,    /* doc */
    version_info_fields,    /* fields */
    5
};

static PyObject *
make_version_info(void)
{
    PyObject *version_info;
    char *s;
    int pos = 0;

    version_info = PyStructSequence_New(&VersionInfoType);
    if (version_info == NULL) {
        return NULL;
    }

    /*
     * These release level checks are mutually exclusive and cover
     * the field, so don't get too fancy with the pre-processor!
     */
#if PY_RELEASE_LEVEL == PY_RELEASE_LEVEL_ALPHA
    s = "alpha";
#elif PY_RELEASE_LEVEL == PY_RELEASE_LEVEL_BETA
    s = "beta";
#elif PY_RELEASE_LEVEL == PY_RELEASE_LEVEL_GAMMA
    s = "candidate";
#elif PY_RELEASE_LEVEL == PY_RELEASE_LEVEL_FINAL
    s = "final";
#endif

#define SetIntItem(flag) \
    PyStructSequence_SET_ITEM(version_info, pos++, PyLong_FromLong(flag))
#define SetStrItem(flag) \
    PyStructSequence_SET_ITEM(version_info, pos++, PyUnicode_FromString(flag))

    SetIntItem(PY_MAJOR_VERSION);
    SetIntItem(PY_MINOR_VERSION);
    SetIntItem(PY_MICRO_VERSION);
    SetStrItem(s);
    SetIntItem(PY_RELEASE_SERIAL);
#undef SetIntItem
#undef SetStrItem

    if (PyErr_Occurred()) {
        Py_CLEAR(version_info);
        return NULL;
    }
    return version_info;
}

/* sys.implementation values */
#define NAME "cpython"
const char *_PySys_ImplName = NAME;
#define QUOTE(arg) #arg
#define STRIFY(name) QUOTE(name)
#define MAJOR STRIFY(PY_MAJOR_VERSION)
#define MINOR STRIFY(PY_MINOR_VERSION)
#define TAG NAME "-" MAJOR MINOR;
const char *_PySys_ImplCacheTag = TAG;
#undef NAME
#undef QUOTE
#undef STRIFY
#undef MAJOR
#undef MINOR
#undef TAG

static PyObject *
make_impl_info(PyObject *version_info)
{
    int res;
    PyObject *impl_info, *value, *ns;

    impl_info = PyDict_New();
    if (impl_info == NULL)
        return NULL;

    /* populate the dict */

    value = PyUnicode_FromString(_PySys_ImplName);
    if (value == NULL)
        goto error;
    res = PyDict_SetItemString(impl_info, "name", value);
    Py_DECREF(value);
    if (res < 0)
        goto error;

    value = PyUnicode_FromString(_PySys_ImplCacheTag);
    if (value == NULL)
        goto error;
    res = PyDict_SetItemString(impl_info, "cache_tag", value);
    Py_DECREF(value);
    if (res < 0)
        goto error;

    res = PyDict_SetItemString(impl_info, "version", version_info);
    if (res < 0)
        goto error;

    value = PyLong_FromLong(PY_VERSION_HEX);
    if (value == NULL)
        goto error;
    res = PyDict_SetItemString(impl_info, "hexversion", value);
    Py_DECREF(value);
    if (res < 0)
        goto error;

    /* dict ready */

    ns = _PyNamespace_New(impl_info);
    Py_DECREF(impl_info);
    return ns;

error:
    Py_CLEAR(impl_info);
    return NULL;
}

static struct PyModuleDef sysmodule = {
    PyModuleDef_HEAD_INIT,
    "sys",
    sys_doc,
    -1, /* multiple "initialization" just copies the module dict. */
    sys_methods,
    NULL,
    NULL,
    NULL,
    NULL
};

PyObject *
_PySys_Init(void)
{
    PyObject *m, *v, *sysdict, *version_info;
<<<<<<< HEAD
    char *s;
=======
>>>>>>> aa29e3e1

    m = PyModule_Create(&sysmodule);
    if (m == NULL)
        return NULL;
    sysdict = PyModule_GetDict(m);
#define SET_SYS_FROM_STRING(key, value)                 \
    v = value;                                          \
    if (v != NULL)                                      \
        PyDict_SetItemString(sysdict, key, v);          \
    Py_XDECREF(v)

    /* Check that stdin is not a directory
    Using shell redirection, you can redirect stdin to a directory,
    crashing the Python interpreter. Catch this common mistake here
    and output a useful error message. Note that under MS Windows,
    the shell already prevents that. */
#if !defined(MS_WINDOWS)
    {
        struct stat sb;
        if (fstat(fileno(stdin), &sb) == 0 &&
            S_ISDIR(sb.st_mode)) {
            /* There's nothing more we can do. */
            /* Py_FatalError() will core dump, so just exit. */
            PySys_WriteStderr("Python error: <stdin> is a directory, cannot continue\n");
            exit(EXIT_FAILURE);
        }
    }
#endif

    /* stdin/stdout/stderr are now set by pythonrun.c */

    PyDict_SetItemString(sysdict, "__displayhook__",
                         PyDict_GetItemString(sysdict, "displayhook"));
    PyDict_SetItemString(sysdict, "__excepthook__",
                         PyDict_GetItemString(sysdict, "excepthook"));
    SET_SYS_FROM_STRING("version",
                         PyUnicode_FromString(Py_GetVersion()));
    SET_SYS_FROM_STRING("hexversion",
                         PyLong_FromLong(PY_VERSION_HEX));
    SET_SYS_FROM_STRING("_mercurial",
                        Py_BuildValue("(szz)", "CPython", _Py_hgidentifier(),
                                      _Py_hgversion()));
    SET_SYS_FROM_STRING("dont_write_bytecode",
                         PyBool_FromLong(Py_DontWriteBytecodeFlag));
    SET_SYS_FROM_STRING("api_version",
                        PyLong_FromLong(PYTHON_API_VERSION));
    SET_SYS_FROM_STRING("copyright",
                        PyUnicode_FromString(Py_GetCopyright()));
    SET_SYS_FROM_STRING("platform",
                        PyUnicode_FromString(Py_GetPlatform()));
    SET_SYS_FROM_STRING("executable",
                        PyUnicode_FromWideChar(
                               Py_GetProgramFullPath(), -1));
    SET_SYS_FROM_STRING("prefix",
                        PyUnicode_FromWideChar(Py_GetPrefix(), -1));
    SET_SYS_FROM_STRING("exec_prefix",
                        PyUnicode_FromWideChar(Py_GetExecPrefix(), -1));
    SET_SYS_FROM_STRING("base_prefix",
                        PyUnicode_FromWideChar(Py_GetPrefix(), -1));
    SET_SYS_FROM_STRING("base_exec_prefix",
                        PyUnicode_FromWideChar(Py_GetExecPrefix(), -1));
    SET_SYS_FROM_STRING("maxsize",
                        PyLong_FromSsize_t(PY_SSIZE_T_MAX));
    SET_SYS_FROM_STRING("float_info",
                        PyFloat_GetInfo());
    SET_SYS_FROM_STRING("int_info",
                        PyLong_GetInfo());
    /* initialize hash_info */
    if (Hash_InfoType.tp_name == 0)
        PyStructSequence_InitType(&Hash_InfoType, &hash_info_desc);
    SET_SYS_FROM_STRING("hash_info",
                        get_hash_info());
    SET_SYS_FROM_STRING("maxunicode",
                        PyLong_FromLong(0x10FFFF));
    SET_SYS_FROM_STRING("builtin_module_names",
                        list_builtin_module_names());
#if PY_BIG_ENDIAN
    SET_SYS_FROM_STRING("byteorder",
                        PyUnicode_FromString("big"));
#else
    SET_SYS_FROM_STRING("byteorder",
                        PyUnicode_FromString("little"));
#endif

#ifdef MS_COREDLL
    SET_SYS_FROM_STRING("dllhandle",
                        PyLong_FromVoidPtr(PyWin_DLLhModule));
    SET_SYS_FROM_STRING("winver",
                        PyUnicode_FromString(PyWin_DLLVersionString));
#endif
#ifdef ABIFLAGS
    SET_SYS_FROM_STRING("abiflags",
                        PyUnicode_FromString(ABIFLAGS));
#endif
    if (warnoptions == NULL) {
        warnoptions = PyList_New(0);
    }
    else {
        Py_INCREF(warnoptions);
    }
    if (warnoptions != NULL) {
        PyDict_SetItemString(sysdict, "warnoptions", warnoptions);
    }

    v = get_xoptions();
    if (v != NULL) {
        PyDict_SetItemString(sysdict, "_xoptions", v);
    }

    /* version_info */
    if (VersionInfoType.tp_name == 0)
        PyStructSequence_InitType(&VersionInfoType, &version_info_desc);
    version_info = make_version_info();
    SET_SYS_FROM_STRING("version_info", version_info);
    /* prevent user from creating new instances */
    VersionInfoType.tp_init = NULL;
    VersionInfoType.tp_new = NULL;

    /* implementation */
    SET_SYS_FROM_STRING("implementation", make_impl_info(version_info));

    /* flags */
    if (FlagsType.tp_name == 0)
        PyStructSequence_InitType(&FlagsType, &flags_desc);
    SET_SYS_FROM_STRING("flags", make_flags());
    /* prevent user from creating new instances */
    FlagsType.tp_init = NULL;
    FlagsType.tp_new = NULL;


#if defined(MS_WINDOWS)
    /* getwindowsversion */
    if (WindowsVersionType.tp_name == 0)
        PyStructSequence_InitType(&WindowsVersionType, &windows_version_desc);
    /* prevent user from creating new instances */
    WindowsVersionType.tp_init = NULL;
    WindowsVersionType.tp_new = NULL;
#endif

    /* float repr style: 0.03 (short) vs 0.029999999999999999 (legacy) */
#ifndef PY_NO_SHORT_FLOAT_REPR
    SET_SYS_FROM_STRING("float_repr_style",
                        PyUnicode_FromString("short"));
#else
    SET_SYS_FROM_STRING("float_repr_style",
                        PyUnicode_FromString("legacy"));
#endif

#ifdef WITH_THREAD
    SET_SYS_FROM_STRING("thread_info", PyThread_GetInfo());
#endif

#undef SET_SYS_FROM_STRING
    if (PyErr_Occurred())
        return NULL;
    return m;
}

static PyObject *
makepathobject(const wchar_t *path, wchar_t delim)
{
    int i, n;
    const wchar_t *p;
    PyObject *v, *w;

    n = 1;
    p = path;
    while ((p = wcschr(p, delim)) != NULL) {
        n++;
        p++;
    }
    v = PyList_New(n);
    if (v == NULL)
        return NULL;
    for (i = 0; ; i++) {
        p = wcschr(path, delim);
        if (p == NULL)
            p = path + wcslen(path); /* End of string */
        w = PyUnicode_FromWideChar(path, (Py_ssize_t)(p - path));
        if (w == NULL) {
            Py_DECREF(v);
            return NULL;
        }
        PyList_SetItem(v, i, w);
        if (*p == '\0')
            break;
        path = p+1;
    }
    return v;
}

void
PySys_SetPath(const wchar_t *path)
{
    PyObject *v;
    if ((v = makepathobject(path, DELIM)) == NULL)
        Py_FatalError("can't create sys.path");
    if (PySys_SetObject("path", v) != 0)
        Py_FatalError("can't assign sys.path");
    Py_DECREF(v);
}

static PyObject *
makeargvobject(int argc, wchar_t **argv)
{
    PyObject *av;
    if (argc <= 0 || argv == NULL) {
        /* Ensure at least one (empty) argument is seen */
        static wchar_t *empty_argv[1] = {L""};
        argv = empty_argv;
        argc = 1;
    }
    av = PyList_New(argc);
    if (av != NULL) {
        int i;
        for (i = 0; i < argc; i++) {
#ifdef __VMS
            PyObject *v;

            /* argv[0] is the script pathname if known */
            if (i == 0) {
                char* fn = decc$translate_vms(argv[0]);
                if ((fn == (char *)0) || fn == (char *)-1)
                    v = PyUnicode_FromString(argv[0]);
                else
                    v = PyUnicode_FromString(
                        decc$translate_vms(argv[0]));
            } else
                v = PyUnicode_FromString(argv[i]);
#else
            PyObject *v = PyUnicode_FromWideChar(argv[i], -1);
#endif
            if (v == NULL) {
                Py_DECREF(av);
                av = NULL;
                break;
            }
            PyList_SetItem(av, i, v);
        }
    }
    return av;
}

#define _HAVE_SCRIPT_ARGUMENT(argc, argv) \
  (argc > 0 && argv0 != NULL && \
   wcscmp(argv0, L"-c") != 0 && wcscmp(argv0, L"-m") != 0)

static void
sys_update_path(int argc, wchar_t **argv)
{
    wchar_t *argv0;
    wchar_t *p = NULL;
    Py_ssize_t n = 0;
    PyObject *a;
    PyObject *path;
#ifdef HAVE_READLINK
    wchar_t link[MAXPATHLEN+1];
    wchar_t argv0copy[2*MAXPATHLEN+1];
    int nr = 0;
#endif
#if defined(HAVE_REALPATH)
    wchar_t fullpath[MAXPATHLEN];
#elif defined(MS_WINDOWS) && !defined(MS_WINCE)
    wchar_t fullpath[MAX_PATH];
#endif

    path = PySys_GetObject("path");
    if (path == NULL)
        return;

    argv0 = argv[0];

#ifdef HAVE_READLINK
    if (_HAVE_SCRIPT_ARGUMENT(argc, argv))
        nr = _Py_wreadlink(argv0, link, MAXPATHLEN);
    if (nr > 0) {
        /* It's a symlink */
        link[nr] = '\0';
        if (link[0] == SEP)
            argv0 = link; /* Link to absolute path */
        else if (wcschr(link, SEP) == NULL)
            ; /* Link without path */
        else {
            /* Must join(dirname(argv0), link) */
            wchar_t *q = wcsrchr(argv0, SEP);
            if (q == NULL)
                argv0 = link; /* argv0 without path */
            else {
                /* Must make a copy */
                wcscpy(argv0copy, argv0);
                q = wcsrchr(argv0copy, SEP);
                wcscpy(q+1, link);
                argv0 = argv0copy;
            }
        }
    }
#endif /* HAVE_READLINK */
#if SEP == '\\' /* Special case for MS filename syntax */
    if (_HAVE_SCRIPT_ARGUMENT(argc, argv)) {
        wchar_t *q;
#if defined(MS_WINDOWS) && !defined(MS_WINCE)
        /* This code here replaces the first element in argv with the full
        path that it represents. Under CE, there are no relative paths so
        the argument must be the full path anyway. */
        wchar_t *ptemp;
        if (GetFullPathNameW(argv0,
                           Py_ARRAY_LENGTH(fullpath),
                           fullpath,
                           &ptemp)) {
            argv0 = fullpath;
        }
#endif
        p = wcsrchr(argv0, SEP);
        /* Test for alternate separator */
        q = wcsrchr(p ? p : argv0, '/');
        if (q != NULL)
            p = q;
        if (p != NULL) {
            n = p + 1 - argv0;
            if (n > 1 && p[-1] != ':')
                n--; /* Drop trailing separator */
        }
    }
#else /* All other filename syntaxes */
    if (_HAVE_SCRIPT_ARGUMENT(argc, argv)) {
#if defined(HAVE_REALPATH)
        if (_Py_wrealpath(argv0, fullpath, PATH_MAX)) {
            argv0 = fullpath;
        }
#endif
        p = wcsrchr(argv0, SEP);
    }
    if (p != NULL) {
        n = p + 1 - argv0;
#if SEP == '/' /* Special case for Unix filename syntax */
        if (n > 1)
            n--; /* Drop trailing separator */
#endif /* Unix */
    }
#endif /* All others */
    a = PyUnicode_FromWideChar(argv0, n);
    if (a == NULL)
        Py_FatalError("no mem for sys.path insertion");
    if (PyList_Insert(path, 0, a) < 0)
        Py_FatalError("sys.path.insert(0) failed");
    Py_DECREF(a);
}

void
PySys_SetArgvEx(int argc, wchar_t **argv, int updatepath)
{
    PyObject *av = makeargvobject(argc, argv);
    if (av == NULL)
        Py_FatalError("no mem for sys.argv");
    if (PySys_SetObject("argv", av) != 0)
        Py_FatalError("can't assign sys.argv");
    Py_DECREF(av);
    if (updatepath)
        sys_update_path(argc, argv);
}

void
PySys_SetArgv(int argc, wchar_t **argv)
{
    PySys_SetArgvEx(argc, argv, 1);
}

/* Reimplementation of PyFile_WriteString() no calling indirectly
   PyErr_CheckSignals(): avoid the call to PyObject_Str(). */

static int
sys_pyfile_write_unicode(PyObject *unicode, PyObject *file)
{
    PyObject *writer = NULL, *args = NULL, *result = NULL;
    int err;
    _Py_IDENTIFIER(write);

    if (file == NULL)
        return -1;

    writer = _PyObject_GetAttrId(file, &PyId_write);
    if (writer == NULL)
        goto error;

    args = PyTuple_Pack(1, unicode);
    if (args == NULL)
        goto error;

    result = PyEval_CallObject(writer, args);
    if (result == NULL) {
        goto error;
    } else {
        err = 0;
        goto finally;
    }

error:
    err = -1;
finally:
    Py_XDECREF(writer);
    Py_XDECREF(args);
    Py_XDECREF(result);
    return err;
}

static int
sys_pyfile_write(const char *text, PyObject *file)
{
    PyObject *unicode = NULL;
    int err;

    if (file == NULL)
        return -1;

    unicode = PyUnicode_FromString(text);
    if (unicode == NULL)
        return -1;

    err = sys_pyfile_write_unicode(unicode, file);
    Py_DECREF(unicode);
    return err;
}

/* APIs to write to sys.stdout or sys.stderr using a printf-like interface.
   Adapted from code submitted by Just van Rossum.

   PySys_WriteStdout(format, ...)
   PySys_WriteStderr(format, ...)

      The first function writes to sys.stdout; the second to sys.stderr.  When
      there is a problem, they write to the real (C level) stdout or stderr;
      no exceptions are raised.

      PyErr_CheckSignals() is not called to avoid the execution of the Python
      signal handlers: they may raise a new exception whereas sys_write()
      ignores all exceptions.

      Both take a printf-style format string as their first argument followed
      by a variable length argument list determined by the format string.

      *** WARNING ***

      The format should limit the total size of the formatted output string to
      1000 bytes.  In particular, this means that no unrestricted "%s" formats
      should occur; these should be limited using "%.<N>s where <N> is a
      decimal number calculated so that <N> plus the maximum size of other
      formatted text does not exceed 1000 bytes.  Also watch out for "%f",
      which can print hundreds of digits for very large numbers.

 */

static void
sys_write(char *name, FILE *fp, const char *format, va_list va)
{
    PyObject *file;
    PyObject *error_type, *error_value, *error_traceback;
    char buffer[1001];
    int written;

    PyErr_Fetch(&error_type, &error_value, &error_traceback);
    file = PySys_GetObject(name);
    written = PyOS_vsnprintf(buffer, sizeof(buffer), format, va);
    if (sys_pyfile_write(buffer, file) != 0) {
        PyErr_Clear();
        fputs(buffer, fp);
    }
    if (written < 0 || (size_t)written >= sizeof(buffer)) {
        const char *truncated = "... truncated";
        if (sys_pyfile_write(truncated, file) != 0)
            fputs(truncated, fp);
    }
    PyErr_Restore(error_type, error_value, error_traceback);
}

void
PySys_WriteStdout(const char *format, ...)
{
    va_list va;

    va_start(va, format);
    sys_write("stdout", stdout, format, va);
    va_end(va);
}

void
PySys_WriteStderr(const char *format, ...)
{
    va_list va;

    va_start(va, format);
    sys_write("stderr", stderr, format, va);
    va_end(va);
}

static void
sys_format(char *name, FILE *fp, const char *format, va_list va)
{
    PyObject *file, *message;
    PyObject *error_type, *error_value, *error_traceback;
    char *utf8;

    PyErr_Fetch(&error_type, &error_value, &error_traceback);
    file = PySys_GetObject(name);
    message = PyUnicode_FromFormatV(format, va);
    if (message != NULL) {
        if (sys_pyfile_write_unicode(message, file) != 0) {
            PyErr_Clear();
            utf8 = _PyUnicode_AsString(message);
            if (utf8 != NULL)
                fputs(utf8, fp);
        }
        Py_DECREF(message);
    }
    PyErr_Restore(error_type, error_value, error_traceback);
}

void
PySys_FormatStdout(const char *format, ...)
{
    va_list va;

    va_start(va, format);
    sys_format("stdout", stdout, format, va);
    va_end(va);
}

void
PySys_FormatStderr(const char *format, ...)
{
    va_list va;

    va_start(va, format);
    sys_format("stderr", stderr, format, va);
    va_end(va);
}<|MERGE_RESOLUTION|>--- conflicted
+++ resolved
@@ -1561,10 +1561,6 @@
 _PySys_Init(void)
 {
     PyObject *m, *v, *sysdict, *version_info;
-<<<<<<< HEAD
-    char *s;
-=======
->>>>>>> aa29e3e1
 
     m = PyModule_Create(&sysmodule);
     if (m == NULL)
