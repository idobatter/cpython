
/* Readline interface for tokenizer.c and [raw_]input() in bltinmodule.c.
   By default, or when stdin is not a tty device, we have a super
   simple my_readline function using fgets.
   Optionally, we can use the GNU readline library.
   my_readline() has a different return value from GNU readline():
   - NULL if an interrupt occurred or if an error occurred
   - a malloc'ed empty string if EOF was read
   - a malloc'ed string ending in \n normally
*/

#include "Python.h"
#ifdef MS_WINDOWS
#define WIN32_LEAN_AND_MEAN
#include "windows.h"
#endif /* MS_WINDOWS */

#ifdef __VMS
extern char* vms__StdioReadline(FILE *sys_stdin, FILE *sys_stdout, char *prompt);
#endif


PyThreadState* _PyOS_ReadlineTState;

#ifdef WITH_THREAD
#include "pythread.h"
static PyThread_type_lock _PyOS_ReadlineLock = NULL;
#endif

int (*PyOS_InputHook)(void) = NULL;

/* This function restarts a fgets() after an EINTR error occurred
   except if PyOS_InterruptOccurred() returns true. */

static int
my_fgets(char *buf, int len, FILE *fp)
{
#ifdef MS_WINDOWS
    HANDLE hInterruptEvent;
#endif
    char *p;
    int i;
    int err;
    while (1) {
        if (PyOS_InputHook != NULL)
            (void)(PyOS_InputHook)();
        errno = 0;
        clearerr(fp);
        if (_PyVerify_fd(fileno(fp)))
            p = fgets(buf, len, fp);
        else
            p = NULL;
        if (p != NULL)
            return 0; /* No error */
        err = errno;
#ifdef MS_WINDOWS
        /* Ctrl-C anywhere on the line or Ctrl-Z if the only character
           on a line will set ERROR_OPERATION_ABORTED. Under normal
           circumstances Ctrl-C will also have caused the SIGINT handler
<<<<<<< HEAD
           to fire. This signal fires in another thread and is not
           guaranteed to have occurred before this point in the code.

           Therefore: check in a small loop to see if the trigger has
           fired, in which case assume this is a Ctrl-C event. If it
           hasn't fired within 10ms assume that this is a Ctrl-Z on its
           own or that the signal isn't going to fire for some other
           reason and drop through to check for EOF.
        */
        if (GetLastError()==ERROR_OPERATION_ABORTED) {
            for (i = 0; i < 10; i++) {
                if (PyOS_InterruptOccurred())
                    return 1;
            Sleep(1);
=======
           to fire which will have set the event object returned by
           _PyOS_SigintEvent. This signal fires in another thread and
           is not guaranteed to have occurred before this point in the
           code.

           Therefore: check whether the event is set with a small timeout.
           If it is, assume this is a Ctrl-C and reset the event. If it
           isn't set assume that this is a Ctrl-Z on its own and drop
           through to check for EOF.
        */
        if (GetLastError()==ERROR_OPERATION_ABORTED) {
            hInterruptEvent = _PyOS_SigintEvent();
            switch (WaitForSingleObject(hInterruptEvent, 10)) {
            case WAIT_OBJECT_0:
                ResetEvent(hInterruptEvent);
                return 1; /* Interrupt */
            case WAIT_FAILED:
                return -2; /* Error */
>>>>>>> 4a51a1aa
            }
        }
#endif /* MS_WINDOWS */
        if (feof(fp)) {
            clearerr(fp);
            return -1; /* EOF */
        }
#ifdef EINTR
        if (err == EINTR) {
            int s;
#ifdef WITH_THREAD
            PyEval_RestoreThread(_PyOS_ReadlineTState);
#endif
            s = PyErr_CheckSignals();
#ifdef WITH_THREAD
            PyEval_SaveThread();
#endif
            if (s < 0)
                    return 1;
        /* try again */
            continue;
        }
#endif
        if (PyOS_InterruptOccurred()) {
            return 1; /* Interrupt */
        }
        return -2; /* Error */
    }
    /* NOTREACHED */
}


/* Readline implementation using fgets() */

char *
PyOS_StdioReadline(FILE *sys_stdin, FILE *sys_stdout, char *prompt)
{
    size_t n;
    char *p;
    n = 100;
    if ((p = (char *)PyMem_MALLOC(n)) == NULL)
        return NULL;
    fflush(sys_stdout);
    if (prompt)
        fprintf(stderr, "%s", prompt);
    fflush(stderr);
    switch (my_fgets(p, (int)n, sys_stdin)) {
    case 0: /* Normal case */
        break;
    case 1: /* Interrupt */
        PyMem_FREE(p);
        return NULL;
    case -1: /* EOF */
    case -2: /* Error */
    default: /* Shouldn't happen */
        *p = '\0';
        break;
    }
    n = strlen(p);
    while (n > 0 && p[n-1] != '\n') {
        size_t incr = n+2;
        p = (char *)PyMem_REALLOC(p, n + incr);
        if (p == NULL)
            return NULL;
        if (incr > INT_MAX) {
            PyErr_SetString(PyExc_OverflowError, "input line too long");
        }
        if (my_fgets(p+n, (int)incr, sys_stdin) != 0)
            break;
        n += strlen(p+n);
    }
    return (char *)PyMem_REALLOC(p, n+1);
}


/* By initializing this function pointer, systems embedding Python can
   override the readline function.

   Note: Python expects in return a buffer allocated with PyMem_Malloc. */

char *(*PyOS_ReadlineFunctionPointer)(FILE *, FILE *, char *);


/* Interface used by tokenizer.c and bltinmodule.c */

char *
PyOS_Readline(FILE *sys_stdin, FILE *sys_stdout, char *prompt)
{
    char *rv;

    if (_PyOS_ReadlineTState == PyThreadState_GET()) {
        PyErr_SetString(PyExc_RuntimeError,
                        "can't re-enter readline");
        return NULL;
    }


    if (PyOS_ReadlineFunctionPointer == NULL) {
#ifdef __VMS
        PyOS_ReadlineFunctionPointer = vms__StdioReadline;
#else
        PyOS_ReadlineFunctionPointer = PyOS_StdioReadline;
#endif
    }

#ifdef WITH_THREAD
    if (_PyOS_ReadlineLock == NULL) {
        _PyOS_ReadlineLock = PyThread_allocate_lock();
    }
#endif

    _PyOS_ReadlineTState = PyThreadState_GET();
    Py_BEGIN_ALLOW_THREADS
#ifdef WITH_THREAD
    PyThread_acquire_lock(_PyOS_ReadlineLock, 1);
#endif

    /* This is needed to handle the unlikely case that the
     * interpreter is in interactive mode *and* stdin/out are not
     * a tty.  This can happen, for example if python is run like
     * this: python -i < test1.py
     */
    if (!isatty (fileno (sys_stdin)) || !isatty (fileno (sys_stdout)))
        rv = PyOS_StdioReadline (sys_stdin, sys_stdout, prompt);
    else
        rv = (*PyOS_ReadlineFunctionPointer)(sys_stdin, sys_stdout,
                                             prompt);
    Py_END_ALLOW_THREADS

#ifdef WITH_THREAD
    PyThread_release_lock(_PyOS_ReadlineLock);
#endif

    _PyOS_ReadlineTState = NULL;

    return rv;
}<|MERGE_RESOLUTION|>--- conflicted
+++ resolved
@@ -39,7 +39,6 @@
     HANDLE hInterruptEvent;
 #endif
     char *p;
-    int i;
     int err;
     while (1) {
         if (PyOS_InputHook != NULL)
@@ -57,22 +56,6 @@
         /* Ctrl-C anywhere on the line or Ctrl-Z if the only character
            on a line will set ERROR_OPERATION_ABORTED. Under normal
            circumstances Ctrl-C will also have caused the SIGINT handler
-<<<<<<< HEAD
-           to fire. This signal fires in another thread and is not
-           guaranteed to have occurred before this point in the code.
-
-           Therefore: check in a small loop to see if the trigger has
-           fired, in which case assume this is a Ctrl-C event. If it
-           hasn't fired within 10ms assume that this is a Ctrl-Z on its
-           own or that the signal isn't going to fire for some other
-           reason and drop through to check for EOF.
-        */
-        if (GetLastError()==ERROR_OPERATION_ABORTED) {
-            for (i = 0; i < 10; i++) {
-                if (PyOS_InterruptOccurred())
-                    return 1;
-            Sleep(1);
-=======
            to fire which will have set the event object returned by
            _PyOS_SigintEvent. This signal fires in another thread and
            is not guaranteed to have occurred before this point in the
@@ -91,7 +74,6 @@
                 return 1; /* Interrupt */
             case WAIT_FAILED:
                 return -2; /* Error */
->>>>>>> 4a51a1aa
             }
         }
 #endif /* MS_WINDOWS */
