
#include "Python.h"
#include "structmember.h"

/* _functools module written and maintained
   by Hye-Shik Chang <perky@FreeBSD.org>
   with adaptations by Raymond Hettinger <python@rcn.com>
   Copyright (c) 2004, 2005, 2006 Python Software Foundation.
   All rights reserved.
*/

/* partial object **********************************************************/

typedef struct {
    PyObject_HEAD
    PyObject *fn;
    PyObject *args;
    PyObject *kw;
    PyObject *dict;
    PyObject *weakreflist; /* List of weak references */
} partialobject;

static PyTypeObject partial_type;

static PyObject *
partial_new(PyTypeObject *type, PyObject *args, PyObject *kw)
{
    PyObject *func, *pargs, *nargs, *pkw;
    partialobject *pto;

    if (PyTuple_GET_SIZE(args) < 1) {
        PyErr_SetString(PyExc_TypeError,
                        "type 'partial' takes at least one argument");
        return NULL;
    }

    pargs = pkw = Py_None;
    func = PyTuple_GET_ITEM(args, 0);
    if (Py_TYPE(func) == &partial_type && type == &partial_type) {
        partialobject *part = (partialobject *)func;
        if (part->dict == NULL) {
            pargs = part->args;
            pkw = part->kw;
            func = part->fn;
        }
    }
    if (!PyCallable_Check(func)) {
        PyErr_SetString(PyExc_TypeError,
                        "the first argument must be callable");
        return NULL;
    }

    /* create partialobject structure */
    pto = (partialobject *)type->tp_alloc(type, 0);
    if (pto == NULL)
        return NULL;

    pto->fn = func;
    Py_INCREF(func);

    nargs = PyTuple_GetSlice(args, 1, PY_SSIZE_T_MAX);
    if (nargs == NULL) {
        pto->args = NULL;
        pto->kw = NULL;
        Py_DECREF(pto);
        return NULL;
    }
<<<<<<< HEAD
    if (pargs == Py_None || PyTuple_GET_SIZE(pargs) == 0) {
        pto->args = nargs;
        Py_INCREF(nargs);
    }
    else if (PyTuple_GET_SIZE(nargs) == 0) {
        pto->args = pargs;
        Py_INCREF(pargs);
    }
    else {
        pto->args = PySequence_Concat(pargs, nargs);
        if (pto->args == NULL) {
            pto->kw = NULL;
            Py_DECREF(pto);
            return NULL;
        }
    }
    Py_DECREF(nargs);

    if (kw != NULL) {
        if (pkw == Py_None) {
            pto->kw = PyDict_Copy(kw);
        }
        else {
            pto->kw = PyDict_Copy(pkw);
            if (pto->kw != NULL) {
                if (PyDict_Merge(pto->kw, kw, 1) != 0) {
                    Py_DECREF(pto);
                    return NULL;
                }
            }
        }
        if (pto->kw == NULL) {
            Py_DECREF(pto);
            return NULL;
        }
    }
    else {
        pto->kw = pkw;
        Py_INCREF(pkw);
=======
    pto->kw = (kw != NULL) ? PyDict_Copy(kw) : PyDict_New();
    if (pto->kw == NULL) {
        Py_DECREF(pto);
        return NULL;
>>>>>>> ab3669f3
    }


    pto->weakreflist = NULL;
    pto->dict = NULL;

    return (PyObject *)pto;
}

static void
partial_dealloc(partialobject *pto)
{
    PyObject_GC_UnTrack(pto);
    if (pto->weakreflist != NULL)
        PyObject_ClearWeakRefs((PyObject *) pto);
    Py_XDECREF(pto->fn);
    Py_XDECREF(pto->args);
    Py_XDECREF(pto->kw);
    Py_XDECREF(pto->dict);
    Py_TYPE(pto)->tp_free(pto);
}

static PyObject *
partial_call(partialobject *pto, PyObject *args, PyObject *kw)
{
    PyObject *ret;
    PyObject *argappl = NULL, *kwappl = NULL;

    assert (PyCallable_Check(pto->fn));
    assert (PyTuple_Check(pto->args));
    assert (pto->kw == Py_None  ||  PyDict_Check(pto->kw));

    if (PyTuple_GET_SIZE(pto->args) == 0) {
        argappl = args;
        Py_INCREF(args);
    } else if (PyTuple_GET_SIZE(args) == 0) {
        argappl = pto->args;
        Py_INCREF(pto->args);
    } else {
        argappl = PySequence_Concat(pto->args, args);
        if (argappl == NULL)
            return NULL;
    }

    if (pto->kw == Py_None) {
        kwappl = kw;
        Py_XINCREF(kw);
    } else {
        kwappl = PyDict_Copy(pto->kw);
        if (kwappl == NULL) {
            Py_DECREF(argappl);
            return NULL;
        }
        if (kw != NULL) {
            if (PyDict_Merge(kwappl, kw, 1) != 0) {
                Py_DECREF(argappl);
                Py_DECREF(kwappl);
                return NULL;
            }
        }
    }

    ret = PyObject_Call(pto->fn, argappl, kwappl);
    Py_DECREF(argappl);
    Py_XDECREF(kwappl);
    return ret;
}

static int
partial_traverse(partialobject *pto, visitproc visit, void *arg)
{
    Py_VISIT(pto->fn);
    Py_VISIT(pto->args);
    Py_VISIT(pto->kw);
    Py_VISIT(pto->dict);
    return 0;
}

PyDoc_STRVAR(partial_doc,
"partial(func, *args, **keywords) - new function with partial application\n\
    of the given arguments and keywords.\n");

#define OFF(x) offsetof(partialobject, x)
static PyMemberDef partial_memberlist[] = {
    {"func",            T_OBJECT,       OFF(fn),        READONLY,
     "function object to use in future partial calls"},
    {"args",            T_OBJECT,       OFF(args),      READONLY,
     "tuple of arguments to future partial calls"},
    {"keywords",        T_OBJECT,       OFF(kw),        READONLY,
     "dictionary of keyword arguments to future partial calls"},
    {NULL}  /* Sentinel */
};

static PyGetSetDef partial_getsetlist[] = {
    {"__dict__", PyObject_GenericGetDict, PyObject_GenericSetDict},
    {NULL} /* Sentinel */
};

static PyObject *
partial_repr(partialobject *pto)
{
    PyObject *result;
    PyObject *arglist;
    PyObject *tmp;
    Py_ssize_t i, n;

    arglist = PyUnicode_FromString("");
    if (arglist == NULL) {
        return NULL;
    }
    /* Pack positional arguments */
    assert (PyTuple_Check(pto->args));
    n = PyTuple_GET_SIZE(pto->args);
    for (i = 0; i < n; i++) {
        tmp = PyUnicode_FromFormat("%U, %R", arglist,
                                   PyTuple_GET_ITEM(pto->args, i));
        Py_DECREF(arglist);
        if (tmp == NULL)
            return NULL;
        arglist = tmp;
    }
    /* Pack keyword arguments */
    assert (pto->kw == Py_None  ||  PyDict_Check(pto->kw));
    if (pto->kw != Py_None) {
        PyObject *key, *value;
        for (i = 0; PyDict_Next(pto->kw, &i, &key, &value);) {
            tmp = PyUnicode_FromFormat("%U, %U=%R", arglist,
                                       key, value);
            Py_DECREF(arglist);
            if (tmp == NULL)
                return NULL;
            arglist = tmp;
        }
    }
    result = PyUnicode_FromFormat("%s(%R%U)", Py_TYPE(pto)->tp_name,
                                  pto->fn, arglist);
    Py_DECREF(arglist);
    return result;
}

/* Pickle strategy:
   __reduce__ by itself doesn't support getting kwargs in the unpickle
   operation so we define a __setstate__ that replaces all the information
   about the partial.  If we only replaced part of it someone would use
   it as a hook to do strange things.
 */

static PyObject *
partial_reduce(partialobject *pto, PyObject *unused)
{
    return Py_BuildValue("O(O)(OOOO)", Py_TYPE(pto), pto->fn, pto->fn,
                         pto->args, pto->kw,
                         pto->dict ? pto->dict : Py_None);
}

static PyObject *
partial_setstate(partialobject *pto, PyObject *state)
{
    PyObject *fn, *fnargs, *kw, *dict;
    if (!PyArg_ParseTuple(state, "OOOO",
                          &fn, &fnargs, &kw, &dict))
        return NULL;
    Py_XDECREF(pto->fn);
    Py_XDECREF(pto->args);
    Py_XDECREF(pto->kw);
    Py_XDECREF(pto->dict);
    pto->fn = fn;
    pto->args = fnargs;
    pto->kw = kw;
    if (dict != Py_None) {
      pto->dict = dict;
      Py_INCREF(dict);
    } else {
      pto->dict = NULL;
    }
    Py_INCREF(fn);
    Py_INCREF(fnargs);
    Py_INCREF(kw);
    Py_RETURN_NONE;
}

static PyMethodDef partial_methods[] = {
    {"__reduce__", (PyCFunction)partial_reduce, METH_NOARGS},
    {"__setstate__", (PyCFunction)partial_setstate, METH_O},
    {NULL,              NULL}           /* sentinel */
};

static PyTypeObject partial_type = {
    PyVarObject_HEAD_INIT(NULL, 0)
    "functools.partial",                /* tp_name */
    sizeof(partialobject),              /* tp_basicsize */
    0,                                  /* tp_itemsize */
    /* methods */
    (destructor)partial_dealloc,        /* tp_dealloc */
    0,                                  /* tp_print */
    0,                                  /* tp_getattr */
    0,                                  /* tp_setattr */
    0,                                  /* tp_reserved */
    (reprfunc)partial_repr,             /* tp_repr */
    0,                                  /* tp_as_number */
    0,                                  /* tp_as_sequence */
    0,                                  /* tp_as_mapping */
    0,                                  /* tp_hash */
    (ternaryfunc)partial_call,          /* tp_call */
    0,                                  /* tp_str */
    PyObject_GenericGetAttr,            /* tp_getattro */
    PyObject_GenericSetAttr,            /* tp_setattro */
    0,                                  /* tp_as_buffer */
    Py_TPFLAGS_DEFAULT | Py_TPFLAGS_HAVE_GC |
        Py_TPFLAGS_BASETYPE,            /* tp_flags */
    partial_doc,                        /* tp_doc */
    (traverseproc)partial_traverse,     /* tp_traverse */
    0,                                  /* tp_clear */
    0,                                  /* tp_richcompare */
    offsetof(partialobject, weakreflist),       /* tp_weaklistoffset */
    0,                                  /* tp_iter */
    0,                                  /* tp_iternext */
    partial_methods,                    /* tp_methods */
    partial_memberlist,                 /* tp_members */
    partial_getsetlist,                 /* tp_getset */
    0,                                  /* tp_base */
    0,                                  /* tp_dict */
    0,                                  /* tp_descr_get */
    0,                                  /* tp_descr_set */
    offsetof(partialobject, dict),      /* tp_dictoffset */
    0,                                  /* tp_init */
    0,                                  /* tp_alloc */
    partial_new,                        /* tp_new */
    PyObject_GC_Del,                    /* tp_free */
};


/* cmp_to_key ***************************************************************/

typedef struct {
    PyObject_HEAD
    PyObject *cmp;
    PyObject *object;
} keyobject;

static void
keyobject_dealloc(keyobject *ko)
{
    Py_DECREF(ko->cmp);
    Py_XDECREF(ko->object);
    PyObject_FREE(ko);
}

static int
keyobject_traverse(keyobject *ko, visitproc visit, void *arg)
{
    Py_VISIT(ko->cmp);
    if (ko->object)
        Py_VISIT(ko->object);
    return 0;
}

static int
keyobject_clear(keyobject *ko)
{
    Py_CLEAR(ko->cmp);
    if (ko->object)
        Py_CLEAR(ko->object);
    return 0;
}

static PyMemberDef keyobject_members[] = {
    {"obj", T_OBJECT,
     offsetof(keyobject, object), 0,
     PyDoc_STR("Value wrapped by a key function.")},
    {NULL}
};

static PyObject *
keyobject_call(keyobject *ko, PyObject *args, PyObject *kwds);

static PyObject *
keyobject_richcompare(PyObject *ko, PyObject *other, int op);

static PyTypeObject keyobject_type = {
    PyVarObject_HEAD_INIT(&PyType_Type, 0)
    "functools.KeyWrapper",             /* tp_name */
    sizeof(keyobject),                  /* tp_basicsize */
    0,                                  /* tp_itemsize */
    /* methods */
    (destructor)keyobject_dealloc,      /* tp_dealloc */
    0,                                  /* tp_print */
    0,                                  /* tp_getattr */
    0,                                  /* tp_setattr */
    0,                                  /* tp_reserved */
    0,                                  /* tp_repr */
    0,                                  /* tp_as_number */
    0,                                  /* tp_as_sequence */
    0,                                  /* tp_as_mapping */
    0,                                  /* tp_hash */
    (ternaryfunc)keyobject_call,        /* tp_call */
    0,                                  /* tp_str */
    PyObject_GenericGetAttr,            /* tp_getattro */
    0,                                  /* tp_setattro */
    0,                                  /* tp_as_buffer */
    Py_TPFLAGS_DEFAULT,                 /* tp_flags */
    0,                                  /* tp_doc */
    (traverseproc)keyobject_traverse,   /* tp_traverse */
    (inquiry)keyobject_clear,           /* tp_clear */
    keyobject_richcompare,              /* tp_richcompare */
    0,                                  /* tp_weaklistoffset */
    0,                                  /* tp_iter */
    0,                                  /* tp_iternext */
    0,                                  /* tp_methods */
    keyobject_members,                  /* tp_members */
    0,                                  /* tp_getset */
};

static PyObject *
keyobject_call(keyobject *ko, PyObject *args, PyObject *kwds)
{
    PyObject *object;
    keyobject *result;
    static char *kwargs[] = {"obj", NULL};

    if (!PyArg_ParseTupleAndKeywords(args, kwds, "O:K", kwargs, &object))
        return NULL;
    result = PyObject_New(keyobject, &keyobject_type);
    if (!result)
        return NULL;
    Py_INCREF(ko->cmp);
    result->cmp = ko->cmp;
    Py_INCREF(object);
    result->object = object;
    return (PyObject *)result;
}

static PyObject *
keyobject_richcompare(PyObject *ko, PyObject *other, int op)
{
    PyObject *res;
    PyObject *args;
    PyObject *x;
    PyObject *y;
    PyObject *compare;
    PyObject *answer;
    static PyObject *zero;

    if (zero == NULL) {
        zero = PyLong_FromLong(0);
        if (!zero)
            return NULL;
    }

    if (Py_TYPE(other) != &keyobject_type){
        PyErr_Format(PyExc_TypeError, "other argument must be K instance");
        return NULL;
    }
    compare = ((keyobject *) ko)->cmp;
    assert(compare != NULL);
    x = ((keyobject *) ko)->object;
    y = ((keyobject *) other)->object;
    if (!x || !y){
        PyErr_Format(PyExc_AttributeError, "object");
        return NULL;
    }

    /* Call the user's comparison function and translate the 3-way
     * result into true or false (or error).
     */
    args = PyTuple_New(2);
    if (args == NULL)
        return NULL;
    Py_INCREF(x);
    Py_INCREF(y);
    PyTuple_SET_ITEM(args, 0, x);
    PyTuple_SET_ITEM(args, 1, y);
    res = PyObject_Call(compare, args, NULL);
    Py_DECREF(args);
    if (res == NULL)
        return NULL;
    answer = PyObject_RichCompare(res, zero, op);
    Py_DECREF(res);
    return answer;
}

static PyObject *
functools_cmp_to_key(PyObject *self, PyObject *args, PyObject *kwds)
{
    PyObject *cmp;
    static char *kwargs[] = {"mycmp", NULL};
    keyobject *object;

    if (!PyArg_ParseTupleAndKeywords(args, kwds, "O:cmp_to_key", kwargs, &cmp))
        return NULL;
    object = PyObject_New(keyobject, &keyobject_type);
    if (!object)
        return NULL;
    Py_INCREF(cmp);
    object->cmp = cmp;
    object->object = NULL;
    return (PyObject *)object;
}

PyDoc_STRVAR(functools_cmp_to_key_doc,
"Convert a cmp= function into a key= function.");

/* reduce (used to be a builtin) ********************************************/

static PyObject *
functools_reduce(PyObject *self, PyObject *args)
{
    PyObject *seq, *func, *result = NULL, *it;

    if (!PyArg_UnpackTuple(args, "reduce", 2, 3, &func, &seq, &result))
        return NULL;
    if (result != NULL)
        Py_INCREF(result);

    it = PyObject_GetIter(seq);
    if (it == NULL) {
        if (PyErr_ExceptionMatches(PyExc_TypeError))
            PyErr_SetString(PyExc_TypeError,
                            "reduce() arg 2 must support iteration");
        Py_XDECREF(result);
        return NULL;
    }

    if ((args = PyTuple_New(2)) == NULL)
        goto Fail;

    for (;;) {
        PyObject *op2;

        if (args->ob_refcnt > 1) {
            Py_DECREF(args);
            if ((args = PyTuple_New(2)) == NULL)
                goto Fail;
        }

        op2 = PyIter_Next(it);
        if (op2 == NULL) {
            if (PyErr_Occurred())
                goto Fail;
            break;
        }

        if (result == NULL)
            result = op2;
        else {
            PyTuple_SetItem(args, 0, result);
            PyTuple_SetItem(args, 1, op2);
            if ((result = PyEval_CallObject(func, args)) == NULL)
                goto Fail;
        }
    }

    Py_DECREF(args);

    if (result == NULL)
        PyErr_SetString(PyExc_TypeError,
                   "reduce() of empty sequence with no initial value");

    Py_DECREF(it);
    return result;

Fail:
    Py_XDECREF(args);
    Py_XDECREF(result);
    Py_DECREF(it);
    return NULL;
}

PyDoc_STRVAR(functools_reduce_doc,
"reduce(function, sequence[, initial]) -> value\n\
\n\
Apply a function of two arguments cumulatively to the items of a sequence,\n\
from left to right, so as to reduce the sequence to a single value.\n\
For example, reduce(lambda x, y: x+y, [1, 2, 3, 4, 5]) calculates\n\
((((1+2)+3)+4)+5).  If initial is present, it is placed before the items\n\
of the sequence in the calculation, and serves as a default when the\n\
sequence is empty.");

/* module level code ********************************************************/

PyDoc_STRVAR(module_doc,
"Tools that operate on functions.");

static PyMethodDef module_methods[] = {
    {"reduce",          functools_reduce,     METH_VARARGS, functools_reduce_doc},
    {"cmp_to_key",      (PyCFunction)functools_cmp_to_key,
     METH_VARARGS | METH_KEYWORDS, functools_cmp_to_key_doc},
    {NULL,              NULL}           /* sentinel */
};


static struct PyModuleDef _functoolsmodule = {
    PyModuleDef_HEAD_INIT,
    "_functools",
    module_doc,
    -1,
    module_methods,
    NULL,
    NULL,
    NULL,
    NULL
};

PyMODINIT_FUNC
PyInit__functools(void)
{
    int i;
    PyObject *m;
    char *name;
    PyTypeObject *typelist[] = {
        &partial_type,
        NULL
    };

    m = PyModule_Create(&_functoolsmodule);
    if (m == NULL)
        return NULL;

    for (i=0 ; typelist[i] != NULL ; i++) {
        if (PyType_Ready(typelist[i]) < 0) {
            Py_DECREF(m);
            return NULL;
        }
        name = strchr(typelist[i]->tp_name, '.');
        assert (name != NULL);
        Py_INCREF(typelist[i]);
        PyModule_AddObject(m, name+1, (PyObject *)typelist[i]);
    }
    return m;
}<|MERGE_RESOLUTION|>--- conflicted
+++ resolved
@@ -65,7 +65,6 @@
         Py_DECREF(pto);
         return NULL;
     }
-<<<<<<< HEAD
     if (pargs == Py_None || PyTuple_GET_SIZE(pargs) == 0) {
         pto->args = nargs;
         Py_INCREF(nargs);
@@ -103,16 +102,18 @@
         }
     }
     else {
-        pto->kw = pkw;
-        Py_INCREF(pkw);
-=======
-    pto->kw = (kw != NULL) ? PyDict_Copy(kw) : PyDict_New();
-    if (pto->kw == NULL) {
-        Py_DECREF(pto);
-        return NULL;
->>>>>>> ab3669f3
-    }
-
+        if (pkw == Py_None) {
+            pto->kw = PyDict_New();
+            if (pto->kw == NULL) {
+                Py_DECREF(pto);
+                return NULL;
+            }
+        }
+        else {
+            pto->kw = pkw;
+            Py_INCREF(pkw);
+        }
+    }
 
     pto->weakreflist = NULL;
     pto->dict = NULL;
