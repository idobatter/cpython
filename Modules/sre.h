--- conflicted
+++ resolved
@@ -30,13 +30,9 @@
     PyObject* pattern; /* pattern source (or None) */
     int flags; /* flags used when compiling pattern source */
     PyObject *weakreflist; /* List of weak references */
-<<<<<<< HEAD
-	int charsize; /* pattern charsize (or -1) */
-    Py_buffer view;
-=======
     int logical_charsize; /* pattern charsize (or -1) */
     int charsize;
->>>>>>> cb247c60
+    Py_buffer view;
     /* pattern code */
     Py_ssize_t codesize;
     SRE_CODE code[1];
