/***********************************************************
Copyright (C) 1994 Steen Lumholt.

                        All Rights Reserved

******************************************************************/

/* _tkinter.c -- Interface to libtk.a and libtcl.a. */

/* TCL/TK VERSION INFO:

    Only Tcl/Tk 8.3.1 and later are supported.  Older versions are not
    supported. Use Python 2.6 or older if you cannot upgrade your
    Tcl/Tk libraries.
*/

/* XXX Further speed-up ideas, involving Tcl 8.0 features:

   - Register a new Tcl type, "Python callable", which can be called more
   efficiently and passed to Tcl_EvalObj() directly (if this is possible).

*/


#include "Python.h"
#include <ctype.h>

#ifdef WITH_THREAD
#include "pythread.h"
#endif

#ifdef MS_WINDOWS
#include <windows.h>
#endif

/* Allow using this code in Python 2.[12] */
#ifndef PyDoc_STRVAR
#define PyDoc_STRVAR(name,str) static char name[] = str
#endif

#ifndef PyMODINIT_FUNC
#define PyMODINIT_FUNC void
#endif

#ifndef PyBool_Check
#define PyBool_Check(o)       0
#define PyBool_FromLong       PyLong_FromLong
#endif

/* Starting with Tcl 8.4, many APIs offer const-correctness.  Unfortunately,
   making _tkinter correct for this API means to break earlier
   versions. USE_COMPAT_CONST allows to make _tkinter work with both 8.4 and
   earlier versions. Once Tcl releases before 8.4 don't need to be supported
   anymore, this should go. */
#define USE_COMPAT_CONST

/* If Tcl is compiled for threads, we must also define TCL_THREAD. We define
   it always; if Tcl is not threaded, the thread functions in
   Tcl are empty.  */
#define TCL_THREADS

#ifdef TK_FRAMEWORK
#include <Tcl/tcl.h>
#include <Tk/tk.h>
#else
#include <tcl.h>
#include <tk.h>
#endif

#include "tkinter.h"

/* For Tcl 8.2 and 8.3, CONST* is not defined (except on Cygwin). */
#ifndef CONST84_RETURN
#define CONST84_RETURN
#undef CONST
#define CONST
#endif

#if TK_VERSION_HEX < 0x08030102
#error "Tk older than 8.3.1 not supported"
#endif

#if !(defined(MS_WINDOWS) || defined(__CYGWIN__))
#define HAVE_CREATEFILEHANDLER
#endif

#ifdef HAVE_CREATEFILEHANDLER

/* This bit is to ensure that TCL_UNIX_FD is defined and doesn't interfere
   with the proper calculation of FHANDLETYPE == TCL_UNIX_FD below. */
#ifndef TCL_UNIX_FD
#  ifdef TCL_WIN_SOCKET
#    define TCL_UNIX_FD (! TCL_WIN_SOCKET)
#  else
#    define TCL_UNIX_FD 1
#  endif
#endif

/* Tcl_CreateFileHandler() changed several times; these macros deal with the
   messiness.  In Tcl 8.0 and later, it is not available on Windows (and on
   Unix, only because Jack added it back); when available on Windows, it only
   applies to sockets. */

#ifdef MS_WINDOWS
#define FHANDLETYPE TCL_WIN_SOCKET
#else
#define FHANDLETYPE TCL_UNIX_FD
#endif

/* If Tcl can wait for a Unix file descriptor, define the EventHook() routine
   which uses this to handle Tcl events while the user is typing commands. */

#if FHANDLETYPE == TCL_UNIX_FD
#define WAIT_FOR_STDIN
#endif

#endif /* HAVE_CREATEFILEHANDLER */

#ifdef MS_WINDOWS
#include <conio.h>
#define WAIT_FOR_STDIN
#endif

#ifdef WITH_THREAD

/* The threading situation is complicated.  Tcl is not thread-safe, except
   when configured with --enable-threads.

   So we need to use a lock around all uses of Tcl.  Previously, the
   Python interpreter lock was used for this.  However, this causes
   problems when other Python threads need to run while Tcl is blocked
   waiting for events.

   To solve this problem, a separate lock for Tcl is introduced.
   Holding it is incompatible with holding Python's interpreter lock.
   The following four macros manipulate both locks together.

   ENTER_TCL and LEAVE_TCL are brackets, just like
   Py_BEGIN_ALLOW_THREADS and Py_END_ALLOW_THREADS.  They should be
   used whenever a call into Tcl is made that could call an event
   handler, or otherwise affect the state of a Tcl interpreter.  These
   assume that the surrounding code has the Python interpreter lock;
   inside the brackets, the Python interpreter lock has been released
   and the lock for Tcl has been acquired.

   Sometimes, it is necessary to have both the Python lock and the Tcl
   lock.  (For example, when transferring data from the Tcl
   interpreter result to a Python string object.)  This can be done by
   using different macros to close the ENTER_TCL block: ENTER_OVERLAP
   reacquires the Python lock (and restores the thread state) but
   doesn't release the Tcl lock; LEAVE_OVERLAP_TCL releases the Tcl
   lock.

   By contrast, ENTER_PYTHON and LEAVE_PYTHON are used in Tcl event
   handlers when the handler needs to use Python.  Such event handlers
   are entered while the lock for Tcl is held; the event handler
   presumably needs to use Python.  ENTER_PYTHON releases the lock for
   Tcl and acquires the Python interpreter lock, restoring the
   appropriate thread state, and LEAVE_PYTHON releases the Python
   interpreter lock and re-acquires the lock for Tcl.  It is okay for
   ENTER_TCL/LEAVE_TCL pairs to be contained inside the code between
   ENTER_PYTHON and LEAVE_PYTHON.

   These locks expand to several statements and brackets; they should
   not be used in branches of if statements and the like.

   If Tcl is threaded, this approach won't work anymore. The Tcl
   interpreter is only valid in the thread that created it, and all Tk
   activity must happen in this thread, also. That means that the
   mainloop must be invoked in the thread that created the
   interpreter. Invoking commands from other threads is possible;
   _tkinter will queue an event for the interpreter thread, which will
   then execute the command and pass back the result. If the main
   thread is not in the mainloop, and invoking commands causes an
   exception; if the main loop is running but not processing events,
   the command invocation will block.

   In addition, for a threaded Tcl, a single global tcl_tstate won't
   be sufficient anymore, since multiple Tcl interpreters may
   simultaneously dispatch in different threads. So we use the Tcl TLS
   API.

*/

static PyThread_type_lock tcl_lock = 0;

#ifdef TCL_THREADS
static Tcl_ThreadDataKey state_key;
typedef PyThreadState *ThreadSpecificData;
#define tcl_tstate \
    (*(PyThreadState**)Tcl_GetThreadData(&state_key, sizeof(PyThreadState*)))
#else
static PyThreadState *tcl_tstate = NULL;
#endif

#define ENTER_TCL \
    { PyThreadState *tstate = PyThreadState_Get(); Py_BEGIN_ALLOW_THREADS \
        if(tcl_lock)PyThread_acquire_lock(tcl_lock, 1); tcl_tstate = tstate;

#define LEAVE_TCL \
    tcl_tstate = NULL; \
    if(tcl_lock)PyThread_release_lock(tcl_lock); Py_END_ALLOW_THREADS}

#define ENTER_OVERLAP \
    Py_END_ALLOW_THREADS

#define LEAVE_OVERLAP_TCL \
    tcl_tstate = NULL; if(tcl_lock)PyThread_release_lock(tcl_lock); }

#define ENTER_PYTHON \
    { PyThreadState *tstate = tcl_tstate; tcl_tstate = NULL; \
        if(tcl_lock) \
          PyThread_release_lock(tcl_lock); PyEval_RestoreThread((tstate)); }

#define LEAVE_PYTHON \
    { PyThreadState *tstate = PyEval_SaveThread(); \
        if(tcl_lock)PyThread_acquire_lock(tcl_lock, 1); tcl_tstate = tstate; }

#define CHECK_TCL_APPARTMENT \
    if (((TkappObject *)self)->threaded && \
        ((TkappObject *)self)->thread_id != Tcl_GetCurrentThread()) { \
        PyErr_SetString(PyExc_RuntimeError, \
                        "Calling Tcl from different appartment"); \
        return 0; \
    }

#else

#define ENTER_TCL
#define LEAVE_TCL
#define ENTER_OVERLAP
#define LEAVE_OVERLAP_TCL
#define ENTER_PYTHON
#define LEAVE_PYTHON
#define CHECK_TCL_APPARTMENT

#endif

#ifndef FREECAST
#define FREECAST (char *)
#endif

/**** Tkapp Object Declaration ****/

static PyObject *Tkapp_Type;

typedef struct {
    PyObject_HEAD
    Tcl_Interp *interp;
    int wantobjects;
    int threaded; /* True if tcl_platform[threaded] */
    Tcl_ThreadId thread_id;
    int dispatching;
    /* We cannot include tclInt.h, as this is internal.
       So we cache interesting types here. */
    Tcl_ObjType *BooleanType;
    Tcl_ObjType *ByteArrayType;
    Tcl_ObjType *DoubleType;
    Tcl_ObjType *IntType;
    Tcl_ObjType *ListType;
    Tcl_ObjType *ProcBodyType;
    Tcl_ObjType *StringType;
} TkappObject;

#define Tkapp_Interp(v) (((TkappObject *) (v))->interp)
#define Tkapp_Result(v) Tcl_GetStringResult(Tkapp_Interp(v))

#define DEBUG_REFCNT(v) (printf("DEBUG: id=%p, refcnt=%i\n", \
(void *) v, Py_REFCNT(v)))



/**** Error Handling ****/

static PyObject *Tkinter_TclError;
static int quitMainLoop = 0;
static int errorInCmd = 0;
static PyObject *excInCmd;
static PyObject *valInCmd;
static PyObject *trbInCmd;

#ifdef TKINTER_PROTECT_LOADTK
static int tk_load_failed = 0;
#endif


static PyObject *
Tkinter_Error(PyObject *v)
{
    PyErr_SetString(Tkinter_TclError, Tkapp_Result(v));
    return NULL;
}



/**** Utils ****/

static int Tkinter_busywaitinterval = 20;

#ifdef WITH_THREAD
#ifndef MS_WINDOWS

/* Millisecond sleep() for Unix platforms. */

static void
Sleep(int milli)
{
    /* XXX Too bad if you don't have select(). */
    struct timeval t;
    t.tv_sec = milli/1000;
    t.tv_usec = (milli%1000) * 1000;
    select(0, (fd_set *)0, (fd_set *)0, (fd_set *)0, &t);
}
#endif /* MS_WINDOWS */

/* Wait up to 1s for the mainloop to come up. */

static int
WaitForMainloop(TkappObject* self)
{
    int i;
    for (i = 0; i < 10; i++) {
        if (self->dispatching)
            return 1;
        Py_BEGIN_ALLOW_THREADS
        Sleep(100);
        Py_END_ALLOW_THREADS
    }
    if (self->dispatching)
        return 1;
    PyErr_SetString(PyExc_RuntimeError, "main thread is not in main loop");
    return 0;
}
#endif /* WITH_THREAD */



#define ARGSZ 64



static PyObject *
Split(char *list)
{
    int argc;
    char **argv;
    PyObject *v;

    if (list == NULL) {
        Py_RETURN_NONE;
    }

    if (Tcl_SplitList((Tcl_Interp *)NULL, list, &argc, &argv) != TCL_OK) {
        /* Not a list.
         * Could be a quoted string containing funnies, e.g. {"}.
         * Return the string itself.
         */
        return PyUnicode_FromString(list);
    }

    if (argc == 0)
        v = PyUnicode_FromString("");
    else if (argc == 1)
        v = PyUnicode_FromString(argv[0]);
    else if ((v = PyTuple_New(argc)) != NULL) {
        int i;
        PyObject *w;

        for (i = 0; i < argc; i++) {
            if ((w = Split(argv[i])) == NULL) {
                Py_DECREF(v);
                v = NULL;
                break;
            }
            PyTuple_SetItem(v, i, w);
        }
    }
    Tcl_Free(FREECAST argv);
    return v;
}

/* In some cases, Tcl will still return strings that are supposed to
   be lists. SplitObj walks through a nested tuple, finding string
   objects that need to be split. */

static PyObject *
SplitObj(PyObject *arg)
{
    if (PyTuple_Check(arg)) {
        int i, size;
        PyObject *elem, *newelem, *result;

        size = PyTuple_Size(arg);
        result = NULL;
        /* Recursively invoke SplitObj for all tuple items.
           If this does not return a new object, no action is
           needed. */
        for(i = 0; i < size; i++) {
            elem = PyTuple_GetItem(arg, i);
            newelem = SplitObj(elem);
            if (!newelem) {
                Py_XDECREF(result);
                return NULL;
            }
            if (!result) {
                int k;
                if (newelem == elem) {
                    Py_DECREF(newelem);
                    continue;
                }
                result = PyTuple_New(size);
                if (!result)
                    return NULL;
                for(k = 0; k < i; k++) {
                    elem = PyTuple_GetItem(arg, k);
                    Py_INCREF(elem);
                    PyTuple_SetItem(result, k, elem);
                }
            }
            PyTuple_SetItem(result, i, newelem);
        }
        if (result)
            return result;
        /* Fall through, returning arg. */
    }
    else if (PyBytes_Check(arg)) {
        int argc;
        char **argv;
        char *list = PyBytes_AsString(arg);

        if (Tcl_SplitList((Tcl_Interp *)NULL, list, &argc, &argv) != TCL_OK) {
            Py_INCREF(arg);
            return arg;
        }
        Tcl_Free(FREECAST argv);
        if (argc > 1)
            return Split(PyBytes_AsString(arg));
        /* Fall through, returning arg. */
    }
    Py_INCREF(arg);
    return arg;
}


/**** Tkapp Object ****/

#ifndef WITH_APPINIT
int
Tcl_AppInit(Tcl_Interp *interp)
{
    const char * _tkinter_skip_tk_init;

    if (Tcl_Init(interp) == TCL_ERROR) {
        PySys_WriteStderr("Tcl_Init error: %s\n", Tcl_GetStringResult(interp));
        return TCL_ERROR;
    }

    _tkinter_skip_tk_init = Tcl_GetVar(interp,
                    "_tkinter_skip_tk_init", TCL_GLOBAL_ONLY);
    if (_tkinter_skip_tk_init != NULL &&
                    strcmp(_tkinter_skip_tk_init, "1") == 0) {
        return TCL_OK;
    }

#ifdef TKINTER_PROTECT_LOADTK
    if (tk_load_failed) {
        PySys_WriteStderr("Tk_Init error: %s\n", TKINTER_LOADTK_ERRMSG);
        return TCL_ERROR;
    }
#endif

    if (Tk_Init(interp) == TCL_ERROR) {
#ifdef TKINTER_PROTECT_LOADTK
        tk_load_failed = 1;
#endif
        PySys_WriteStderr("Tk_Init error: %s\n", Tcl_GetStringResult(interp));
        return TCL_ERROR;
    }

    return TCL_OK;
}
#endif /* !WITH_APPINIT */




/* Initialize the Tk application; see the `main' function in
 * `tkMain.c'.
 */

static void EnableEventHook(void); /* Forward */
static void DisableEventHook(void); /* Forward */

static TkappObject *
Tkapp_New(char *screenName, char *className,
          int interactive, int wantobjects, int wantTk, int sync, char *use)
{
    TkappObject *v;
    char *argv0;

    v = PyObject_New(TkappObject, (PyTypeObject *) Tkapp_Type);
    if (v == NULL)
        return NULL;

    v->interp = Tcl_CreateInterp();
    v->wantobjects = wantobjects;
    v->threaded = Tcl_GetVar2Ex(v->interp, "tcl_platform", "threaded",
                                TCL_GLOBAL_ONLY) != NULL;
    v->thread_id = Tcl_GetCurrentThread();
    v->dispatching = 0;

#ifndef TCL_THREADS
    if (v->threaded) {
        PyErr_SetString(PyExc_RuntimeError,
                        "Tcl is threaded but _tkinter is not");
        Py_DECREF(v);
        return 0;
    }
#endif
#ifdef WITH_THREAD
    if (v->threaded && tcl_lock) {
        /* If Tcl is threaded, we don't need the lock. */
        PyThread_free_lock(tcl_lock);
        tcl_lock = NULL;
    }
#endif

    v->BooleanType = Tcl_GetObjType("boolean");
    v->ByteArrayType = Tcl_GetObjType("bytearray");
    v->DoubleType = Tcl_GetObjType("double");
    v->IntType = Tcl_GetObjType("int");
    v->ListType = Tcl_GetObjType("list");
    v->ProcBodyType = Tcl_GetObjType("procbody");
    v->StringType = Tcl_GetObjType("string");

    /* Delete the 'exit' command, which can screw things up */
    Tcl_DeleteCommand(v->interp, "exit");

    if (screenName != NULL)
        Tcl_SetVar2(v->interp, "env", "DISPLAY",
                    screenName, TCL_GLOBAL_ONLY);

    if (interactive)
        Tcl_SetVar(v->interp, "tcl_interactive", "1", TCL_GLOBAL_ONLY);
    else
        Tcl_SetVar(v->interp, "tcl_interactive", "0", TCL_GLOBAL_ONLY);

    /* This is used to get the application class for Tk 4.1 and up */
    argv0 = (char*)ckalloc(strlen(className) + 1);
    if (!argv0) {
        PyErr_NoMemory();
        Py_DECREF(v);
        return NULL;
    }

    strcpy(argv0, className);
    if (Py_ISUPPER(Py_CHARMASK(argv0[0])))
        argv0[0] = Py_TOLOWER(Py_CHARMASK(argv0[0]));
    Tcl_SetVar(v->interp, "argv0", argv0, TCL_GLOBAL_ONLY);
    ckfree(argv0);

    if (! wantTk) {
        Tcl_SetVar(v->interp,
                        "_tkinter_skip_tk_init", "1", TCL_GLOBAL_ONLY);
    }
#ifdef TKINTER_PROTECT_LOADTK
    else if (tk_load_failed) {
        Tcl_SetVar(v->interp,
                        "_tkinter_tk_failed", "1", TCL_GLOBAL_ONLY);
    }
#endif

    /* some initial arguments need to be in argv */
    if (sync || use) {
        char *args;
        int len = 0;

        if (sync)
            len += sizeof "-sync";
        if (use)
            len += strlen(use) + sizeof "-use ";

        args = (char*)ckalloc(len);
        if (!args) {
            PyErr_NoMemory();
            Py_DECREF(v);
            return NULL;
        }

        args[0] = '\0';
        if (sync)
            strcat(args, "-sync");
        if (use) {
            if (sync)
                strcat(args, " ");
            strcat(args, "-use ");
            strcat(args, use);
        }

        Tcl_SetVar(v->interp, "argv", args, TCL_GLOBAL_ONLY);
        ckfree(args);
    }

    if (Tcl_AppInit(v->interp) != TCL_OK) {
        PyObject *result = Tkinter_Error((PyObject *)v);
#ifdef TKINTER_PROTECT_LOADTK
        if (wantTk) {
            const char *_tkinter_tk_failed;
            _tkinter_tk_failed = Tcl_GetVar(v->interp,
                            "_tkinter_tk_failed", TCL_GLOBAL_ONLY);

            if ( _tkinter_tk_failed != NULL &&
                            strcmp(_tkinter_tk_failed, "1") == 0) {
                tk_load_failed = 1;
            }
        }
#endif
        Py_DECREF((PyObject *)v);
        return (TkappObject *)result;
    }

    EnableEventHook();

    return v;
}


#ifdef WITH_THREAD
static void
Tkapp_ThreadSend(TkappObject *self, Tcl_Event *ev,
                 Tcl_Condition *cond, Tcl_Mutex *mutex)
{
    Py_BEGIN_ALLOW_THREADS;
    Tcl_MutexLock(mutex);
    Tcl_ThreadQueueEvent(self->thread_id, ev, TCL_QUEUE_TAIL);
    Tcl_ThreadAlert(self->thread_id);
    Tcl_ConditionWait(cond, mutex, NULL);
    Tcl_MutexUnlock(mutex);
    Py_END_ALLOW_THREADS
}
#endif


/** Tcl Eval **/

typedef struct {
    PyObject_HEAD
    Tcl_Obj *value;
    PyObject *string; /* This cannot cause cycles. */
} PyTclObject;

static PyObject *PyTclObject_Type;
#define PyTclObject_Check(v) ((v)->ob_type == (PyTypeObject *) PyTclObject_Type)

static PyObject *
newPyTclObject(Tcl_Obj *arg)
{
    PyTclObject *self;
    self = PyObject_New(PyTclObject, (PyTypeObject *) PyTclObject_Type);
    if (self == NULL)
        return NULL;
    Tcl_IncrRefCount(arg);
    self->value = arg;
    self->string = NULL;
    return (PyObject*)self;
}

static void
PyTclObject_dealloc(PyTclObject *self)
{
    Tcl_DecrRefCount(self->value);
    Py_XDECREF(self->string);
    PyObject_Del(self);
}

static char*
PyTclObject_TclString(PyObject *self)
{
    return Tcl_GetString(((PyTclObject*)self)->value);
}

/* Like _str, but create Unicode if necessary. */
PyDoc_STRVAR(PyTclObject_string__doc__,
"the string representation of this object, either as str or bytes");

static PyObject *
PyTclObject_string(PyTclObject *self, void *ignored)
{
    char *s;
    int len;
    if (!self->string) {
        s = Tcl_GetStringFromObj(self->value, &len);
        self->string = PyUnicode_FromStringAndSize(s, len);
        if (!self->string)
            return NULL;
    }
    Py_INCREF(self->string);
    return self->string;
}

static PyObject *
PyTclObject_str(PyTclObject *self, void *ignored)
{
    char *s;
    int len;
    if (self->string && PyUnicode_Check(self->string)) {
        Py_INCREF(self->string);
        return self->string;
    }
    /* XXX Could chache result if it is non-ASCII. */
    s = Tcl_GetStringFromObj(self->value, &len);
    return PyUnicode_DecodeUTF8(s, len, "strict");
}

static PyObject *
PyTclObject_repr(PyTclObject *self)
{
    return PyUnicode_FromFormat("<%s object at %p>",
                                self->value->typePtr->name, self->value);
}

#define TEST_COND(cond) ((cond) ? Py_True : Py_False)

static PyObject *
PyTclObject_richcompare(PyObject *self, PyObject *other, int op)
{
    int result;
    PyObject *v;

    /* neither argument should be NULL, unless something's gone wrong */
    if (self == NULL || other == NULL) {
        PyErr_BadInternalCall();
        return NULL;
    }

    /* both arguments should be instances of PyTclObject */
    if (!PyTclObject_Check(self) || !PyTclObject_Check(other)) {
        v = Py_NotImplemented;
        goto finished;
    }

    if (self == other)
        /* fast path when self and other are identical */
        result = 0;
    else
        result = strcmp(Tcl_GetString(((PyTclObject *)self)->value),
                        Tcl_GetString(((PyTclObject *)other)->value));
    /* Convert return value to a Boolean */
    switch (op) {
    case Py_EQ:
        v = TEST_COND(result == 0);
        break;
    case Py_NE:
        v = TEST_COND(result != 0);
        break;
    case Py_LE:
        v = TEST_COND(result <= 0);
        break;
    case Py_GE:
        v = TEST_COND(result >= 0);
        break;
    case Py_LT:
        v = TEST_COND(result < 0);
        break;
    case Py_GT:
        v = TEST_COND(result > 0);
        break;
    default:
        PyErr_BadArgument();
        return NULL;
    }
  finished:
    Py_INCREF(v);
    return v;
}

PyDoc_STRVAR(get_typename__doc__, "name of the Tcl type");

static PyObject*
get_typename(PyTclObject* obj, void* ignored)
{
    return PyUnicode_FromString(obj->value->typePtr->name);
}


static PyGetSetDef PyTclObject_getsetlist[] = {
    {"typename", (getter)get_typename, NULL, get_typename__doc__},
    {"string", (getter)PyTclObject_string, NULL,
     PyTclObject_string__doc__},
    {0},
};

static PyType_Slot PyTclObject_Type_slots[] = {
    {Py_tp_dealloc, (destructor)PyTclObject_dealloc},
    {Py_tp_repr, (reprfunc)PyTclObject_repr},
    {Py_tp_str, (reprfunc)PyTclObject_str},
    {Py_tp_getattro, PyObject_GenericGetAttr},
    {Py_tp_richcompare, PyTclObject_richcompare},
    {Py_tp_getset, PyTclObject_getsetlist},
    {0, 0}
};

static PyType_Spec PyTclObject_Type_spec = {
    "_tkinter.Tcl_Obj",
    sizeof(PyTclObject),
    0,
    Py_TPFLAGS_DEFAULT,
    PyTclObject_Type_slots,
};


static Tcl_Obj*
AsObj(PyObject *value)
{
    Tcl_Obj *result;
    long longVal;
    int overflow;

    if (PyBytes_Check(value))
        return Tcl_NewStringObj(PyBytes_AS_STRING(value),
                                PyBytes_GET_SIZE(value));
    else if (PyBool_Check(value))
        return Tcl_NewBooleanObj(PyObject_IsTrue(value));
    else if (PyLong_CheckExact(value) &&
             ((longVal = PyLong_AsLongAndOverflow(value, &overflow)),
              !overflow)) {
        /* If there is an overflow in the long conversion,
           fall through to default object handling. */
        return Tcl_NewLongObj(longVal);
    }
    else if (PyFloat_Check(value))
        return Tcl_NewDoubleObj(PyFloat_AS_DOUBLE(value));
    else if (PyTuple_Check(value)) {
        Tcl_Obj **argv = (Tcl_Obj**)
            ckalloc(PyTuple_Size(value)*sizeof(Tcl_Obj*));
        int i;
        if(!argv)
          return 0;
        for(i=0;i<PyTuple_Size(value);i++)
          argv[i] = AsObj(PyTuple_GetItem(value,i));
        result = Tcl_NewListObj(PyTuple_Size(value), argv);
        ckfree(FREECAST argv);
        return result;
    }
    else if (PyUnicode_Check(value)) {
        void *inbuf;
        Py_ssize_t size;
        int kind;
        Tcl_UniChar *outbuf = NULL;
        Py_ssize_t i;
        size_t allocsize;

        if (PyUnicode_READY(value) == -1)
            return NULL;

        inbuf = PyUnicode_DATA(value);
        size = PyUnicode_GET_LENGTH(value);
        kind = PyUnicode_KIND(value);
        allocsize = ((size_t)size) * sizeof(Tcl_UniChar);
        outbuf = (Tcl_UniChar*)ckalloc(allocsize);
        /* Else overflow occurred, and we take the next exit */
        if (!outbuf) {
            PyErr_NoMemory();
            return NULL;
        }
        for (i = 0; i < size; i++) {
            Py_UCS4 ch = PyUnicode_READ(kind, inbuf, i);
            /* We cannot test for sizeof(Tcl_UniChar) directly,
               so we test for UTF-8 size instead. */
#if TCL_UTF_MAX == 3
            if (ch >= 0x10000) {
                /* Tcl doesn't do UTF-16, yet. */
                PyErr_Format(PyExc_ValueError,
                             "character U+%x is above the range "
                             "(U+0000-U+FFFF) allowed by Tcl",
                             ch);
                ckfree(FREECAST outbuf);
                return NULL;
            }
#endif
            outbuf[i] = ch;
        }
        result = Tcl_NewUnicodeObj(outbuf, size);
        ckfree(FREECAST outbuf);
        return result;
    }
    else if(PyTclObject_Check(value)) {
        Tcl_Obj *v = ((PyTclObject*)value)->value;
        Tcl_IncrRefCount(v);
        return v;
    }
    else {
        PyObject *v = PyObject_Str(value);
        if (!v)
            return 0;
        result = AsObj(v);
        Py_DECREF(v);
        return result;
    }
}

static PyObject*
FromObj(PyObject* tkapp, Tcl_Obj *value)
{
    PyObject *result = NULL;
    TkappObject *app = (TkappObject*)tkapp;

    if (value->typePtr == NULL) {
        return PyUnicode_FromStringAndSize(value->bytes,
                                           value->length);
    }

    if (value->typePtr == app->BooleanType) {
        result = value->internalRep.longValue ? Py_True : Py_False;
        Py_INCREF(result);
        return result;
    }

    if (value->typePtr == app->ByteArrayType) {
        int size;
        char *data = (char*)Tcl_GetByteArrayFromObj(value, &size);
        return PyBytes_FromStringAndSize(data, size);
    }

    if (value->typePtr == app->DoubleType) {
        return PyFloat_FromDouble(value->internalRep.doubleValue);
    }

    if (value->typePtr == app->IntType) {
        return PyLong_FromLong(value->internalRep.longValue);
    }

    if (value->typePtr == app->ListType) {
        int size;
        int i, status;
        PyObject *elem;
        Tcl_Obj *tcl_elem;

        status = Tcl_ListObjLength(Tkapp_Interp(tkapp), value, &size);
        if (status == TCL_ERROR)
            return Tkinter_Error(tkapp);
        result = PyTuple_New(size);
        if (!result)
            return NULL;
        for (i = 0; i < size; i++) {
            status = Tcl_ListObjIndex(Tkapp_Interp(tkapp),
                                      value, i, &tcl_elem);
            if (status == TCL_ERROR) {
                Py_DECREF(result);
                return Tkinter_Error(tkapp);
            }
            elem = FromObj(tkapp, tcl_elem);
            if (!elem) {
                Py_DECREF(result);
                return NULL;
            }
            PyTuple_SetItem(result, i, elem);
        }
        return result;
    }

    if (value->typePtr == app->ProcBodyType) {
      /* fall through: return tcl object. */
    }

    if (value->typePtr == app->StringType) {
#if TCL_UTF_MAX==3
        return PyUnicode_FromKindAndData(
            PyUnicode_2BYTE_KIND, Tcl_GetUnicode(value),
            Tcl_GetCharLength(value));
#else
        return PyUnicode_FromKindAndData(
            PyUnicode_4BYTE_KIND, Tcl_GetUnicode(value),
            Tcl_GetCharLength(value));
#endif
    }

    return newPyTclObject(value);
}

#ifdef WITH_THREAD
/* This mutex synchronizes inter-thread command calls. */
TCL_DECLARE_MUTEX(call_mutex)

typedef struct Tkapp_CallEvent {
    Tcl_Event ev;            /* Must be first */
    TkappObject *self;
    PyObject *args;
    int flags;
    PyObject **res;
    PyObject **exc_type, **exc_value, **exc_tb;
    Tcl_Condition *done;
} Tkapp_CallEvent;
#endif

void
Tkapp_CallDeallocArgs(Tcl_Obj** objv, Tcl_Obj** objStore, int objc)
{
    int i;
    for (i = 0; i < objc; i++)
        Tcl_DecrRefCount(objv[i]);
    if (objv != objStore)
        ckfree(FREECAST objv);
}

/* Convert Python objects to Tcl objects. This must happen in the
   interpreter thread, which may or may not be the calling thread. */

static Tcl_Obj**
Tkapp_CallArgs(PyObject *args, Tcl_Obj** objStore, int *pobjc)
{
    Tcl_Obj **objv = objStore;
    int objc = 0, i;
    if (args == NULL)
        /* do nothing */;

    else if (!PyTuple_Check(args)) {
        objv[0] = AsObj(args);
        if (objv[0] == 0)
            goto finally;
        objc = 1;
        Tcl_IncrRefCount(objv[0]);
    }
    else {
        objc = PyTuple_Size(args);

        if (objc > ARGSZ) {
            objv = (Tcl_Obj **)ckalloc(objc * sizeof(char *));
            if (objv == NULL) {
                PyErr_NoMemory();
                objc = 0;
                goto finally;
            }
        }

        for (i = 0; i < objc; i++) {
            PyObject *v = PyTuple_GetItem(args, i);
            if (v == Py_None) {
                objc = i;
                break;
            }
            objv[i] = AsObj(v);
            if (!objv[i]) {
                /* Reset objc, so it attempts to clear
                   objects only up to i. */
                objc = i;
                goto finally;
            }
            Tcl_IncrRefCount(objv[i]);
        }
    }
    *pobjc = objc;
    return objv;
finally:
    Tkapp_CallDeallocArgs(objv, objStore, objc);
    return NULL;
}

/* Convert the results of a command call into a Python objects. */

static PyObject*
Tkapp_CallResult(TkappObject *self)
{
    PyObject *res = NULL;
    if(self->wantobjects) {
        Tcl_Obj *value = Tcl_GetObjResult(self->interp);
        /* Not sure whether the IncrRef is necessary, but something
           may overwrite the interpreter result while we are
           converting it. */
        Tcl_IncrRefCount(value);
        res = FromObj((PyObject*)self, value);
        Tcl_DecrRefCount(value);
    } else {
        const char *s = Tcl_GetStringResult(self->interp);
        const char *p = s;

        res = PyUnicode_FromStringAndSize(s, (int)(p-s));
    }
    return res;
}

#ifdef WITH_THREAD

/* Tkapp_CallProc is the event procedure that is executed in the context of
   the Tcl interpreter thread. Initially, it holds the Tcl lock, and doesn't
   hold the Python lock. */

static int
Tkapp_CallProc(Tkapp_CallEvent *e, int flags)
{
    Tcl_Obj *objStore[ARGSZ];
    Tcl_Obj **objv;
    int objc;
    int i;
    ENTER_PYTHON
    objv = Tkapp_CallArgs(e->args, objStore, &objc);
    if (!objv) {
        PyErr_Fetch(e->exc_type, e->exc_value, e->exc_tb);
        *(e->res) = NULL;
    }
    LEAVE_PYTHON
    if (!objv)
        goto done;
    i = Tcl_EvalObjv(e->self->interp, objc, objv, e->flags);
    ENTER_PYTHON
    if (i == TCL_ERROR) {
        *(e->res) = NULL;
        *(e->exc_type) = NULL;
        *(e->exc_tb) = NULL;
        *(e->exc_value) = PyObject_CallFunction(
            Tkinter_TclError, "s",
            Tcl_GetStringResult(e->self->interp));
    }
    else {
        *(e->res) = Tkapp_CallResult(e->self);
    }
    LEAVE_PYTHON

    Tkapp_CallDeallocArgs(objv, objStore, objc);
done:
    /* Wake up calling thread. */
    Tcl_MutexLock(&call_mutex);
    Tcl_ConditionNotify(e->done);
    Tcl_MutexUnlock(&call_mutex);
    return 1;
}

#endif

/* This is the main entry point for calling a Tcl command.
   It supports three cases, with regard to threading:
   1. Tcl is not threaded: Must have the Tcl lock, then can invoke command in
      the context of the calling thread.
   2. Tcl is threaded, caller of the command is in the interpreter thread:
      Execute the command in the calling thread. Since the Tcl lock will
      not be used, we can merge that with case 1.
   3. Tcl is threaded, caller is in a different thread: Must queue an event to
      the interpreter thread. Allocation of Tcl objects needs to occur in the
      interpreter thread, so we ship the PyObject* args to the target thread,
      and perform processing there. */

static PyObject *
Tkapp_Call(PyObject *selfptr, PyObject *args)
{
    Tcl_Obj *objStore[ARGSZ];
    Tcl_Obj **objv = NULL;
    int objc, i;
    PyObject *res = NULL;
    TkappObject *self = (TkappObject*)selfptr;
    int flags = TCL_EVAL_DIRECT | TCL_EVAL_GLOBAL;

    /* If args is a single tuple, replace with contents of tuple */
    if (1 == PyTuple_Size(args)){
        PyObject* item = PyTuple_GetItem(args, 0);
        if (PyTuple_Check(item))
            args = item;
    }
#ifdef WITH_THREAD
    if (self->threaded && self->thread_id != Tcl_GetCurrentThread()) {
        /* We cannot call the command directly. Instead, we must
           marshal the parameters to the interpreter thread. */
        Tkapp_CallEvent *ev;
        Tcl_Condition cond = NULL;
        PyObject *exc_type, *exc_value, *exc_tb;
        if (!WaitForMainloop(self))
            return NULL;
        ev = (Tkapp_CallEvent*)ckalloc(sizeof(Tkapp_CallEvent));
        ev->ev.proc = (Tcl_EventProc*)Tkapp_CallProc;
        ev->self = self;
        ev->args = args;
        ev->res = &res;
        ev->exc_type = &exc_type;
        ev->exc_value = &exc_value;
        ev->exc_tb = &exc_tb;
        ev->done = &cond;

        Tkapp_ThreadSend(self, (Tcl_Event*)ev, &cond, &call_mutex);

        if (res == NULL) {
            if (exc_type)
                PyErr_Restore(exc_type, exc_value, exc_tb);
            else
                PyErr_SetObject(Tkinter_TclError, exc_value);
        }
        Tcl_ConditionFinalize(&cond);
    }
    else
#endif
    {

        objv = Tkapp_CallArgs(args, objStore, &objc);
        if (!objv)
            return NULL;

        ENTER_TCL

        i = Tcl_EvalObjv(self->interp, objc, objv, flags);

        ENTER_OVERLAP

        if (i == TCL_ERROR)
            Tkinter_Error(selfptr);
        else
            res = Tkapp_CallResult(self);

        LEAVE_OVERLAP_TCL

        Tkapp_CallDeallocArgs(objv, objStore, objc);
    }
    return res;
}


static PyObject *
<<<<<<< HEAD
Tkapp_GlobalCall(PyObject *self, PyObject *args)
{
    /* Could do the same here as for Tkapp_Call(), but this is not used
       much, so I can't be bothered.  Unfortunately Tcl doesn't export a
       way for the user to do what all its Global* variants do (save and
       reset the scope pointer, call the local version, restore the saved
       scope pointer). */

    char *cmd;
    PyObject *res = NULL;

    if (PyErr_WarnEx(PyExc_DeprecationWarning,
                     "globalcall is deprecated and will be removed in 3.4",
                     1) < 0)
        return 0;

    CHECK_TCL_APPARTMENT;

    cmd  = Merge(args);
    if (cmd) {
        int err;
        ENTER_TCL
        err = Tcl_GlobalEval(Tkapp_Interp(self), cmd);
        ENTER_OVERLAP
        if (err == TCL_ERROR)
            res = Tkinter_Error(self);
        else
            res = PyUnicode_FromString(Tkapp_Result(self));
        LEAVE_OVERLAP_TCL
        ckfree(cmd);
    }

    return res;
}

static PyObject *
=======
>>>>>>> aa29e3e1
Tkapp_Eval(PyObject *self, PyObject *args)
{
    char *script;
    PyObject *res = NULL;
    int err;

    if (!PyArg_ParseTuple(args, "s:eval", &script))
        return NULL;

    CHECK_TCL_APPARTMENT;

    ENTER_TCL
    err = Tcl_Eval(Tkapp_Interp(self), script);
    ENTER_OVERLAP
    if (err == TCL_ERROR)
        res = Tkinter_Error(self);
    else
        res = PyUnicode_FromString(Tkapp_Result(self));
    LEAVE_OVERLAP_TCL
    return res;
}

static PyObject *
<<<<<<< HEAD
Tkapp_GlobalEval(PyObject *self, PyObject *args)
{
    char *script;
    PyObject *res = NULL;
    int err;

    if (PyErr_WarnEx(PyExc_DeprecationWarning,
                     "globaleval is deprecated and will be removed in 3.4",
                     1) < 0)
        return 0;

    if (!PyArg_ParseTuple(args, "s:globaleval", &script))
        return NULL;

    CHECK_TCL_APPARTMENT;

    ENTER_TCL
    err = Tcl_GlobalEval(Tkapp_Interp(self), script);
    ENTER_OVERLAP
    if (err == TCL_ERROR)
        res = Tkinter_Error(self);
    else
        res = PyUnicode_FromString(Tkapp_Result(self));
    LEAVE_OVERLAP_TCL
    return res;
}

static PyObject *
=======
>>>>>>> aa29e3e1
Tkapp_EvalFile(PyObject *self, PyObject *args)
{
    char *fileName;
    PyObject *res = NULL;
    int err;

    if (!PyArg_ParseTuple(args, "s:evalfile", &fileName))
        return NULL;

    CHECK_TCL_APPARTMENT;

    ENTER_TCL
    err = Tcl_EvalFile(Tkapp_Interp(self), fileName);
    ENTER_OVERLAP
    if (err == TCL_ERROR)
        res = Tkinter_Error(self);

    else
        res = PyUnicode_FromString(Tkapp_Result(self));
    LEAVE_OVERLAP_TCL
    return res;
}

static PyObject *
Tkapp_Record(PyObject *self, PyObject *args)
{
    char *script;
    PyObject *res = NULL;
    int err;

    if (!PyArg_ParseTuple(args, "s", &script))
        return NULL;

    CHECK_TCL_APPARTMENT;

    ENTER_TCL
    err = Tcl_RecordAndEval(Tkapp_Interp(self), script, TCL_NO_EVAL);
    ENTER_OVERLAP
    if (err == TCL_ERROR)
        res = Tkinter_Error(self);
    else
        res = PyUnicode_FromString(Tkapp_Result(self));
    LEAVE_OVERLAP_TCL
    return res;
}

static PyObject *
Tkapp_AddErrorInfo(PyObject *self, PyObject *args)
{
    char *msg;

    if (!PyArg_ParseTuple(args, "s:adderrorinfo", &msg))
        return NULL;
    CHECK_TCL_APPARTMENT;

    ENTER_TCL
    Tcl_AddErrorInfo(Tkapp_Interp(self), msg);
    LEAVE_TCL

    Py_RETURN_NONE;
}



/** Tcl Variable **/

typedef PyObject* (*EventFunc)(PyObject*, PyObject *args, int flags);

#ifdef WITH_THREAD
TCL_DECLARE_MUTEX(var_mutex)

typedef struct VarEvent {
    Tcl_Event ev; /* must be first */
    PyObject *self;
    PyObject *args;
    int flags;
    EventFunc func;
    PyObject **res;
    PyObject **exc_type;
    PyObject **exc_val;
    Tcl_Condition *cond;
} VarEvent;
#endif

static int
varname_converter(PyObject *in, void *_out)
{
    char **out = (char**)_out;
    if (PyBytes_Check(in)) {
        *out = PyBytes_AsString(in);
        return 1;
    }
    if (PyUnicode_Check(in)) {
        *out = _PyUnicode_AsString(in);
        return 1;
    }
    if (PyTclObject_Check(in)) {
        *out = PyTclObject_TclString(in);
        return 1;
    }
    /* XXX: Should give diagnostics. */
    return 0;
}

#ifdef WITH_THREAD

static void
var_perform(VarEvent *ev)
{
    *(ev->res) = ev->func(ev->self, ev->args, ev->flags);
    if (!*(ev->res)) {
        PyObject *exc, *val, *tb;
        PyErr_Fetch(&exc, &val, &tb);
        PyErr_NormalizeException(&exc, &val, &tb);
        *(ev->exc_type) = exc;
        *(ev->exc_val) = val;
        Py_DECREF(tb);
    }

}

static int
var_proc(VarEvent* ev, int flags)
{
    ENTER_PYTHON
    var_perform(ev);
    Tcl_MutexLock(&var_mutex);
    Tcl_ConditionNotify(ev->cond);
    Tcl_MutexUnlock(&var_mutex);
    LEAVE_PYTHON
    return 1;
}

#endif

static PyObject*
var_invoke(EventFunc func, PyObject *selfptr, PyObject *args, int flags)
{
#ifdef WITH_THREAD
    TkappObject *self = (TkappObject*)selfptr;
    if (self->threaded && self->thread_id != Tcl_GetCurrentThread()) {
        TkappObject *self = (TkappObject*)selfptr;
        VarEvent *ev;
        PyObject *res, *exc_type, *exc_val;
        Tcl_Condition cond = NULL;

        /* The current thread is not the interpreter thread.  Marshal
           the call to the interpreter thread, then wait for
           completion. */
        if (!WaitForMainloop(self))
            return NULL;

        ev = (VarEvent*)ckalloc(sizeof(VarEvent));

        ev->self = selfptr;
        ev->args = args;
        ev->flags = flags;
        ev->func = func;
        ev->res = &res;
        ev->exc_type = &exc_type;
        ev->exc_val = &exc_val;
        ev->cond = &cond;
        ev->ev.proc = (Tcl_EventProc*)var_proc;
        Tkapp_ThreadSend(self, (Tcl_Event*)ev, &cond, &var_mutex);
        Tcl_ConditionFinalize(&cond);
        if (!res) {
            PyErr_SetObject(exc_type, exc_val);
            Py_DECREF(exc_type);
            Py_DECREF(exc_val);
            return NULL;
        }
        return res;
    }
#endif
    /* Tcl is not threaded, or this is the interpreter thread. */
    return func(selfptr, args, flags);
}

static PyObject *
SetVar(PyObject *self, PyObject *args, int flags)
{
    char *name1, *name2;
    PyObject *newValue;
    PyObject *res = NULL;
    Tcl_Obj *newval, *ok;

    if (PyArg_ParseTuple(args, "O&O:setvar",
                         varname_converter, &name1, &newValue)) {
        /* XXX Acquire tcl lock??? */
        newval = AsObj(newValue);
        if (newval == NULL)
            return NULL;
        ENTER_TCL
        ok = Tcl_SetVar2Ex(Tkapp_Interp(self), name1, NULL,
                           newval, flags);
        ENTER_OVERLAP
        if (!ok)
            Tkinter_Error(self);
        else {
            res = Py_None;
            Py_INCREF(res);
        }
        LEAVE_OVERLAP_TCL
    }
    else {
        PyErr_Clear();
        if (PyArg_ParseTuple(args, "ssO:setvar",
                             &name1, &name2, &newValue)) {
            /* XXX must hold tcl lock already??? */
            newval = AsObj(newValue);
            ENTER_TCL
            ok = Tcl_SetVar2Ex(Tkapp_Interp(self), name1, name2, newval, flags);
            ENTER_OVERLAP
            if (!ok)
                Tkinter_Error(self);
            else {
                res = Py_None;
                Py_INCREF(res);
            }
            LEAVE_OVERLAP_TCL
        }
        else {
            return NULL;
        }
    }
    return res;
}

static PyObject *
Tkapp_SetVar(PyObject *self, PyObject *args)
{
    return var_invoke(SetVar, self, args, TCL_LEAVE_ERR_MSG);
}

static PyObject *
Tkapp_GlobalSetVar(PyObject *self, PyObject *args)
{
    return var_invoke(SetVar, self, args, TCL_LEAVE_ERR_MSG | TCL_GLOBAL_ONLY);
}



static PyObject *
GetVar(PyObject *self, PyObject *args, int flags)
{
    char *name1, *name2=NULL;
    PyObject *res = NULL;
    Tcl_Obj *tres;

    if (!PyArg_ParseTuple(args, "O&|s:getvar",
                          varname_converter, &name1, &name2))
        return NULL;

    ENTER_TCL
    tres = Tcl_GetVar2Ex(Tkapp_Interp(self), name1, name2, flags);
    ENTER_OVERLAP
    if (tres == NULL) {
        PyErr_SetString(Tkinter_TclError,
                        Tcl_GetStringResult(Tkapp_Interp(self)));
    } else {
        if (((TkappObject*)self)->wantobjects) {
            res = FromObj(self, tres);
        }
        else {
            res = PyUnicode_FromString(Tcl_GetString(tres));
        }
    }
    LEAVE_OVERLAP_TCL
    return res;
}

static PyObject *
Tkapp_GetVar(PyObject *self, PyObject *args)
{
    return var_invoke(GetVar, self, args, TCL_LEAVE_ERR_MSG);
}

static PyObject *
Tkapp_GlobalGetVar(PyObject *self, PyObject *args)
{
    return var_invoke(GetVar, self, args, TCL_LEAVE_ERR_MSG | TCL_GLOBAL_ONLY);
}



static PyObject *
UnsetVar(PyObject *self, PyObject *args, int flags)
{
    char *name1, *name2=NULL;
    int code;
    PyObject *res = NULL;

    if (!PyArg_ParseTuple(args, "s|s:unsetvar", &name1, &name2))
        return NULL;

    ENTER_TCL
    code = Tcl_UnsetVar2(Tkapp_Interp(self), name1, name2, flags);
    ENTER_OVERLAP
    if (code == TCL_ERROR)
        res = Tkinter_Error(self);
    else {
        Py_INCREF(Py_None);
        res = Py_None;
    }
    LEAVE_OVERLAP_TCL
    return res;
}

static PyObject *
Tkapp_UnsetVar(PyObject *self, PyObject *args)
{
    return var_invoke(UnsetVar, self, args, TCL_LEAVE_ERR_MSG);
}

static PyObject *
Tkapp_GlobalUnsetVar(PyObject *self, PyObject *args)
{
    return var_invoke(UnsetVar, self, args,
                      TCL_LEAVE_ERR_MSG | TCL_GLOBAL_ONLY);
}



/** Tcl to Python **/

static PyObject *
Tkapp_GetInt(PyObject *self, PyObject *args)
{
    char *s;
    int v;

    if (PyTuple_Size(args) == 1) {
        PyObject* o = PyTuple_GetItem(args, 0);
        if (PyLong_Check(o)) {
            Py_INCREF(o);
            return o;
        }
    }
    if (!PyArg_ParseTuple(args, "s:getint", &s))
        return NULL;
    if (Tcl_GetInt(Tkapp_Interp(self), s, &v) == TCL_ERROR)
        return Tkinter_Error(self);
    return Py_BuildValue("i", v);
}

static PyObject *
Tkapp_GetDouble(PyObject *self, PyObject *args)
{
    char *s;
    double v;

    if (PyTuple_Size(args) == 1) {
        PyObject *o = PyTuple_GetItem(args, 0);
        if (PyFloat_Check(o)) {
            Py_INCREF(o);
            return o;
        }
    }
    if (!PyArg_ParseTuple(args, "s:getdouble", &s))
        return NULL;
    if (Tcl_GetDouble(Tkapp_Interp(self), s, &v) == TCL_ERROR)
        return Tkinter_Error(self);
    return Py_BuildValue("d", v);
}

static PyObject *
Tkapp_GetBoolean(PyObject *self, PyObject *args)
{
    char *s;
    int v;

    if (PyTuple_Size(args) == 1) {
        PyObject *o = PyTuple_GetItem(args, 0);
        if (PyLong_Check(o)) {
            Py_INCREF(o);
            return o;
        }
    }
    if (!PyArg_ParseTuple(args, "s:getboolean", &s))
        return NULL;
    if (Tcl_GetBoolean(Tkapp_Interp(self), s, &v) == TCL_ERROR)
        return Tkinter_Error(self);
    return PyBool_FromLong(v);
}

static PyObject *
Tkapp_ExprString(PyObject *self, PyObject *args)
{
    char *s;
    PyObject *res = NULL;
    int retval;

    if (!PyArg_ParseTuple(args, "s:exprstring", &s))
        return NULL;

    CHECK_TCL_APPARTMENT;

    ENTER_TCL
    retval = Tcl_ExprString(Tkapp_Interp(self), s);
    ENTER_OVERLAP
    if (retval == TCL_ERROR)
        res = Tkinter_Error(self);
    else
        res = Py_BuildValue("s", Tkapp_Result(self));
    LEAVE_OVERLAP_TCL
    return res;
}

static PyObject *
Tkapp_ExprLong(PyObject *self, PyObject *args)
{
    char *s;
    PyObject *res = NULL;
    int retval;
    long v;

    if (!PyArg_ParseTuple(args, "s:exprlong", &s))
        return NULL;

    CHECK_TCL_APPARTMENT;

    ENTER_TCL
    retval = Tcl_ExprLong(Tkapp_Interp(self), s, &v);
    ENTER_OVERLAP
    if (retval == TCL_ERROR)
        res = Tkinter_Error(self);
    else
        res = Py_BuildValue("l", v);
    LEAVE_OVERLAP_TCL
    return res;
}

static PyObject *
Tkapp_ExprDouble(PyObject *self, PyObject *args)
{
    char *s;
    PyObject *res = NULL;
    double v;
    int retval;

    if (!PyArg_ParseTuple(args, "s:exprdouble", &s))
        return NULL;
    CHECK_TCL_APPARTMENT;
    PyFPE_START_PROTECT("Tkapp_ExprDouble", return 0)
    ENTER_TCL
    retval = Tcl_ExprDouble(Tkapp_Interp(self), s, &v);
    ENTER_OVERLAP
    PyFPE_END_PROTECT(retval)
    if (retval == TCL_ERROR)
        res = Tkinter_Error(self);
    else
        res = Py_BuildValue("d", v);
    LEAVE_OVERLAP_TCL
    return res;
}

static PyObject *
Tkapp_ExprBoolean(PyObject *self, PyObject *args)
{
    char *s;
    PyObject *res = NULL;
    int retval;
    int v;

    if (!PyArg_ParseTuple(args, "s:exprboolean", &s))
        return NULL;
    CHECK_TCL_APPARTMENT;
    ENTER_TCL
    retval = Tcl_ExprBoolean(Tkapp_Interp(self), s, &v);
    ENTER_OVERLAP
    if (retval == TCL_ERROR)
        res = Tkinter_Error(self);
    else
        res = Py_BuildValue("i", v);
    LEAVE_OVERLAP_TCL
    return res;
}



static PyObject *
Tkapp_SplitList(PyObject *self, PyObject *args)
{
    char *list;
    int argc;
    char **argv;
    PyObject *v;
    int i;

    if (PyTuple_Size(args) == 1) {
        v = PyTuple_GetItem(args, 0);
        if (PyTuple_Check(v)) {
            Py_INCREF(v);
            return v;
        }
    }
    if (!PyArg_ParseTuple(args, "et:splitlist", "utf-8", &list))
        return NULL;

    if (Tcl_SplitList(Tkapp_Interp(self), list,
                      &argc, &argv) == TCL_ERROR)  {
        PyMem_Free(list);
        return Tkinter_Error(self);
    }

    if (!(v = PyTuple_New(argc)))
        goto finally;

    for (i = 0; i < argc; i++) {
        PyObject *s = PyUnicode_FromString(argv[i]);
        if (!s || PyTuple_SetItem(v, i, s)) {
            Py_DECREF(v);
            v = NULL;
            goto finally;
        }
    }

  finally:
    ckfree(FREECAST argv);
    PyMem_Free(list);
    return v;
}

static PyObject *
Tkapp_Split(PyObject *self, PyObject *args)
{
    PyObject *v;
    char *list;

    if (PyTuple_Size(args) == 1) {
        PyObject* o = PyTuple_GetItem(args, 0);
        if (PyTuple_Check(o)) {
            o = SplitObj(o);
            return o;
        }
    }
    if (!PyArg_ParseTuple(args, "et:split", "utf-8", &list))
        return NULL;
    v = Split(list);
    PyMem_Free(list);
    return v;
}

<<<<<<< HEAD
static PyObject *
Tkapp_Merge(PyObject *self, PyObject *args)
{
    char *s;
    PyObject *res = NULL;

    if (PyErr_WarnEx(PyExc_DeprecationWarning,
                     "merge is deprecated and will be removed in 3.4",
                     1) < 0)
        return 0;

    s = Merge(args);

    if (s) {
        res = PyUnicode_FromString(s);
        ckfree(s);
    }

    return res;
}

=======
>>>>>>> aa29e3e1


/** Tcl Command **/

/* Client data struct */
typedef struct {
    PyObject *self;
    PyObject *func;
} PythonCmd_ClientData;

static int
PythonCmd_Error(Tcl_Interp *interp)
{
    errorInCmd = 1;
    PyErr_Fetch(&excInCmd, &valInCmd, &trbInCmd);
    LEAVE_PYTHON
    return TCL_ERROR;
}

/* This is the Tcl command that acts as a wrapper for Python
 * function or method.
 */
static int
PythonCmd(ClientData clientData, Tcl_Interp *interp, int argc, char *argv[])
{
    PythonCmd_ClientData *data = (PythonCmd_ClientData *)clientData;
    PyObject *func, *arg, *res;
    int i, rv;
    Tcl_Obj *obj_res;

    ENTER_PYTHON

    /* TBD: no error checking here since we know, via the
     * Tkapp_CreateCommand() that the client data is a two-tuple
     */
    func = data->func;

    /* Create argument list (argv1, ..., argvN) */
    if (!(arg = PyTuple_New(argc - 1)))
        return PythonCmd_Error(interp);

    for (i = 0; i < (argc - 1); i++) {
        PyObject *s = PyUnicode_FromString(argv[i + 1]);
        if (!s) {
            /* Is Tk leaking 0xC080 in %A - a "modified" utf-8 null? */
            if (PyErr_ExceptionMatches(PyExc_UnicodeDecodeError) &&
                !strcmp(argv[i + 1], "\xC0\x80")) {
                PyErr_Clear();
                /* Convert to "strict" utf-8 null */
                s = PyUnicode_FromString("\0");
            } else {
                Py_DECREF(arg);
                return PythonCmd_Error(interp);
            }
        }
        if (PyTuple_SetItem(arg, i, s)) {
            Py_DECREF(arg);
            return PythonCmd_Error(interp);
        }
    }
    res = PyEval_CallObject(func, arg);
    Py_DECREF(arg);

    if (res == NULL)
        return PythonCmd_Error(interp);

    obj_res = AsObj(res);
    if (obj_res == NULL) {
        Py_DECREF(res);
        return PythonCmd_Error(interp);
    }
    else {
        Tcl_SetObjResult(interp, obj_res);
        rv = TCL_OK;
    }

    Py_DECREF(res);

    LEAVE_PYTHON

    return rv;
}

static void
PythonCmdDelete(ClientData clientData)
{
    PythonCmd_ClientData *data = (PythonCmd_ClientData *)clientData;

    ENTER_PYTHON
    Py_XDECREF(data->self);
    Py_XDECREF(data->func);
    PyMem_DEL(data);
    LEAVE_PYTHON
}




#ifdef WITH_THREAD
TCL_DECLARE_MUTEX(command_mutex)

typedef struct CommandEvent{
    Tcl_Event ev;
    Tcl_Interp* interp;
    char *name;
    int create;
    int *status;
    ClientData *data;
    Tcl_Condition *done;
} CommandEvent;

static int
Tkapp_CommandProc(CommandEvent *ev, int flags)
{
    if (ev->create)
        *ev->status = Tcl_CreateCommand(
            ev->interp, ev->name, PythonCmd,
            ev->data, PythonCmdDelete) == NULL;
    else
        *ev->status = Tcl_DeleteCommand(ev->interp, ev->name);
    Tcl_MutexLock(&command_mutex);
    Tcl_ConditionNotify(ev->done);
    Tcl_MutexUnlock(&command_mutex);
    return 1;
}
#endif

static PyObject *
Tkapp_CreateCommand(PyObject *selfptr, PyObject *args)
{
    TkappObject *self = (TkappObject*)selfptr;
    PythonCmd_ClientData *data;
    char *cmdName;
    PyObject *func;
    int err;

    if (!PyArg_ParseTuple(args, "sO:createcommand", &cmdName, &func))
        return NULL;
    if (!PyCallable_Check(func)) {
        PyErr_SetString(PyExc_TypeError, "command not callable");
        return NULL;
    }

#ifdef WITH_THREAD
    if (self->threaded && self->thread_id != Tcl_GetCurrentThread() &&
        !WaitForMainloop(self))
        return NULL;
#endif

    data = PyMem_NEW(PythonCmd_ClientData, 1);
    if (!data)
        return PyErr_NoMemory();
    Py_INCREF(self);
    Py_INCREF(func);
    data->self = selfptr;
    data->func = func;
#ifdef WITH_THREAD
    if (self->threaded && self->thread_id != Tcl_GetCurrentThread()) {
        Tcl_Condition cond = NULL;
        CommandEvent *ev = (CommandEvent*)ckalloc(sizeof(CommandEvent));
        ev->ev.proc = (Tcl_EventProc*)Tkapp_CommandProc;
        ev->interp = self->interp;
        ev->create = 1;
        ev->name = cmdName;
        ev->data = (ClientData)data;
        ev->status = &err;
        ev->done = &cond;
        Tkapp_ThreadSend(self, (Tcl_Event*)ev, &cond, &command_mutex);
        Tcl_ConditionFinalize(&cond);
    }
    else
#endif
    {
        ENTER_TCL
        err = Tcl_CreateCommand(
            Tkapp_Interp(self), cmdName, PythonCmd,
            (ClientData)data, PythonCmdDelete) == NULL;
        LEAVE_TCL
    }
    if (err) {
        PyErr_SetString(Tkinter_TclError, "can't create Tcl command");
        PyMem_DEL(data);
        return NULL;
    }

    Py_RETURN_NONE;
}



static PyObject *
Tkapp_DeleteCommand(PyObject *selfptr, PyObject *args)
{
    TkappObject *self = (TkappObject*)selfptr;
    char *cmdName;
    int err;

    if (!PyArg_ParseTuple(args, "s:deletecommand", &cmdName))
        return NULL;

#ifdef WITH_THREAD
    if (self->threaded && self->thread_id != Tcl_GetCurrentThread()) {
        Tcl_Condition cond = NULL;
        CommandEvent *ev;
        ev = (CommandEvent*)ckalloc(sizeof(CommandEvent));
        ev->ev.proc = (Tcl_EventProc*)Tkapp_CommandProc;
        ev->interp = self->interp;
        ev->create = 0;
        ev->name = cmdName;
        ev->status = &err;
        ev->done = &cond;
        Tkapp_ThreadSend(self, (Tcl_Event*)ev, &cond,
                         &command_mutex);
        Tcl_ConditionFinalize(&cond);
    }
    else
#endif
    {
        ENTER_TCL
        err = Tcl_DeleteCommand(self->interp, cmdName);
        LEAVE_TCL
    }
    if (err == -1) {
        PyErr_SetString(Tkinter_TclError, "can't delete Tcl command");
        return NULL;
    }
    Py_RETURN_NONE;
}



#ifdef HAVE_CREATEFILEHANDLER
/** File Handler **/

typedef struct _fhcdata {
    PyObject *func;
    PyObject *file;
    int id;
    struct _fhcdata *next;
} FileHandler_ClientData;

static FileHandler_ClientData *HeadFHCD;

static FileHandler_ClientData *
NewFHCD(PyObject *func, PyObject *file, int id)
{
    FileHandler_ClientData *p;
    p = PyMem_NEW(FileHandler_ClientData, 1);
    if (p != NULL) {
        Py_XINCREF(func);
        Py_XINCREF(file);
        p->func = func;
        p->file = file;
        p->id = id;
        p->next = HeadFHCD;
        HeadFHCD = p;
    }
    return p;
}

static void
DeleteFHCD(int id)
{
    FileHandler_ClientData *p, **pp;

    pp = &HeadFHCD;
    while ((p = *pp) != NULL) {
        if (p->id == id) {
            *pp = p->next;
            Py_XDECREF(p->func);
            Py_XDECREF(p->file);
            PyMem_DEL(p);
        }
        else
            pp = &p->next;
    }
}

static void
FileHandler(ClientData clientData, int mask)
{
    FileHandler_ClientData *data = (FileHandler_ClientData *)clientData;
    PyObject *func, *file, *arg, *res;

    ENTER_PYTHON
    func = data->func;
    file = data->file;

    arg = Py_BuildValue("(Oi)", file, (long) mask);
    res = PyEval_CallObject(func, arg);
    Py_DECREF(arg);

    if (res == NULL) {
        errorInCmd = 1;
        PyErr_Fetch(&excInCmd, &valInCmd, &trbInCmd);
    }
    Py_XDECREF(res);
    LEAVE_PYTHON
}

static PyObject *
Tkapp_CreateFileHandler(PyObject *self, PyObject *args)
     /* args is (file, mask, func) */
{
    FileHandler_ClientData *data;
    PyObject *file, *func;
    int mask, tfile;

    if (!PyArg_ParseTuple(args, "OiO:createfilehandler",
                          &file, &mask, &func))
        return NULL;

    CHECK_TCL_APPARTMENT;

    tfile = PyObject_AsFileDescriptor(file);
    if (tfile < 0)
        return NULL;
    if (!PyCallable_Check(func)) {
        PyErr_SetString(PyExc_TypeError, "bad argument list");
        return NULL;
    }

    data = NewFHCD(func, file, tfile);
    if (data == NULL)
        return NULL;

    /* Ought to check for null Tcl_File object... */
    ENTER_TCL
    Tcl_CreateFileHandler(tfile, mask, FileHandler, (ClientData) data);
    LEAVE_TCL
    Py_RETURN_NONE;
}

static PyObject *
Tkapp_DeleteFileHandler(PyObject *self, PyObject *args)
{
    PyObject *file;
    int tfile;

    if (!PyArg_ParseTuple(args, "O:deletefilehandler", &file))
        return NULL;

    CHECK_TCL_APPARTMENT;

    tfile = PyObject_AsFileDescriptor(file);
    if (tfile < 0)
        return NULL;

    DeleteFHCD(tfile);

    /* Ought to check for null Tcl_File object... */
    ENTER_TCL
    Tcl_DeleteFileHandler(tfile);
    LEAVE_TCL
    Py_RETURN_NONE;
}
#endif /* HAVE_CREATEFILEHANDLER */


/**** Tktt Object (timer token) ****/

static PyObject *Tktt_Type;

typedef struct {
    PyObject_HEAD
    Tcl_TimerToken token;
    PyObject *func;
} TkttObject;

static PyObject *
Tktt_DeleteTimerHandler(PyObject *self, PyObject *args)
{
    TkttObject *v = (TkttObject *)self;
    PyObject *func = v->func;

    if (!PyArg_ParseTuple(args, ":deletetimerhandler"))
        return NULL;
    if (v->token != NULL) {
        Tcl_DeleteTimerHandler(v->token);
        v->token = NULL;
    }
    if (func != NULL) {
        v->func = NULL;
        Py_DECREF(func);
        Py_DECREF(v); /* See Tktt_New() */
    }
    Py_RETURN_NONE;
}

static PyMethodDef Tktt_methods[] =
{
    {"deletetimerhandler", Tktt_DeleteTimerHandler, METH_VARARGS},
    {NULL, NULL}
};

static TkttObject *
Tktt_New(PyObject *func)
{
    TkttObject *v;

    v = PyObject_New(TkttObject, (PyTypeObject *) Tktt_Type);
    if (v == NULL)
        return NULL;

    Py_INCREF(func);
    v->token = NULL;
    v->func = func;

    /* Extra reference, deleted when called or when handler is deleted */
    Py_INCREF(v);
    return v;
}

static void
Tktt_Dealloc(PyObject *self)
{
    TkttObject *v = (TkttObject *)self;
    PyObject *func = v->func;

    Py_XDECREF(func);

    PyObject_Del(self);
}

static PyObject *
Tktt_Repr(PyObject *self)
{
    TkttObject *v = (TkttObject *)self;
    return PyUnicode_FromFormat("<tktimertoken at %p%s>",
                                v,
                                v->func == NULL ? ", handler deleted" : "");
}

<<<<<<< HEAD
static PyTypeObject Tktt_Type =
{
    PyVarObject_HEAD_INIT(NULL, 0)
    "tktimertoken",                          /*tp_name */
    sizeof(TkttObject),                      /*tp_basicsize */
    0,                                       /*tp_itemsize */
    Tktt_Dealloc,                            /*tp_dealloc */
    0,                                       /*tp_print */
    0,                                       /*tp_getattr */
    0,                                       /*tp_setattr */
    0,                                       /*tp_reserved */
    Tktt_Repr,                               /*tp_repr */
    0,                                       /*tp_as_number */
    0,                                       /*tp_as_sequence */
    0,                                       /*tp_as_mapping */
    0,                                       /*tp_hash */
    0,                                       /*tp_call*/
    0,                                       /*tp_str*/
    0,                                       /*tp_getattro*/
    0,                                       /*tp_setattro*/
    0,                                       /*tp_as_buffer*/
    Py_TPFLAGS_DEFAULT,                      /*tp_flags*/
    0,                                       /*tp_doc*/
    0,                                       /*tp_traverse*/
    0,                                       /*tp_clear*/
    0,                                       /*tp_richcompare*/
    0,                                       /*tp_weaklistoffset*/
    0,                                       /*tp_iter*/
    0,                                       /*tp_iternext*/
    Tktt_methods,                            /*tp_methods*/
=======
static PyType_Slot Tktt_Type_slots[] = {
    {Py_tp_dealloc, Tktt_Dealloc},
    {Py_tp_repr, Tktt_Repr},
    {Py_tp_methods, Tktt_methods},
    {0, 0}
>>>>>>> aa29e3e1
};

static PyType_Spec Tktt_Type_spec = {
    "tktimertoken",
    sizeof(TkttObject),
    0,
    Py_TPFLAGS_DEFAULT,
    Tktt_Type_slots,
};


/** Timer Handler **/

static void
TimerHandler(ClientData clientData)
{
    TkttObject *v = (TkttObject *)clientData;
    PyObject *func = v->func;
    PyObject *res;

    if (func == NULL)
        return;

    v->func = NULL;

    ENTER_PYTHON

    res  = PyEval_CallObject(func, NULL);
    Py_DECREF(func);
    Py_DECREF(v); /* See Tktt_New() */

    if (res == NULL) {
        errorInCmd = 1;
        PyErr_Fetch(&excInCmd, &valInCmd, &trbInCmd);
    }
    else
        Py_DECREF(res);

    LEAVE_PYTHON
}

static PyObject *
Tkapp_CreateTimerHandler(PyObject *self, PyObject *args)
{
    int milliseconds;
    PyObject *func;
    TkttObject *v;

    if (!PyArg_ParseTuple(args, "iO:createtimerhandler",
                          &milliseconds, &func))
        return NULL;
    if (!PyCallable_Check(func)) {
        PyErr_SetString(PyExc_TypeError, "bad argument list");
        return NULL;
    }

    CHECK_TCL_APPARTMENT;

    v = Tktt_New(func);
    if (v) {
        v->token = Tcl_CreateTimerHandler(milliseconds, TimerHandler,
                                          (ClientData)v);
    }

    return (PyObject *) v;
}


/** Event Loop **/

static PyObject *
Tkapp_MainLoop(PyObject *selfptr, PyObject *args)
{
    int threshold = 0;
    TkappObject *self = (TkappObject*)selfptr;
#ifdef WITH_THREAD
    PyThreadState *tstate = PyThreadState_Get();
#endif

    if (!PyArg_ParseTuple(args, "|i:mainloop", &threshold))
        return NULL;

    CHECK_TCL_APPARTMENT;
    self->dispatching = 1;

    quitMainLoop = 0;
    while (Tk_GetNumMainWindows() > threshold &&
           !quitMainLoop &&
           !errorInCmd)
    {
        int result;

#ifdef WITH_THREAD
        if (self->threaded) {
            /* Allow other Python threads to run. */
            ENTER_TCL
            result = Tcl_DoOneEvent(0);
            LEAVE_TCL
        }
        else {
            Py_BEGIN_ALLOW_THREADS
            if(tcl_lock)PyThread_acquire_lock(tcl_lock, 1);
            tcl_tstate = tstate;
            result = Tcl_DoOneEvent(TCL_DONT_WAIT);
            tcl_tstate = NULL;
            if(tcl_lock)PyThread_release_lock(tcl_lock);
            if (result == 0)
                Sleep(Tkinter_busywaitinterval);
            Py_END_ALLOW_THREADS
        }
#else
        result = Tcl_DoOneEvent(0);
#endif

        if (PyErr_CheckSignals() != 0) {
            self->dispatching = 0;
            return NULL;
        }
        if (result < 0)
            break;
    }
    self->dispatching = 0;
    quitMainLoop = 0;

    if (errorInCmd) {
        errorInCmd = 0;
        PyErr_Restore(excInCmd, valInCmd, trbInCmd);
        excInCmd = valInCmd = trbInCmd = NULL;
        return NULL;
    }
    Py_RETURN_NONE;
}

static PyObject *
Tkapp_DoOneEvent(PyObject *self, PyObject *args)
{
    int flags = 0;
    int rv;

    if (!PyArg_ParseTuple(args, "|i:dooneevent", &flags))
        return NULL;

    ENTER_TCL
    rv = Tcl_DoOneEvent(flags);
    LEAVE_TCL
    return Py_BuildValue("i", rv);
}

static PyObject *
Tkapp_Quit(PyObject *self, PyObject *args)
{

    if (!PyArg_ParseTuple(args, ":quit"))
        return NULL;

    quitMainLoop = 1;
    Py_RETURN_NONE;
}

static PyObject *
Tkapp_InterpAddr(PyObject *self, PyObject *args)
{

    if (!PyArg_ParseTuple(args, ":interpaddr"))
        return NULL;

    return PyLong_FromLong((long)Tkapp_Interp(self));
}

static PyObject *
Tkapp_TkInit(PyObject *self, PyObject *args)
{
    Tcl_Interp *interp = Tkapp_Interp(self);
    const char * _tk_exists = NULL;
    int err;

#ifdef TKINTER_PROTECT_LOADTK
    /* Up to Tk 8.4.13, Tk_Init deadlocks on the second call when the
     * first call failed.
     * To avoid the deadlock, we just refuse the second call through
     * a static variable.
     */
    if (tk_load_failed) {
        PyErr_SetString(Tkinter_TclError, TKINTER_LOADTK_ERRMSG);
        return NULL;
    }
#endif

    /* We want to guard against calling Tk_Init() multiple times */
    CHECK_TCL_APPARTMENT;
    ENTER_TCL
    err = Tcl_Eval(Tkapp_Interp(self), "info exists     tk_version");
    ENTER_OVERLAP
    if (err == TCL_ERROR) {
        /* This sets an exception, but we cannot return right
           away because we need to exit the overlap first. */
        Tkinter_Error(self);
    } else {
        _tk_exists = Tkapp_Result(self);
    }
    LEAVE_OVERLAP_TCL
    if (err == TCL_ERROR) {
        return NULL;
    }
    if (_tk_exists == NULL || strcmp(_tk_exists, "1") != 0)     {
        if (Tk_Init(interp)             == TCL_ERROR) {
            PyErr_SetString(Tkinter_TclError,
                            Tcl_GetStringResult(Tkapp_Interp(self)));
#ifdef TKINTER_PROTECT_LOADTK
            tk_load_failed = 1;
#endif
            return NULL;
        }
    }
    Py_RETURN_NONE;
}

static PyObject *
Tkapp_WantObjects(PyObject *self, PyObject *args)
{

    int wantobjects = -1;
    if (!PyArg_ParseTuple(args, "|i:wantobjects", &wantobjects))
        return NULL;
    if (wantobjects == -1)
        return PyBool_FromLong(((TkappObject*)self)->wantobjects);
    ((TkappObject*)self)->wantobjects = wantobjects;

    Py_RETURN_NONE;
}

static PyObject *
Tkapp_WillDispatch(PyObject *self, PyObject *args)
{

    ((TkappObject*)self)->dispatching = 1;

    Py_RETURN_NONE;
}


/**** Tkapp Method List ****/

static PyMethodDef Tkapp_methods[] =
{
    {"willdispatch",       Tkapp_WillDispatch, METH_NOARGS},
    {"wantobjects",            Tkapp_WantObjects, METH_VARARGS},
    {"call",                   Tkapp_Call, METH_VARARGS},
    {"eval",                   Tkapp_Eval, METH_VARARGS},
    {"evalfile",               Tkapp_EvalFile, METH_VARARGS},
    {"record",                 Tkapp_Record, METH_VARARGS},
    {"adderrorinfo",       Tkapp_AddErrorInfo, METH_VARARGS},
    {"setvar",                 Tkapp_SetVar, METH_VARARGS},
    {"globalsetvar",       Tkapp_GlobalSetVar, METH_VARARGS},
    {"getvar",                 Tkapp_GetVar, METH_VARARGS},
    {"globalgetvar",       Tkapp_GlobalGetVar, METH_VARARGS},
    {"unsetvar",               Tkapp_UnsetVar, METH_VARARGS},
    {"globalunsetvar",     Tkapp_GlobalUnsetVar, METH_VARARGS},
    {"getint",                 Tkapp_GetInt, METH_VARARGS},
    {"getdouble",              Tkapp_GetDouble, METH_VARARGS},
    {"getboolean",             Tkapp_GetBoolean, METH_VARARGS},
    {"exprstring",             Tkapp_ExprString, METH_VARARGS},
    {"exprlong",               Tkapp_ExprLong, METH_VARARGS},
    {"exprdouble",             Tkapp_ExprDouble, METH_VARARGS},
    {"exprboolean",        Tkapp_ExprBoolean, METH_VARARGS},
    {"splitlist",              Tkapp_SplitList, METH_VARARGS},
    {"split",                  Tkapp_Split, METH_VARARGS},
    {"createcommand",      Tkapp_CreateCommand, METH_VARARGS},
    {"deletecommand",      Tkapp_DeleteCommand, METH_VARARGS},
#ifdef HAVE_CREATEFILEHANDLER
    {"createfilehandler",  Tkapp_CreateFileHandler, METH_VARARGS},
    {"deletefilehandler",  Tkapp_DeleteFileHandler, METH_VARARGS},
#endif
    {"createtimerhandler", Tkapp_CreateTimerHandler, METH_VARARGS},
    {"mainloop",               Tkapp_MainLoop, METH_VARARGS},
    {"dooneevent",             Tkapp_DoOneEvent, METH_VARARGS},
    {"quit",                   Tkapp_Quit, METH_VARARGS},
    {"interpaddr",         Tkapp_InterpAddr, METH_VARARGS},
    {"loadtk",                 Tkapp_TkInit, METH_NOARGS},
    {NULL,                     NULL}
};



/**** Tkapp Type Methods ****/

static void
Tkapp_Dealloc(PyObject *self)
{
    /*CHECK_TCL_APPARTMENT;*/
    ENTER_TCL
    Tcl_DeleteInterp(Tkapp_Interp(self));
    LEAVE_TCL
    PyObject_Del(self);
    DisableEventHook();
}

static PyType_Slot Tkapp_Type_slots[] = {
    {Py_tp_dealloc, Tkapp_Dealloc},
    {Py_tp_methods, Tkapp_methods},
    {0, 0}
};


static PyType_Spec Tkapp_Type_spec = {
    "tkapp",
    sizeof(TkappObject),
    0,
    Py_TPFLAGS_DEFAULT,
    Tkapp_Type_slots,
};



/**** Tkinter Module ****/

typedef struct {
    PyObject* tuple;
    int size; /* current size */
    int maxsize; /* allocated size */
} FlattenContext;

static int
_bump(FlattenContext* context, int size)
{
    /* expand tuple to hold (at least) size new items.
       return true if successful, false if an exception was raised */

    int maxsize = context->maxsize * 2;

    if (maxsize < context->size + size)
        maxsize = context->size + size;

    context->maxsize = maxsize;

    return _PyTuple_Resize(&context->tuple, maxsize) >= 0;
}

static int
_flatten1(FlattenContext* context, PyObject* item, int depth)
{
    /* add tuple or list to argument tuple (recursively) */

    int i, size;

    if (depth > 1000) {
        PyErr_SetString(PyExc_ValueError,
                        "nesting too deep in _flatten");
        return 0;
    } else if (PyList_Check(item)) {
        size = PyList_GET_SIZE(item);
        /* preallocate (assume no nesting) */
        if (context->size + size > context->maxsize &&
            !_bump(context, size))
            return 0;
        /* copy items to output tuple */
        for (i = 0; i < size; i++) {
            PyObject *o = PyList_GET_ITEM(item, i);
            if (PyList_Check(o) || PyTuple_Check(o)) {
                if (!_flatten1(context, o, depth + 1))
                    return 0;
            } else if (o != Py_None) {
                if (context->size + 1 > context->maxsize &&
                    !_bump(context, 1))
                    return 0;
                Py_INCREF(o);
                PyTuple_SET_ITEM(context->tuple,
                                 context->size++, o);
            }
        }
    } else if (PyTuple_Check(item)) {
        /* same, for tuples */
        size = PyTuple_GET_SIZE(item);
        if (context->size + size > context->maxsize &&
            !_bump(context, size))
            return 0;
        for (i = 0; i < size; i++) {
            PyObject *o = PyTuple_GET_ITEM(item, i);
            if (PyList_Check(o) || PyTuple_Check(o)) {
                if (!_flatten1(context, o, depth + 1))
                    return 0;
            } else if (o != Py_None) {
                if (context->size + 1 > context->maxsize &&
                    !_bump(context, 1))
                    return 0;
                Py_INCREF(o);
                PyTuple_SET_ITEM(context->tuple,
                                 context->size++, o);
            }
        }
    } else {
        PyErr_SetString(PyExc_TypeError, "argument must be sequence");
        return 0;
    }
    return 1;
}

static PyObject *
Tkinter_Flatten(PyObject* self, PyObject* args)
{
    FlattenContext context;
    PyObject* item;

    if (!PyArg_ParseTuple(args, "O:_flatten", &item))
        return NULL;

    context.maxsize = PySequence_Size(item);
    if (context.maxsize < 0)
        return NULL;
    if (context.maxsize == 0)
        return PyTuple_New(0);

    context.tuple = PyTuple_New(context.maxsize);
    if (!context.tuple)
        return NULL;

    context.size = 0;

    if (!_flatten1(&context, item,0))
        return NULL;

    if (_PyTuple_Resize(&context.tuple, context.size))
        return NULL;

    return context.tuple;
}

static PyObject *
Tkinter_Create(PyObject *self, PyObject *args)
{
    char *screenName = NULL;
    char *baseName = NULL; /* XXX this is not used anymore;
                              try getting rid of it. */
    char *className = NULL;
    int interactive = 0;
    int wantobjects = 0;
    int wantTk = 1;     /* If false, then Tk_Init() doesn't get called */
    int sync = 0; /* pass -sync to wish */
    char *use = NULL; /* pass -use to wish */

    className = "Tk";

    if (!PyArg_ParseTuple(args, "|zssiiiiz:create",
                          &screenName, &baseName, &className,
                          &interactive, &wantobjects, &wantTk,
                          &sync, &use))
        return NULL;

    return (PyObject *) Tkapp_New(screenName, className,
                                  interactive, wantobjects, wantTk,
                                  sync, use);
}

static PyObject *
Tkinter_setbusywaitinterval(PyObject *self, PyObject *args)
{
    int new_val;
    if (!PyArg_ParseTuple(args, "i:setbusywaitinterval", &new_val))
        return NULL;
    if (new_val < 0) {
        PyErr_SetString(PyExc_ValueError,
                        "busywaitinterval must be >= 0");
        return NULL;
    }
    Tkinter_busywaitinterval = new_val;
    Py_RETURN_NONE;
}

static char setbusywaitinterval_doc[] =
"setbusywaitinterval(n) -> None\n\
\n\
Set the busy-wait interval in milliseconds between successive\n\
calls to Tcl_DoOneEvent in a threaded Python interpreter.\n\
It should be set to a divisor of the maximum time between\n\
frames in an animation.";

static PyObject *
Tkinter_getbusywaitinterval(PyObject *self, PyObject *args)
{
    return PyLong_FromLong(Tkinter_busywaitinterval);
}

static char getbusywaitinterval_doc[] =
"getbusywaitinterval() -> int\n\
\n\
Return the current busy-wait interval between successive\n\
calls to Tcl_DoOneEvent in a threaded Python interpreter.";

static PyMethodDef moduleMethods[] =
{
    {"_flatten",           Tkinter_Flatten, METH_VARARGS},
    {"create",             Tkinter_Create, METH_VARARGS},
    {"setbusywaitinterval",Tkinter_setbusywaitinterval, METH_VARARGS,
                           setbusywaitinterval_doc},
    {"getbusywaitinterval",(PyCFunction)Tkinter_getbusywaitinterval,
                           METH_NOARGS, getbusywaitinterval_doc},
    {NULL,                 NULL}
};

#ifdef WAIT_FOR_STDIN

static int stdin_ready = 0;

#ifndef MS_WINDOWS
static void
MyFileProc(void *clientData, int mask)
{
    stdin_ready = 1;
}
#endif

#ifdef WITH_THREAD
static PyThreadState *event_tstate = NULL;
#endif

static int
EventHook(void)
{
#ifndef MS_WINDOWS
    int tfile;
#endif
#ifdef WITH_THREAD
    PyEval_RestoreThread(event_tstate);
#endif
    stdin_ready = 0;
    errorInCmd = 0;
#ifndef MS_WINDOWS
    tfile = fileno(stdin);
    Tcl_CreateFileHandler(tfile, TCL_READABLE, MyFileProc, NULL);
#endif
    while (!errorInCmd && !stdin_ready) {
        int result;
#ifdef MS_WINDOWS
        if (_kbhit()) {
            stdin_ready = 1;
            break;
        }
#endif
#if defined(WITH_THREAD) || defined(MS_WINDOWS)
        Py_BEGIN_ALLOW_THREADS
        if(tcl_lock)PyThread_acquire_lock(tcl_lock, 1);
        tcl_tstate = event_tstate;

        result = Tcl_DoOneEvent(TCL_DONT_WAIT);

        tcl_tstate = NULL;
        if(tcl_lock)PyThread_release_lock(tcl_lock);
        if (result == 0)
            Sleep(Tkinter_busywaitinterval);
        Py_END_ALLOW_THREADS
#else
        result = Tcl_DoOneEvent(0);
#endif

        if (result < 0)
            break;
    }
#ifndef MS_WINDOWS
    Tcl_DeleteFileHandler(tfile);
#endif
    if (errorInCmd) {
        errorInCmd = 0;
        PyErr_Restore(excInCmd, valInCmd, trbInCmd);
        excInCmd = valInCmd = trbInCmd = NULL;
        PyErr_Print();
    }
#ifdef WITH_THREAD
    PyEval_SaveThread();
#endif
    return 0;
}

#endif

static void
EnableEventHook(void)
{
#ifdef WAIT_FOR_STDIN
    if (PyOS_InputHook == NULL) {
#ifdef WITH_THREAD
        event_tstate = PyThreadState_Get();
#endif
        PyOS_InputHook = EventHook;
    }
#endif
}

static void
DisableEventHook(void)
{
#ifdef WAIT_FOR_STDIN
    if (Tk_GetNumMainWindows() == 0 && PyOS_InputHook == EventHook) {
        PyOS_InputHook = NULL;
    }
#endif
}


static struct PyModuleDef _tkintermodule = {
    PyModuleDef_HEAD_INIT,
    "_tkinter",
    NULL,
    -1,
    moduleMethods,
    NULL,
    NULL,
    NULL,
    NULL
};

PyMODINIT_FUNC
PyInit__tkinter(void)
{
  PyObject *m, *uexe, *cexe, *o;

#ifdef WITH_THREAD
    tcl_lock = PyThread_allocate_lock();
    if (tcl_lock == NULL)
        return NULL;
#endif

    m = PyModule_Create(&_tkintermodule);
    if (m == NULL)
        return NULL;

    o = PyErr_NewException("_tkinter.TclError", NULL, NULL);
    if (o == NULL) {
        Py_DECREF(m);
        return NULL;
    }
    Py_INCREF(o);
    if (PyModule_AddObject(m, "TclError", o)) {
        Py_DECREF(o);
        Py_DECREF(m);
        return NULL;
    }
    Tkinter_TclError = o;

    if (PyModule_AddIntConstant(m, "READABLE", TCL_READABLE)) {
        Py_DECREF(m);
        return NULL;
    }
    if (PyModule_AddIntConstant(m, "WRITABLE", TCL_WRITABLE)) {
        Py_DECREF(m);
        return NULL;
    }
    if (PyModule_AddIntConstant(m, "EXCEPTION", TCL_EXCEPTION)) {
        Py_DECREF(m);
        return NULL;
    }
    if (PyModule_AddIntConstant(m, "WINDOW_EVENTS", TCL_WINDOW_EVENTS)) {
        Py_DECREF(m);
        return NULL;
    }
    if (PyModule_AddIntConstant(m, "FILE_EVENTS", TCL_FILE_EVENTS)) {
        Py_DECREF(m);
        return NULL;
    }
    if (PyModule_AddIntConstant(m, "TIMER_EVENTS", TCL_TIMER_EVENTS)) {
        Py_DECREF(m);
        return NULL;
    }
    if (PyModule_AddIntConstant(m, "IDLE_EVENTS", TCL_IDLE_EVENTS)) {
        Py_DECREF(m);
        return NULL;
    }
    if (PyModule_AddIntConstant(m, "ALL_EVENTS", TCL_ALL_EVENTS)) {
        Py_DECREF(m);
        return NULL;
    }
    if (PyModule_AddIntConstant(m, "DONT_WAIT", TCL_DONT_WAIT)) {
        Py_DECREF(m);
        return NULL;
    }
    if (PyModule_AddStringConstant(m, "TK_VERSION", TK_VERSION)) {
        Py_DECREF(m);
        return NULL;
    }
    if (PyModule_AddStringConstant(m, "TCL_VERSION", TCL_VERSION)) {
        Py_DECREF(m);
        return NULL;
    }

    o = PyType_FromSpec(&Tkapp_Type_spec);
    if (o == NULL) {
        Py_DECREF(m);
        return NULL;
    }
    if (PyModule_AddObject(m, "TkappType", o)) {
        Py_DECREF(o);
        Py_DECREF(m);
        return NULL;
    }
    Tkapp_Type = o;

    o = PyType_FromSpec(&Tktt_Type_spec);
    if (o == NULL) {
        Py_DECREF(m);
        return NULL;
    }
    if (PyModule_AddObject(m, "TkttType", o)) {
        Py_DECREF(o);
        Py_DECREF(m);
        return NULL;
    }
    Tktt_Type = o;

    o = PyType_FromSpec(&PyTclObject_Type_spec);
    if (o == NULL) {
        Py_DECREF(m);
        return NULL;
    }
    if (PyModule_AddObject(m, "Tcl_Obj", o)) {
        Py_DECREF(o);
        Py_DECREF(m);
        return NULL;
    }
    PyTclObject_Type = o;

#ifdef TK_AQUA
    /* Tk_MacOSXSetupTkNotifier must be called before Tcl's subsystems
     * start waking up.  Note that Tcl_FindExecutable will do this, this
     * code must be above it! The original warning from
     * tkMacOSXAppInit.c is copied below.
     *
     * NB - You have to swap in the Tk Notifier BEFORE you start up the
     * Tcl interpreter for now.  It probably should work to do this
     * in the other order, but for now it doesn't seem to.
     *
     */
    Tk_MacOSXSetupTkNotifier();
#endif


    /* This helps the dynamic loader; in Unicode aware Tcl versions
       it also helps Tcl find its encodings. */
    uexe = PyUnicode_FromWideChar(Py_GetProgramName(), -1);
    if (uexe) {
        cexe = PyUnicode_EncodeFSDefault(uexe);
        if (cexe)
            Tcl_FindExecutable(PyBytes_AsString(cexe));
        Py_XDECREF(cexe);
        Py_DECREF(uexe);
    }

    if (PyErr_Occurred()) {
        Py_DECREF(m);
        return NULL;
    }

#if 0
    /* This was not a good idea; through <Destroy> bindings,
       Tcl_Finalize() may invoke Python code but at that point the
       interpreter and thread state have already been destroyed! */
    Py_AtExit(Tcl_Finalize);
#endif
    return m;
}<|MERGE_RESOLUTION|>--- conflicted
+++ resolved
@@ -1212,45 +1212,6 @@
 
 
 static PyObject *
-<<<<<<< HEAD
-Tkapp_GlobalCall(PyObject *self, PyObject *args)
-{
-    /* Could do the same here as for Tkapp_Call(), but this is not used
-       much, so I can't be bothered.  Unfortunately Tcl doesn't export a
-       way for the user to do what all its Global* variants do (save and
-       reset the scope pointer, call the local version, restore the saved
-       scope pointer). */
-
-    char *cmd;
-    PyObject *res = NULL;
-
-    if (PyErr_WarnEx(PyExc_DeprecationWarning,
-                     "globalcall is deprecated and will be removed in 3.4",
-                     1) < 0)
-        return 0;
-
-    CHECK_TCL_APPARTMENT;
-
-    cmd  = Merge(args);
-    if (cmd) {
-        int err;
-        ENTER_TCL
-        err = Tcl_GlobalEval(Tkapp_Interp(self), cmd);
-        ENTER_OVERLAP
-        if (err == TCL_ERROR)
-            res = Tkinter_Error(self);
-        else
-            res = PyUnicode_FromString(Tkapp_Result(self));
-        LEAVE_OVERLAP_TCL
-        ckfree(cmd);
-    }
-
-    return res;
-}
-
-static PyObject *
-=======
->>>>>>> aa29e3e1
 Tkapp_Eval(PyObject *self, PyObject *args)
 {
     char *script;
@@ -1274,37 +1235,6 @@
 }
 
 static PyObject *
-<<<<<<< HEAD
-Tkapp_GlobalEval(PyObject *self, PyObject *args)
-{
-    char *script;
-    PyObject *res = NULL;
-    int err;
-
-    if (PyErr_WarnEx(PyExc_DeprecationWarning,
-                     "globaleval is deprecated and will be removed in 3.4",
-                     1) < 0)
-        return 0;
-
-    if (!PyArg_ParseTuple(args, "s:globaleval", &script))
-        return NULL;
-
-    CHECK_TCL_APPARTMENT;
-
-    ENTER_TCL
-    err = Tcl_GlobalEval(Tkapp_Interp(self), script);
-    ENTER_OVERLAP
-    if (err == TCL_ERROR)
-        res = Tkinter_Error(self);
-    else
-        res = PyUnicode_FromString(Tkapp_Result(self));
-    LEAVE_OVERLAP_TCL
-    return res;
-}
-
-static PyObject *
-=======
->>>>>>> aa29e3e1
 Tkapp_EvalFile(PyObject *self, PyObject *args)
 {
     char *fileName;
@@ -1848,30 +1778,6 @@
     return v;
 }
 
-<<<<<<< HEAD
-static PyObject *
-Tkapp_Merge(PyObject *self, PyObject *args)
-{
-    char *s;
-    PyObject *res = NULL;
-
-    if (PyErr_WarnEx(PyExc_DeprecationWarning,
-                     "merge is deprecated and will be removed in 3.4",
-                     1) < 0)
-        return 0;
-
-    s = Merge(args);
-
-    if (s) {
-        res = PyUnicode_FromString(s);
-        ckfree(s);
-    }
-
-    return res;
-}
-
-=======
->>>>>>> aa29e3e1
 
 
 /** Tcl Command **/
@@ -2305,44 +2211,11 @@
                                 v->func == NULL ? ", handler deleted" : "");
 }
 
-<<<<<<< HEAD
-static PyTypeObject Tktt_Type =
-{
-    PyVarObject_HEAD_INIT(NULL, 0)
-    "tktimertoken",                          /*tp_name */
-    sizeof(TkttObject),                      /*tp_basicsize */
-    0,                                       /*tp_itemsize */
-    Tktt_Dealloc,                            /*tp_dealloc */
-    0,                                       /*tp_print */
-    0,                                       /*tp_getattr */
-    0,                                       /*tp_setattr */
-    0,                                       /*tp_reserved */
-    Tktt_Repr,                               /*tp_repr */
-    0,                                       /*tp_as_number */
-    0,                                       /*tp_as_sequence */
-    0,                                       /*tp_as_mapping */
-    0,                                       /*tp_hash */
-    0,                                       /*tp_call*/
-    0,                                       /*tp_str*/
-    0,                                       /*tp_getattro*/
-    0,                                       /*tp_setattro*/
-    0,                                       /*tp_as_buffer*/
-    Py_TPFLAGS_DEFAULT,                      /*tp_flags*/
-    0,                                       /*tp_doc*/
-    0,                                       /*tp_traverse*/
-    0,                                       /*tp_clear*/
-    0,                                       /*tp_richcompare*/
-    0,                                       /*tp_weaklistoffset*/
-    0,                                       /*tp_iter*/
-    0,                                       /*tp_iternext*/
-    Tktt_methods,                            /*tp_methods*/
-=======
 static PyType_Slot Tktt_Type_slots[] = {
     {Py_tp_dealloc, Tktt_Dealloc},
     {Py_tp_repr, Tktt_Repr},
     {Py_tp_methods, Tktt_methods},
     {0, 0}
->>>>>>> aa29e3e1
 };
 
 static PyType_Spec Tktt_Type_spec = {
