--- conflicted
+++ resolved
@@ -864,10 +864,7 @@
     PyGC_Head finalizers;  /* objects with, & reachable from, __del__ */
     PyGC_Head *gc;
     double t1 = 0.0;
-<<<<<<< HEAD
-=======
     struct gc_generation_stats *stats = &generation_stats[generation];
->>>>>>> 75011ecc
 
     if (debug & DEBUG_STATS) {
         PySys_WriteStderr("gc: collecting generation %d...\n",
@@ -1009,20 +1006,14 @@
         Py_FatalError("unexpected exception during garbage collection");
     }
 
-<<<<<<< HEAD
-=======
     /* Update stats */
->>>>>>> 75011ecc
     if (n_collected)
         *n_collected = m;
     if (n_uncollectable)
         *n_uncollectable = n;
-<<<<<<< HEAD
-=======
     stats->collections++;
     stats->collected += m;
     stats->uncollectable += n;
->>>>>>> 75011ecc
     return n+m;
 }
 
