--- conflicted
+++ resolved
@@ -607,11 +607,8 @@
 Paul Moore
 Derek Morr
 James A Morrison
-<<<<<<< HEAD
+Pablo Mouzo
 Mher Movsisyan
-=======
-Pablo Mouzo
->>>>>>> 6e58400b
 Sjoerd Mullender
 Sape Mullender
 Michael Muller
