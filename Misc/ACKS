Acknowledgements
----------------

This list is not complete and not in any useful order, but I would
like to thank everybody who contributed in any way, with code, hints,
bug reports, ideas, moral support, endorsement, or even complaints....
Without you, I would've stopped working on Python long ago!

	--Guido

PS: In the standard Python distribution, this file is encoded in UTF-8
and the list is in rough alphabetical order by last names.

Aahz
Michael Abbott
Rajiv Abraham
David Abrahams
Marc Abramowitz
Ron Adam
Ali Afshar
Jim Ahlstrom
Farhan Ahmad
Matthew Ahrens
Nir Aides
Yaniv Aknin
Jyrki Alakuijala
Steve Alexander
Fred Allen
Ray Allen
Billy G. Allie
Kevin Altis
Joe Amenta
A. Amoroso
Mark Anacker
Shashwat Anand
Anders Andersen
John Anderson
Pehr Anderson
Erik Andersén
Oliver Andrich
Ross Andrus
Juancarlo Añez
Jérémy Anger
Ankur Ankan
Jon Anglin
Heidi Annexstad
Ramchandra Apte
Éric Araujo
Alicia Arlen
Jeffrey Armstrong
Jason Asbahr
David Ascher
Chris AtLee
Aymeric Augustin
John Aycock
Donovan Baarda
Arne Babenhauserheide
Attila Babo
Matt Bachmann
Marcin Bachry
Alfonso Baciero
Dwayne Bailey
Stig Bakken
Greg Ball
Luigi Ballabio
Jeff Balogh
Manuel Balsera
Matt Bandy
Michael J. Barber
Daniel Barclay
Nicolas Bareil
Chris Barker
Anton Barkovsky
Nick Barnes
Quentin Barnes
David Barnett
Matthew Barnett
Richard Barran
Cesar Eduardo Barros
Des Barry
Ulf Bartelt
Don Bashford
Pior Bastida
Nick Bastin
Ned Batchelder
Jeff Bauer
Michael R Bax
Anthony Baxter
Mike Bayer
Samuel L. Bayer
Donald Beaudry
David Beazley
Neal Becker
Robin Becker
Torsten Becker
Bill Bedford
Stefan Behnel
Reimer Behrends
Ben Bell
Thomas Bellman
Alexander “Саша” Belopolsky
Eli Bendersky
David Benjamin
Andrew Bennetts
Andy Bensky
Bennett Benson
Ezra Berch
Michel Van den Bergh
Julian Berman
Brice Berna
Olivier Bernard
Eric Beser
Steven Bethard
Stephen Bevan
Ron Bickers
Natalia B. Bidart
Adrian von Bidder
David Binger
Dominic Binks
Philippe Biondi
Stuart Bishop
Roy Bixler
Daniel Black
Jonathan Black
Renaud Blanch
Mike Bland
Martin Bless
Pablo Bleyer
Erik van Blokland
Eric Blossom
Finn Bock
Paul Boddie
Matthew Boedicker
Robin Boerdijk
David Bolen
Gawain Bolton
Forest Bond
Gregory Bond
Matias Bordese
Jurjen Bos
Peter Bosch
Dan Boswell
Eric Bouck
Thierry Bousch
Sebastian Boving
Michal Bozon
Jeff Bradberry
Aaron Brancotti
Monty Brandenberg
Georg Brandl
Christopher Brannon
Terrence Brannon
Sven Brauch
Erik Bray
Brian Brazil
Dave Brennan
Tom Bridgman
Anthony Briggs
Keith Briggs
Tobias Brink
Richard Brodie
Michael Broghton
Daniel Brotsky
Jean Brouwers
Gary S. Brown
Titus Brown
Oleg Broytmann
Dave Brueck
Francisco Martín Brugué
Ian Bruntlett
Floris Bruynooghe
Stan Bubrouski
Erik de Bueger
Jan-Hein Bührman
Dick Bulterman
Bill Bumgarner
Jimmy Burgett
Edmond Burnett
Tommy Burnette
Roger Burnham
Alastair Burt
Tarn Weisner Burton
Lee Busby
Ralph Butler
Nicolas Cadou
Jp Calderone
Arnaud Calmettes
Daniel Calvelo
Tony Campbell
Brett Cannon
Mike Carlton
Pierre Carrier
Terry Carroll
Lorenzo M. Catucci
Donn Cave
Charles Cazabon
Jesús Cea Avión
Per Cederqvist
Matej Cepl
Carl Cerecke
Octavian Cerna
Pascal Chambon
John Chandler
Hye-Shik Chang
Jeffrey Chang
Godefroid Chapelle
Brad Chapman
Greg Chapman
Mitch Chapman
David Chaum
Nicolas Chauvat
Jerry Chen
Michael Chermside
Ingrid Cheung
Albert Chin-A-Young
Adal Chiriliuc
Matt Chisholm
Anders Chrigström
Tom Christiansen
Vadim Chugunov
Mauro Cicognini
David Cinege
Craig Citro
Gilles Civario
Chris Clark
Laurie Clark-Michalek
Mike Clarkson
Andrew Clegg
Brad Clements
Robbie Clemons
Steve Clift
Hervé Coatanhay
Nick Coghlan
Josh Cogliati
Dave Cole
Terrence Cole
Benjamin Collar
Jeffery Collins
Robert Collins
Paul Colomiets
Christophe Combelles
Geremy Condra
Denver Coneybeare
Phil Connell
Juan José Conti
Matt Conway
David M. Cooke
Jason R. Coombs
Garrett Cooper
Greg Copeland
Aldo Cortesi
David Costanzo
Scott Cotton
Greg Couch
David Cournapeau
Julien Courteau
Steve Cousins
Alex Coventry
Matthew Dixon Cowles
Ryan Coyner
Christopher A. Craig
Jeremy Craven
Laura Creighton
Simon Cross
Felipe Cruz
Drew Csillag
Joaquin Cuenca Abela
John Cugini
Tom Culliton
Antonio Cuni
Brian Curtin
Lisandro Dalcin
Darren Dale
Andrew Dalke
Lars Damerow
Evan Dandrea
Eric Daniel
Scott David Daniels
Ben Darnell
Kushal Das
Jonathan Dasteel
Pierre-Yves David
Xavier de Gaye
John DeGood
Ned Deily
Vincent Delft
Arnaud Delobelle
Konrad Delong
Erik Demaine
John Dennis
L. Peter Deutsch
Roger Dev
Philippe Devalkeneer
Raghuram Devarakonda
Caleb Deveraux
Catherine Devlin
Scott Dial
Toby Dickenson
Mark Dickinson
Jack Diederich
Daniel Diniz
Humberto Diogenes
Yves Dionne
Daniel Dittmar
Josip Djolonga
Jaromir Dolecek
Ismail Donmez
Robert Donohue
Marcos Donolo
Dima Dorfman
Yves Dorfsman
Cesar Douady
Dean Draayer
Fred L. Drake, Jr.
Derk Drukker
John DuBois
Paul Dubois
Jacques Ducasse
Graham Dumpleton
Quinn Dunkan
Robin Dunn
Luke Dunstan
Virgil Dupras
Bruno Dupuis
Andy Dustman
Gary Duzan
Eugene Dvurechenski
Josip Dzolonga
Maxim Dzumanenko
Walter Dörwald
Hans Eckardt
Rodolpho Eckhardt
John Edmonds
Grant Edwards
John Ehresman
Tal Einat
Eric Eisner
Andrew Eland
Julien Élie
Lance Ellinghaus
Daniel Ellis
Phil Elson
David Ely
Jeff Epler
Jeff McNeil
Tom Epperly
Gökcen Eraslan
Stoffel Erasmus
Jürgen A. Erhard
Michael Ernst
Ben Escoto
Andy Eskilsson
André Espaze
Stefan Esser
Nicolas Estibals
Carey Evans
Stephen D Evans
Tim Everett
Paul Everitt
David Everly
Daniel Evers
Winston Ewert
Greg Ewing
Martijn Faassen
Clovis Fabricio
Andreas Faerber
Bill Fancher
Michael Farrell
Troy J. Farrell
Mark Favas
Boris Feld
Thomas Fenzl
Niels Ferguson
Sebastian Fernandez
Florian Festi
John Feuerstein
Carl Feynman
Vincent Fiack
Tomer Filiba
Jeffrey Finkelstein
Russell Finn
Dan Finnie
Nils Fischbeck
Frederik Fix
Matt Fleming
Hernán Martínez Foffani
Arnaud Fontaine
Michael Foord
Amaury Forgeot d'Arc
Doug Fort
John Fouhy
Andrew Francis
Stefan Franke
Martin Franklin
Bruce Frederiksen
Robin Friedrich
Bradley Froehle
Ivan Frohne
Matthias Fuchs
Jim Fulton
Tadayoshi Funaba
Gyro Funch
Peter Funk
Ethan Furman
Geoff Furnish
Ulisses Furquim
Hagen Fürstenau
Hallvard B Furuseth
Achim Gaedke
Martin von Gagern
Lele Gaifax
Santiago Gala
Yitzchak Gale
Matthew Gallagher
Quentin Gallet-Gilles
Riccardo Attilio Galli
Raymund Galvin
Nitin Ganatra
Fred Gansevles
Lars Marius Garshol
Dan Gass
Andrew Gaul
Stephen M. Gava
Xavier de Gaye
Harry Henry Gebel
Marius Gedminas
Thomas Gellekum
Gabriel Genellina
Christos Georgiou
Ben Gertzfield
Nadim Ghaznavi
Dinu Gherman
Jonathan Giddy
Johannes Gijsbers
Michael Gilfix
Yannick Gingras
Matt Giuca
Wim Glenn
Michael Goderbauer
Christoph Gohlke
Tim Golden
Guilherme Gonçalves
Tiago Gonçalves
Chris Gonnerman
Shelley Gooch
David Goodger
Hans de Graaff
Nathaniel Gray
Eddy De Greef
Grant Griffin
Andrea Griffini
Duncan Grisby
Fabian Groffen
Eric Groo
Dag Gruneau
Filip Gruszczyński
Thomas Guettler
Anuj Gupta
Michael Guravage
Lars Gustäbel
Thomas Güttler
Jonas H.
Barry Haddow
Philipp Hagemeister
Paul ten Hagen
Rasmus Hahn
Peter Haight
Václav Haisman
Zbigniew Halas
Walker Hale IV
Bob Halley
Jesse Hallio
Jun Hamano
Alexandre Hamelin
Anders Hammarquist
Mark Hammond
Harald Hanche-Olsen
Manus Hand
Milton L. Hankins
Stephen Hansen
Barry Hantman
Lynda Hardman
Derek Harland
Jason Harper
Brian Harring
Jonathan Hartley
Travis B. Hartwell
Larry Hastings
Tim Hatch
Shane Hathaway
Janko Hauser
Rycharde Hawkes
Ben Hayden
Jochen Hayek
Henrik Heimbuerger
Christian Heimes
Thomas Heller
Malte Helmert
Lance Finn Helsten
Jonathan Hendry
Michael Henry
James Henstridge
Kasun Herath
Chris Herborth
Ivan Herman
Jürgen Hermann
Gary Herron
Ernie Hershey
Thomas Herve
Bernhard Herzog
Magnus L. Hetland
Raymond Hettinger
Kevan Heydon
Kelsey Hightower
Jason Hildebrand
Richie Hindle
Konrad Hinsen
David Hobley
Tim Hochberg
Joerg-Cyril Hoehle
Gregor Hoffleit
Chris Hoffman
Stefan Hoffmeister
Albert Hofkamp
Tomas Hoger
Jonathan Hogg
Steve Holden
Akintayo Holder
Thomas Holenstein
Gerrit Holl
Shane Holloway
Rune Holm
Thomas Holmes
Philip Homburg
Naofumi Honda
Jeffrey Honig
Rob Hooft
Michiel de Hoon
Brian Hooper
Randall Hopper
Nadav Horesh
Alon Horev
Jan Hosang
Ken Howard
Brad Howes
Mike Hoy
Chih-Hao Huang
Christian Hudon
Lawrence Hudson
Michael Hudson
Jim Hugunin
Greg Humphreys
Eric Huss
Taihyun Hwang
Jeremy Hylton
Ludwig Hähne
Gerhard Häring
Fredrik Håård
Catalin Iacob
Mihai Ibanescu
Ali Ikinci
Aaron Iles
Lars Immisch
Bobby Impollonia
Meador Inge
Tony Ingraldi
John Interrante
Bob Ippolito
Roger Irwin
Atsuo Ishimoto
Adam Jackson
Ben Jackson
Paul Jackson
Manuel Jacob
David Jacobs
Kevin Jacobs
Kjetil Jacobsen
Bertrand Janin
Geert Jansen
Jack Jansen
Bill Janssen
Thomas Jarosch
Juhana Jauhiainen
Zbigniew Jędrzejewski-Szmek
Julien Jehannet
Drew Jenkins
Flemming Kjær Jensen
Philip H. Jensen
Philip Jenvey
MunSic Jeong
Chris Jerdonek
Jim Jewett
Pedro Diaz Jimenez
Orjan Johansen
Fredrik Johansson
Gregory K. Johnson
Kent Johnson
Michael Johnson
Simon Johnston
Matt Joiner
Thomas Jollans
Nicolas Joly
Brian K. Jones
Evan Jones
Jeremy Jones
Richard Jones
Irmen de Jong
Lucas de Jonge
Kristján Valur Jónsson
Jens B. Jorgensen
John Jorgensen
Sijin Joseph
Andreas Jung
Tattoo Mabonzo K.
Bohuslav Kabrda
Alexey Kachayev
Bob Kahn
Kurt B. Kaiser
Tamito Kajiyama
Jan Kaliszewski
Peter van Kampen
Rafe Kaplan
Jacob Kaplan-Moss
Jan Kaliszewski
Janne Karila
Per Øyvind Karlsen
Anton Kasyanov
Lou Kates
Hiroaki Kawai
Sebastien Keim
Ryan Kelly
Dan Kenigsberg
Randall Kern
Robert Kern
Jim Kerr
Magnus Kessler
Lawrence Kesteloot
Vivek Khera
Mads Kiilerich
Jason Killen
Jan Kim
Taek Joo Kim
W. Trevor King
Paul Kippes
Steve Kirsch
Sebastian Kirsche
Kamil Kisiel
Akira Kitada
Ron Klatchko
Reid Kleckner
Bastian Kleineidam
Bob Kline
Matthias Klose
Jeremy Kloth
Thomas Kluyver
Kim Knapp
Lenny Kneler
Pat Knight
Jeff Knupp
Greg Kochanski
Damon Kohler
Marko Kohtala
Guido Kollerie
Jacek Konieczny
Марк Коренберг
Arkady Koplyarov
Peter A. Koren
Vlad Korolev
Joseph Koshy
Daniel Kozan
Jerzy Kozera
Maksim Kozyarchuk
Stefan Krah
Bob Kras
Sebastian Kreft
Holger Krekel
Michael Kremer
Fabian Kreutz
Cédric Krier
Pedro Kroger
Hannu Krosing
Andrej Krpic
Ivan Krstić
Steven Kryskalla
Andrew Kuchling
Dave Kuhlman
Jon Kuhn
Vladimir Kushnir
Erno Kuusela
Ross Lagerwall
Cameron Laird
David Lam
Thomas Lamb
Jean-Baptiste "Jiba" Lamy
Ronan Lamy
Torsten Landschoff
Łukasz Langa
Tino Lange
Andrew Langmead
Detlef Lannert
Soren Larsen
Amos Latteier
Piers Lauder
Ben Laurie
Simon Law
Julia Lawall
Chris Lawrence
Brian Leair
Mathieu Leduc-Hamel
Christopher Lee
Inyeol Lee
James Lee
John J. Lee
Thomas Lee
Tennessee Leeuwenburg
Luc Lefebvre
Pierre Paul Lefebvre
Glyph Lefkowitz
Vincent Legoll
Kip Lehman
Joerg Lehmann
Robert Lehmann
Petri Lehtinen
Luke Kenneth Casson Leighton
Tshepang Lekhonkhobe
Marc-André Lemburg
John Lenton
Kostyantyn Leschenko
Benno Leslie
Christopher Tur Lesniewski-Laas
Alain Leufroy
Mark Levinson
William Lewis
Akira Li
Xuanji Li
Robert van Liere
Ross Light
Shawn Ligocki
Martin Ligr
Gediminas Liktaras
Grant Limberg
Christopher Lindblad
Ulf A. Lindgren
Björn Lindqvist
Per Lindqvist
Eric Lindvall
Gregor Lingl
Everett Lipman
Mirko Liss
Nick Lockwood
Stephanie Lockwood
Hugo Lopes Tavares
Anne Lord
Tom Loredo
Justin Love
Ned Jackson Lovely
Jason Lowe
Tony Lownds
Ray Loyzaga
Lukas Lueg
Loren Luke
Fredrik Lundh
Mark Lutz
Taras Lyapun
Jim Lynch
Mikael Lyngvig
Martin von Löwis
Guillermo López-Anglada
Jeff MacDonald
John Machin
Andrew I MacIntyre
Tim MacKenzie
Nick Maclaren
Don MacMillen
Steve Majewski
Grzegorz Makarewicz
David Malcolm
Greg Malcolm
Ken Manheimer
Vladimir Marangozov
Colin Marc
Vincent Marchetti
David Marek
Doug Marien
Sven Marnach
Alex Martelli
Anthony Martin
Owen Martin
Westley Martínez
Sébastien Martini
Sidney San Martín
Roger Masse
Nick Mathewson
Simon Mathieu
Laura Matson
Graham Matthews
Dieter Maurer
Daniel May
Lucas Maystre
Arnaud Mazin
Rebecca McCreary
Kirk McDonald
Chris McDonough
Greg McFarlane
Alan McIntyre
Michael McLay
Brendan McLoughlin
Mark Mc Mahon
Gordon McMillan
Andrew McNamara
Caolan McNamara
Jeff McNeil
Craig McPheeters
Lambert Meertens
Bill van Melle
Lucas Prado Melo
Ezio Melotti
Doug Mennella
Brian Merrell
Luke Mewburn
Carl Meyer
Mike Meyer
Piotr Meyer
Alexis Métaireau
Steven Miale
Trent Mick
Jason Michalski
Franck Michea
Tom Middleton
Stan Mihai
Stefan Mihaila
Aristotelis Mikropoulos
Paolo Milani
Chad Miller
Damien Miller
Jason V. Miller
Jay T. Miller
Roman Milner
Julien Miotte
Andrii V. Mishkovskyi
Dom Mitchell
Dustin J. Mitchell
Zubin Mithra
Florian Mladitsch
Doug Moen
The Dragon De Monsyne
Skip Montanaro
Peter Moody
Paul Moore
Ross Moore
Ben Morgan
Derek Morr
James A Morrison
Martin Morrison
Derek McTavish Mounce
Alessandro Moura
Pablo Mouzo
Mher Movsisyan
Ruslan Mstoi
Michael Mulich
Sape Mullender
Sjoerd Mullender
Michael Muller
Neil Muller
Louis Munro
R. David Murray
Matti Mäki
Dale Nagata
John Nagle
Takahiro Nakayama
Travers Naran
Charles-François Natali
Vilmos Nebehaj
Fredrik Nehr
Tony Nelson
Trent Nelson
Chad Netzer
Max Neunhöffer
George Neville-Neil
Hieu Nguyen
Johannes Nicolai
Samuel Nicolary
Jonathan Niehof
Gustavo Niemeyer
Oscar Nierstrasz
Hrvoje Niksic
Gregory Nofi
Jesse Noller
Bill Noon
Stefan Norberg
Tim Northover
Joe Norton
Neal Norwitz
Mikhail Novikov
Michal Nowikowski
Steffen Daode Nurpmeso
Nigel O'Brian
John O'Connor
Kevin O'Connor
Tim O'Malley
Zooko O'Whielacronx
James Oakley
Jon Oberheide
Pascal Oberndoerfer
Jeffrey Ollie
Adam Olsen
Grant Olson
Koray Oner
Piet van Oostrum
Tomas Oppelstrup
Jason Orendorff
Douglas Orr
Michele Orrù
Oleg Oshmyan
Denis S. Otkidach
Peter Otten
Michael Otteneder
R. M. Oudkerk
Russel Owen
Joonas Paalasmaa
Martin Packman
Shriphani Palakodety
Ondrej Palkovsky
Mike Pall
Todd R. Palmer
Juan David Ibáñez Palomar
Jan Palus
Mathias Panzenböck
M. Papillon
Peter Parente
Alexandre Parenteau
Dan Parisien
William Park
Heikki Partanen
Harri Pasanen
Gaël Pasgrimaud
Ashish Nitin Patil
Randy Pausch
Samuele Pedroni
Justin Peel
Marcel van der Peijl
Berker Peksag
Andreas Pelme
Steven Pemberton
Bo Peng
Santiago Peresón
George Peristerakis
Mathieu Perreault
Mark Perrego
Trevor Perrin
Gabriel de Perthuis
Tim Peters
Benjamin Peterson
Joe Peterson
Chris Petrilli
Roumen Petrov
Bjorn Pettersen
Justin D. Pettit
Ronny Pfannschmidt
Geoff Philbrick
Gavrie Philipson
Adrian Phillips
Christopher J. Phoenix
Neale Pickett
Jim St. Pierre
Dan Pierson
Martijn Pieters
Anand B. Pillai
François Pinard
Tom Pinckney
Zach Pincus
Michael Piotrowski
Antoine Pitrou
Jean-François Piéronne
Oleg Plakhotnyuk
Remi Pointel
Ariel Poliak
Guilherme Polo
Michael Pomraning
Iustin Pop
Claudiu Popa
John Popplewell
Guillaume Pratte
Amrit Prem
Paul Prescod
Donovan Preston
Paul Price
Iuliia Proskurnia
Jyrki Pulliainen
Steve Purcell
Eduardo Pérez
Fernando Pérez
Pierre Quentel
Brian Quinlan
Anders Qvist
<<<<<<< HEAD
Thomas Rachel
=======
Ram Rachum
>>>>>>> fa67ffb0
Jérôme Radix
Burton Radons
Jeff Ramnani
Brodie Rao
Antti Rasinen
Sridhar Ratnakumar
Ysj Ray
Eric S. Raymond
Edward K. Ream
Chris Rebert
Marc Recht
John Redford
Terry J. Reedy
Gareth Rees
Steve Reeves
Lennart Regebro
John Regehr
Federico Reghenzani
Ofir Reichenberg
Sean Reifschneider
Michael P. Reilly
Bernhard Reiter
Steven Reiz
Roeland Rengelink
Antoine Reversat
Flávio Ribeiro
Francesco Ricciardi
Tim Rice
Jan Pieter Riegel
Armin Rigo
Arc Riley
Nicholas Riley
Jean-Claude Rimbault
Vlad Riscutia
Wes Rishel
Daniel Riti
Juan M. Bello Rivas
Davide Rizzo
Anthony Roach
Carl Robben
Mark Roberts
Andy Robinson
Jim Robinson
Mark Roddy
Kevin Rodgers
Giampaolo Rodola
Elson Rodriguez
Adi Roiban
Luis Rojas
Mike Romberg
Armin Ronacher
Case Roole
Timothy Roscoe
Erik Rose
Jim Roskind
Brian Rosner
Guido van Rossum
Just van Rossum
Hugo van Rossum
Saskia van Rossum
Donald Wallace Rouse II
Liam Routt
Todd Rovito
Craig Rowland
Clinton Roy
Paul Rubin
Sam Ruby
Demur Rumed
Audun S. Runde
Eran Rundstein
Rauli Ruohonen
Jeff Rush
Sam Rushing
Mark Russell
Rusty Russell
Nick Russo
Chris Ryland
Constantina S.
Patrick Sabin
Sébastien Sablé
Suman Saha
Hajime Saitou
George Sakkis
Rich Salz
Kevin Samborn
Adrian Sampson
James Sanders
Ilya Sandler
Rafael Santos
Mark Sapiro
Ty Sarna
Hugh Sasse
Bob Savage
Ben Sayer
sbt
Marco Scataglini
Andrew Schaaf
Michael Scharf
Andreas Schawo
Neil Schemenauer
David Scherer
Wolfgang Scherer
Hynek Schlawack
Bob Schmertz
Gregor Schmid
Ralf Schmitt
Michael Schneider
Peter Schneider-Kamp
Arvin Schnell
Scott Schram
Robin Schreiber
Chad J. Schroeder
Sam Schulenburg
Stefan Schwarzer
Dietmar Schwertberger
Federico Schwindt
Barry Scott
Steven Scott
Nick Seidenman
Žiga Seilnacht
Yury Selivanov
Fred Sells
Jiwon Seo
Iñigo Serna
Joakim Sernbrant
Roger D. Serwy
Jerry Seutter
Pete Sevander
Denis Severson
Ian Seyer
Daniel Shahaf
Ha Shao
Mark Shannon
Richard Shapiro
Justin Sheehy
Charlie Shepherd
Bruce Sherwood
Alexander Shigin
Pete Shinners
Michael Shiplett
John W. Shipman
Joel Shprentz
Itamar Shtull-Trauring
Yue Shuaijie
Eric Siegerman
Paul Sijben
SilentGhost
Tim Silk
Michael Simcich
Ionel Simionescu
Kirill Simonov
Nathan Paul Simons
Adam Simpkins
Ravi Sinha
Janne Sinkkonen
Ng Pheng Siong
George Sipe
J. Sipprell
Kragen Sitaker
Michael Sloan
Václav Šmilauer
Christopher Smith
Eric V. Smith
Gregory P. Smith
Mark Smith
Roy Smith
Rafal Smotrzyk
Eric Snow
Dirk Soede
Paul Sokolovsky
Cody Somerville
Edoardo Spadolini
Clay Spence
Stefan Sperling
Nicholas Spies
Per Spilling
Joshua Spoerri
Noah Spurrier
Nathan Srebro
RajGopal Srinivasan
Tage Stabell-Kulo
Quentin Stafford-Fraser
Frank Stajano
Joel Stanley
Anthony Starks
Oliver Steele
Greg Stein
Baruch Sterin
Chris Stern
Alex Stewart
Victor Stinner
Richard Stoakley
Peter Stoehr
Casper Stoel
Michael Stone
Serhiy Storchaka
Ken Stox
Dan Stromberg
Daniel Stutzbach
Andreas Stührk
Colin Su
Pal Subbiah
Nathan Sullivan
Mark Summerfield
Reuben Sumner
Marek Šuppa
Hisao Suzuki
Kalle Svensson
Andrew Svetlov
Paul Swartz
Thenault Sylvain
Péter Szabó
Amir Szekely
Arfrever Frehtes Taifersar Arahesis
Neil Tallim
Geoff Talvola
Musashi Tamura
William Tanksley
Christian Tanzer
Steven Taschuk
Amy Taylor
Monty Taylor
Anatoly Techtonik
Mikhail Terekhov
Victor Terrón
Richard M. Tew
Tobias Thelen
Lowe Thiderman
Nicolas M. Thiéry
James Thomas
Robin Thomas
Brian Thorne
Stephen Thorne
Jeremy Thurgood
Eric Tiedemann
July Tikhonov
Tracy Tims
Oren Tirosh
Jason Tishler
Christian Tismer
Jim Tittsler
Frank J. Tobin
Bennett Todd
R Lindsay Todd
Eugene Toder
Erik Tollerud
Stephen Tonkin
Matias Torchinsky
Sandro Tosi
Richard Townsend
David Townshend
Nathan Trapuzzano
Laurence Tratt
Alberto Trevino
Matthias Troffaes
Tom Tromey
John Tromp
Diane Trout
Jason Trowbridge
Brent Tubbs
Anthony Tuininga
Erno Tukia
David Turner
Stephen Turner
Theodore Turocy
Bill Tutt
Doobee R. Tzeck
Eren Türkay
Lionel Ulmer
Roger Upole
Daniel Urban
Michael Urman
Hector Urtubia
Ville Vainio
Andi Vajda
Case Van Horsen
Kyle VanderBeek
Andrew Vant
Atul Varma
Dmitry Vasiliev
Alexandre Vassalotti
Nadeem Vawda
Frank Vercruesse
Mike Verdone
Jaap Vermeulen
Nikita Vetoshkin
Al Vezza
Jacques A. Vidrine
John Viega
Kannan Vijayan
Kurt Vile
Norman Vine
Pauli Virtanen
Frank Visser
Johannes Vogel
Martijn Vries
Sjoerd de Vries
Niki W. Waibel
Wojtek Walczak
Charles Waldman
Richard Walker
Larry Wall
Kevin Walzer
Rodrigo Steinmuller Wanderley
Ke Wang
Greg Ward
Zachary Ware
Jonas Wagner
Barry Warsaw
Steve Waterbury
Bob Watson
David Watson
Aaron Watters
Henrik Weber
Corran Webster
Glyn Webster
Stefan Wehr
Zack Weinberg
Bob Weiner
Edward Welbourne
Cliff Wells
Rickard Westman
Jeff Wheeler
Christopher White
David White
Mats Wichmann
Truida Wiedijk
Felix Wiemann
Gerry Wiener
Frank Wierzbicki
Bryce "Zooko" Wilcox-O'Hearn
Timothy Wild
Jakub Wilk
Gerald S. Williams
Jason Williams
John Williams
Sue Williams
Steven Willis
Frank Willison
Geoff Wilson
Greg V. Wilson
J Derek Wilson
Paul Winkler
Jody Winston
Collin Winter
Dik Winter
Blake Winton
Jean-Claude Wippler
Lars Wirzenius
John Wiseman
Chris Withers
Stefan Witzel
Irek Wlizlo
David Wolever
Klaus-Juergen Wolf
Dan Wolfe
Richard Wolff
Adam Woodbeck
Steven Work
Gordon Worley
Darren Worrall
Thomas Wouters
Daniel Wozniak
Heiko Wundram
Doug Wyatt
Robert Xiao
Florent Xicluna
Hirokazu Yamamoto
Ka-Ping Yee
Jason Yeo
EungJun Yi
Bob Yodlowski
Danny Yoo
Rory Yorke
George Yoshida
Kazuhiro Yoshida
Masazumi Yoshikawa
Arnaud Ysmal
Bernard Yue
Moshe Zadka
Milan Zamazal
Artur Zaprzala
Mike Zarnstorff
Siebren van der Zee
Nickolai Zeldovich
Yuxiao Zeng
Uwe Zessin
Cheng Zhang
Kai Zhu
Tarek Ziadé
Peter Åstrand<|MERGE_RESOLUTION|>--- conflicted
+++ resolved
@@ -993,11 +993,8 @@
 Pierre Quentel
 Brian Quinlan
 Anders Qvist
-<<<<<<< HEAD
 Thomas Rachel
-=======
 Ram Rachum
->>>>>>> fa67ffb0
 Jérôme Radix
 Burton Radons
 Jeff Ramnani
