--- conflicted
+++ resolved
@@ -270,11 +270,8 @@
 Tim Everett
 Paul Everitt
 David Everly
-<<<<<<< HEAD
+Daniel Evers
 Winston Ewert
-=======
-Daniel Evers
->>>>>>> 05b2fcfa
 Greg Ewing
 Martijn Faassen
 Clovis Fabricio
