--- conflicted
+++ resolved
@@ -1116,11 +1116,8 @@
 Gerry Wiener
 Frank Wierzbicki
 Bryce "Zooko" Wilcox-O'Hearn
-<<<<<<< HEAD
 Jakub Wilk
-=======
 Gerald S. Williams
->>>>>>> 8c0e412f
 Jason Williams
 John Williams
 Sue Williams
