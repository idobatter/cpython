--- conflicted
+++ resolved
@@ -88,11 +88,7 @@
 }
 
 # Output an OpenSearch description file.
-<<<<<<< HEAD
-html_use_opensearch = 'http://docs.python.org/3.1'
-=======
 html_use_opensearch = 'http://docs.python.org/dev/py3k'
->>>>>>> 175d89ef
 
 # Additional static files.
 html_static_path = ['tools/sphinxext/static']
@@ -160,11 +156,7 @@
 latex_appendices = ['glossary', 'about', 'license', 'copyright']
 
 # Get LaTeX to handle Unicode correctly
-<<<<<<< HEAD
-latex_elements = {'inputenc': r'\usepackage[utf8x]{inputenc}'}
-=======
 latex_elements = {'inputenc': r'\usepackage[utf8x]{inputenc}', 'utf8extra': ''}
->>>>>>> 175d89ef
 
 # Options for the coverage checker
 # --------------------------------
