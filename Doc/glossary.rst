.. _glossary:

********
Glossary
********

.. if you add new entries, keep the alphabetical sorting!

.. glossary::

   ``>>>``
      The default Python prompt of the interactive shell.  Often seen for code
      examples which can be executed interactively in the interpreter.

   ``...``
      The default Python prompt of the interactive shell when entering code for
      an indented code block or within a pair of matching left and right
      delimiters (parentheses, square brackets or curly braces).

   2to3
      A tool that tries to convert Python 2.x code to Python 3.x code by
      handling most of the incompatibilities which can be detected by parsing the
      source and traversing the parse tree.

      2to3 is available in the standard library as :mod:`lib2to3`; a standalone
      entry point is provided as :file:`Tools/scripts/2to3`.  See
      :ref:`2to3-reference`.

   abstract base class
<<<<<<< HEAD
      Abstract Base Classes (abbreviated ABCs) complement :term:`duck-typing` by
=======
      :ref:`abstract-base-classes` complement :term:`duck-typing` by
>>>>>>> 175d89ef
      providing a way to define interfaces when other techniques like
      :func:`hasattr` would be clumsy. Python comes with many built-in ABCs for
      data structures (in the :mod:`collections` module), numbers (in the
      :mod:`numbers` module), and streams (in the :mod:`io` module). You can
      create your own ABC with the :mod:`abc` module.

   argument
      A value passed to a function or method, assigned to a named local
      variable in the function body.  A function or method may have both
      positional arguments and keyword arguments in its definition.
      Positional and keyword arguments may be variable-length: ``*`` accepts
      or passes (if in the function definition or call) several positional
      arguments in a list, while ``**`` does the same for keyword arguments
      in a dictionary.

      Any expression may be used within the argument list, and the evaluated
      value is passed to the local variable.

   attribute
      A value associated with an object which is referenced by name using
      dotted expressions.  For example, if an object *o* has an attribute
      *a* it would be referenced as *o.a*.

   BDFL
      Benevolent Dictator For Life, a.k.a. `Guido van Rossum
      <http://www.python.org/~guido/>`_, Python's creator.

   bytecode
      Python source code is compiled into bytecode, the internal representation
      of a Python program in the CPython interpreter.  The bytecode is also
      cached in ``.pyc`` and ``.pyo`` files so that executing the same file is
      faster the second time (recompilation from source to bytecode can be
      avoided).  This "intermediate language" is said to run on a
      :term:`virtual machine` that executes the machine code corresponding to
      each bytecode. Do note that bytecodes are not expected to work between
      different Python virtual machines, nor to be stable between Python
      releases.

      A list of bytecode instructions can be found in the documentation for
      :ref:`the dis module <bytecodes>`.

      A list of bytecode instructions can be found in the documentation for
      :ref:`the dis module <bytecodes>`.

   class
      A template for creating user-defined objects. Class definitions
      normally contain method definitions which operate on instances of the
      class.

   coercion
      The implicit conversion of an instance of one type to another during an
      operation which involves two arguments of the same type.  For example,
      ``int(3.15)`` converts the floating point number to the integer ``3``, but
      in ``3+4.5``, each argument is of a different type (one int, one float),
      and both must be converted to the same type before they can be added or it
      will raise a ``TypeError``.  Without coercion, all arguments of even
      compatible types would have to be normalized to the same value by the
      programmer, e.g., ``float(3)+4.5`` rather than just ``3+4.5``.

   complex number
      An extension of the familiar real number system in which all numbers are
      expressed as a sum of a real part and an imaginary part.  Imaginary
      numbers are real multiples of the imaginary unit (the square root of
      ``-1``), often written ``i`` in mathematics or ``j`` in
      engineering.  Python has built-in support for complex numbers, which are
      written with this latter notation; the imaginary part is written with a
      ``j`` suffix, e.g., ``3+1j``.  To get access to complex equivalents of the
      :mod:`math` module, use :mod:`cmath`.  Use of complex numbers is a fairly
      advanced mathematical feature.  If you're not aware of a need for them,
      it's almost certain you can safely ignore them.

   context manager
      An object which controls the environment seen in a :keyword:`with`
      statement by defining :meth:`__enter__` and :meth:`__exit__` methods.
      See :pep:`343`.

   CPython
      The canonical implementation of the Python programming language, as
      distributed on `python.org <http://python.org>`_.  The term "CPython"
      is used when necessary to distinguish this implementation from others
      such as Jython or IronPython.

   decorator
      A function returning another function, usually applied as a function
      transformation using the ``@wrapper`` syntax.  Common examples for
      decorators are :func:`classmethod` and :func:`staticmethod`.

      The decorator syntax is merely syntactic sugar, the following two
      function definitions are semantically equivalent::

         def f(...):
             ...
         f = staticmethod(f)

         @staticmethod
         def f(...):
             ...

      The same concept exists for classes, but is less commonly used there.  See
      the documentation for :ref:`function definitions <function>` and
      :ref:`class definitions <class>` for more about decorators.

   descriptor
      Any object which defines the methods :meth:`__get__`, :meth:`__set__`, or
      :meth:`__delete__`.  When a class attribute is a descriptor, its special
      binding behavior is triggered upon attribute lookup.  Normally, using
      *a.b* to get, set or delete an attribute looks up the object named *b* in
      the class dictionary for *a*, but if *b* is a descriptor, the respective
      descriptor method gets called.  Understanding descriptors is a key to a
      deep understanding of Python because they are the basis for many features
      including functions, methods, properties, class methods, static methods,
      and reference to super classes.

      For more information about descriptors' methods, see :ref:`descriptors`.

   dictionary
      An associative array, where arbitrary keys are mapped to values.  The keys
      can be any object with :meth:`__hash__` function and :meth:`__eq__`
      methods. Called a hash in Perl.

   docstring
      A string literal which appears as the first expression in a class,
      function or module.  While ignored when the suite is executed, it is
      recognized by the compiler and put into the :attr:`__doc__` attribute
      of the enclosing class, function or module.  Since it is available via
      introspection, it is the canonical place for documentation of the
      object.

   duck-typing
      A programming style which does not look at an object's type to determine
      if it has the right interface; instead, the method or attribute is simply
      called or used ("If it looks like a duck and quacks like a duck, it
      must be a duck.")  By emphasizing interfaces rather than specific types,
      well-designed code improves its flexibility by allowing polymorphic
      substitution.  Duck-typing avoids tests using :func:`type` or
      :func:`isinstance`.  (Note, however, that duck-typing can be complemented
      with :term:`abstract base class`\ es.)  Instead, it typically employs
      :func:`hasattr` tests or :term:`EAFP` programming.

   EAFP
      Easier to ask for forgiveness than permission.  This common Python coding
      style assumes the existence of valid keys or attributes and catches
      exceptions if the assumption proves false.  This clean and fast style is
      characterized by the presence of many :keyword:`try` and :keyword:`except`
      statements.  The technique contrasts with the :term:`LBYL` style
      common to many other languages such as C.

   expression
      A piece of syntax which can be evaluated to some value.  In other words,
      an expression is an accumulation of expression elements like literals,
      names, attribute access, operators or function calls which all return a
      value.  In contrast to many other languages, not all language constructs
      are expressions.  There are also :term:`statement`\s which cannot be used
      as expressions, such as :keyword:`if`.  Assignments are also statements,
      not expressions.

   extension module
      A module written in C or C++, using Python's C API to interact with the
      core and with user code.

   file object
      An object exposing a file-oriented API (with methods such as
      :meth:`read()` or :meth:`write()`) to an underlying resource.  Depending
      on the way it was created, a file object can mediate access to a real
      on-disk file or to another other type of storage or communication device
      (for example standard input/output, in-memory buffers, sockets, pipes,
      etc.).  File objects are also called :dfn:`file-like objects` or
      :dfn:`streams`.

      There are actually three categories of file objects: raw binary files,
      buffered binary files and text files.  Their interfaces are defined in the
      :mod:`io` module.  The canonical way to create a file object is by using
      the :func:`open` function.

   file-like object
      A synonym for :term:`file object`.

   finder
      An object that tries to find the :term:`loader` for a module. It must
      implement a method named :meth:`find_module`. See :pep:`302` for
      details and :class:`importlib.abc.Finder` for an
      :term:`abstract base class`.

   floor division
      Mathematical division that rounds down to nearest integer.  The floor
      division operator is ``//``.  For example, the expression ``11 // 4``
      evaluates to ``2`` in contrast to the ``2.75`` returned by float true
      division.  Note that ``(-11) // 4`` is ``-3`` because that is ``-2.75``
      rounded *downward*. See :pep:`238`.

   function
      A series of statements which returns some value to a caller. It can also
      be passed zero or more arguments which may be used in the execution of
      the body. See also :term:`argument` and :term:`method`.

   __future__
      A pseudo-module which programmers can use to enable new language features
      which are not compatible with the current interpreter.

      By importing the :mod:`__future__` module and evaluating its variables,
      you can see when a new feature was first added to the language and when it
      becomes the default::

         >>> import __future__
         >>> __future__.division
         _Feature((2, 2, 0, 'alpha', 2), (3, 0, 0, 'alpha', 0), 8192)

   garbage collection
      The process of freeing memory when it is not used anymore.  Python
      performs garbage collection via reference counting and a cyclic garbage
      collector that is able to detect and break reference cycles.

      .. index:: single: generator

   generator
      A function which returns an iterator.  It looks like a normal function
      except that it contains :keyword:`yield` statements for producing a series
      a values usable in a for-loop or that can be retrieved one at a time with
      the :func:`next` function. Each :keyword:`yield` temporarily suspends
      processing, remembering the location execution state (including local
      variables and pending try-statements).  When the generator resumes, it
      picks-up where it left-off (in contrast to functions which start fresh on
      every invocation.

      .. index:: single: generator expression

   generator expression
      An expression that returns an iterator.  It looks like a normal expression
      followed by a :keyword:`for` expression defining a loop variable, range,
      and an optional :keyword:`if` expression.  The combined expression
      generates values for an enclosing function::

         >>> sum(i*i for i in range(10))         # sum of squares 0, 1, 4, ... 81
         285

   GIL
      See :term:`global interpreter lock`.

   global interpreter lock
      The mechanism used by the :term:`CPython` interpreter to assure that
      only one thread executes Python :term:`bytecode` at a time.
      This simplifies the CPython implementation by making the object model
      (including critical built-in types such as :class:`dict`) implicitly
      safe against concurrent access.  Locking the entire interpreter
      makes it easier for the interpreter to be multi-threaded, at the
      expense of much of the parallelism afforded by multi-processor
      machines.

      However, some extension modules, either standard or third-party,
      are designed so as to release the GIL when doing computationally-intensive
      tasks such as compression or hashing.  Also, the GIL is always released
      when doing I/O.

      Past efforts to create a "free-threaded" interpreter (one which locks
      shared data at a much finer granularity) have not been successful
      because performance suffered in the common single-processor case. It
      is believed that overcoming this performance issue would make the
      implementation much more complicated and therefore costlier to maintain.

   hashable
      An object is *hashable* if it has a hash value which never changes during
      its lifetime (it needs a :meth:`__hash__` method), and can be compared to
      other objects (it needs an :meth:`__eq__` method).  Hashable objects which
      compare equal must have the same hash value.

      Hashability makes an object usable as a dictionary key and a set member,
      because these data structures use the hash value internally.

      All of Python's immutable built-in objects are hashable, while no mutable
      containers (such as lists or dictionaries) are.  Objects which are
      instances of user-defined classes are hashable by default; they all
      compare unequal, and their hash value is their :func:`id`.

   IDLE
      An Integrated Development Environment for Python.  IDLE is a basic editor
      and interpreter environment which ships with the standard distribution of
      Python.

   immutable
      An object with a fixed value.  Immutable objects include numbers, strings and
      tuples.  Such an object cannot be altered.  A new object has to
      be created if a different value has to be stored.  They play an important
      role in places where a constant hash value is needed, for example as a key
      in a dictionary.

   importer
      An object that both finds and loads a module; both a
      :term:`finder` and :term:`loader` object.

   interactive
      Python has an interactive interpreter which means you can enter
      statements and expressions at the interpreter prompt, immediately
      execute them and see their results.  Just launch ``python`` with no
      arguments (possibly by selecting it from your computer's main
      menu). It is a very powerful way to test out new ideas or inspect
      modules and packages (remember ``help(x)``).

   interpreted
      Python is an interpreted language, as opposed to a compiled one,
      though the distinction can be blurry because of the presence of the
      bytecode compiler.  This means that source files can be run directly
      without explicitly creating an executable which is then run.
      Interpreted languages typically have a shorter development/debug cycle
      than compiled ones, though their programs generally also run more
      slowly.  See also :term:`interactive`.

   iterable
      An object capable of returning its members one at a
      time. Examples of iterables include all sequence types (such as
      :class:`list`, :class:`str`, and :class:`tuple`) and some non-sequence
      types like :class:`dict` and :class:`file` and objects of any classes you
      define with an :meth:`__iter__` or :meth:`__getitem__` method.  Iterables
      can be used in a :keyword:`for` loop and in many other places where a
      sequence is needed (:func:`zip`, :func:`map`, ...).  When an iterable
      object is passed as an argument to the built-in function :func:`iter`, it
      returns an iterator for the object.  This iterator is good for one pass
      over the set of values.  When using iterables, it is usually not necessary
      to call :func:`iter` or deal with iterator objects yourself.  The ``for``
      statement does that automatically for you, creating a temporary unnamed
      variable to hold the iterator for the duration of the loop.  See also
      :term:`iterator`, :term:`sequence`, and :term:`generator`.

   iterator
      An object representing a stream of data.  Repeated calls to the iterator's
      :meth:`__next__` method (or passing it to the built-in function
      :func:`next`) return successive items in the stream.  When no more data
      are available a :exc:`StopIteration` exception is raised instead.  At this
      point, the iterator object is exhausted and any further calls to its
      :meth:`__next__` method just raise :exc:`StopIteration` again.  Iterators
      are required to have an :meth:`__iter__` method that returns the iterator
      object itself so every iterator is also iterable and may be used in most
      places where other iterables are accepted.  One notable exception is code
      which attempts multiple iteration passes.  A container object (such as a
      :class:`list`) produces a fresh new iterator each time you pass it to the
      :func:`iter` function or use it in a :keyword:`for` loop.  Attempting this
      with an iterator will just return the same exhausted iterator object used
      in the previous iteration pass, making it appear like an empty container.

      More information can be found in :ref:`typeiter`.

   key function
      A key function or collation function is a callable that returns a value
      used for sorting or ordering.  For example, :func:`locale.strxfrm` is
      used to produce a sort key that is aware of locale specific sort
      conventions.

      A number of tools in Python accept key functions to control how elements
      are ordered or grouped.  They include :func:`min`, :func:`max`,
      :func:`sorted`, :meth:`list.sort`, :func:`heapq.nsmallest`,
      :func:`heapq.nlargest`, and :func:`itertools.groupby`.

      There are several ways to create a key function.  For example. the
      :meth:`str.lower` method can serve as a key function for case insensitive
      sorts.  Alternatively, an ad-hoc key function can be built from a
      :keyword:`lambda` expression such as ``lambda r: (r[0], r[2])``.  Also,
      the :mod:`operator` module provides three key function constuctors:
      :func:`~operator.attrgetter`, :func:`~operator.itemgetter`, and
      :func:`~operator.methodcaller`.  See the :ref:`Sorting HOW TO
      <sortinghowto>` for examples of how to create and use key functions.

   keyword argument
      Arguments which are preceded with a ``variable_name=`` in the call.
      The variable name designates the local name in the function to which the
      value is assigned.  ``**`` is used to accept or pass a dictionary of
      keyword arguments.  See :term:`argument`.

   lambda
      An anonymous inline function consisting of a single :term:`expression`
      which is evaluated when the function is called.  The syntax to create
      a lambda function is ``lambda [arguments]: expression``

   LBYL
      Look before you leap.  This coding style explicitly tests for
      pre-conditions before making calls or lookups.  This style contrasts with
      the :term:`EAFP` approach and is characterized by the presence of many
      :keyword:`if` statements.

      In a multi-threaded environment, the LBYL approach can risk introducing a
      race condition between "the looking" and "the leaping".  For example, the
      code, ``if key in mapping: return mapping[key]`` can fail if another
      thread removes *key* from *mapping* after the test, but before the lookup.
      This issue can be solved with locks or by using the EAFP approach.

   list
      A built-in Python :term:`sequence`.  Despite its name it is more akin
      to an array in other languages than to a linked list since access to
      elements are O(1).

   list comprehension
      A compact way to process all or part of the elements in a sequence and
      return a list with the results.  ``result = ['{:#04x}'.format(x) for x in
      range(256) if x % 2 == 0]`` generates a list of strings containing
      even hex numbers (0x..) in the range from 0 to 255. The :keyword:`if`
      clause is optional.  If omitted, all elements in ``range(256)`` are
      processed.

   loader
      An object that loads a module. It must define a method named
      :meth:`load_module`. A loader is typically returned by a
      :term:`finder`. See :pep:`302` for details and
      :class:`importlib.abc.Loader` for an :term:`abstract base class`.

   mapping
<<<<<<< HEAD
      A container object (such as :class:`dict`) which supports arbitrary key
      lookups using the special method :meth:`__getitem__`.  Mappings also
      support :meth:`__len__`, :meth:`__iter__`, and :meth:`__contains__`.
=======
      A container object that supports arbitrary key lookups and implements the
      methods specified in the :class:`Mapping` or :class:`MutableMapping`
      :ref:`abstract base classes <abstract-base-classes>`. Examples include
      :class:`dict`, :class:`collections.defaultdict`,
      :class:`collections.OrderedDict` and :class:`collections.Counter`.
>>>>>>> 175d89ef

   metaclass
      The class of a class.  Class definitions create a class name, a class
      dictionary, and a list of base classes.  The metaclass is responsible for
      taking those three arguments and creating the class.  Most object oriented
      programming languages provide a default implementation.  What makes Python
      special is that it is possible to create custom metaclasses.  Most users
      never need this tool, but when the need arises, metaclasses can provide
      powerful, elegant solutions.  They have been used for logging attribute
      access, adding thread-safety, tracking object creation, implementing
      singletons, and many other tasks.

      More information can be found in :ref:`metaclasses`.

   method
      A function which is defined inside a class body.  If called as an attribute
      of an instance of that class, the method will get the instance object as
      its first :term:`argument` (which is usually called ``self``).
      See :term:`function` and :term:`nested scope`.

   method resolution order
      Method Resolution Order is the order in which base classes are searched
      for a member during lookup. See `The Python 2.3 Method Resolution Order
      <http://www.python.org/download/releases/2.3/mro/>`_.

   MRO
      See :term:`method resolution order`.

   mutable
      Mutable objects can change their value but keep their :func:`id`.  See
      also :term:`immutable`.

   named tuple
      Any tuple-like class whose indexable elements are also accessible using
      named attributes (for example, :func:`time.localtime` returns a
      tuple-like object where the *year* is accessible either with an
      index such as ``t[0]`` or with a named attribute like ``t.tm_year``).

      A named tuple can be a built-in type such as :class:`time.struct_time`,
      or it can be created with a regular class definition.  A full featured
      named tuple can also be created with the factory function
      :func:`collections.namedtuple`.  The latter approach automatically
      provides extra features such as a self-documenting representation like
      ``Employee(name='jones', title='programmer')``.

   namespace
      The place where a variable is stored.  Namespaces are implemented as
      dictionaries.  There are the local, global and built-in namespaces as well
      as nested namespaces in objects (in methods).  Namespaces support
      modularity by preventing naming conflicts.  For instance, the functions
      :func:`builtins.open` and :func:`os.open` are distinguished by their
      namespaces.  Namespaces also aid readability and maintainability by making
      it clear which module implements a function.  For instance, writing
      :func:`random.seed` or :func:`itertools.izip` makes it clear that those
      functions are implemented by the :mod:`random` and :mod:`itertools`
      modules, respectively.

   nested scope
      The ability to refer to a variable in an enclosing definition.  For
      instance, a function defined inside another function can refer to
      variables in the outer function.  Note that nested scopes by default work
      only for reference and not for assignment.  Local variables both read and
      write in the innermost scope.  Likewise, global variables read and write
      to the global namespace.  The :keyword:`nonlocal` allows writing to outer
      scopes.

   new-style class
      Old name for the flavor of classes now used for all class objects.  In
      earlier Python versions, only new-style classes could use Python's newer,
      versatile features like :attr:`__slots__`, descriptors, properties,
      :meth:`__getattribute__`, class methods, and static methods.

   object
      Any data with state (attributes or value) and defined behavior
      (methods).  Also the ultimate base class of any :term:`new-style
      class`.

   positional argument
      The arguments assigned to local names inside a function or method,
      determined by the order in which they were given in the call.  ``*`` is
      used to either accept multiple positional arguments (when in the
      definition), or pass several arguments as a list to a function.  See
      :term:`argument`.

   Python 3000
      Nickname for the Python 3.x release line (coined long ago when the release
      of version 3 was something in the distant future.)  This is also
      abbreviated "Py3k".

   Pythonic
      An idea or piece of code which closely follows the most common idioms
      of the Python language, rather than implementing code using concepts
      common to other languages.  For example, a common idiom in Python is
      to loop over all elements of an iterable using a :keyword:`for`
      statement.  Many other languages don't have this type of construct, so
      people unfamiliar with Python sometimes use a numerical counter instead::

          for i in range(len(food)):
              print(food[i])

      As opposed to the cleaner, Pythonic method::

         for piece in food:
             print(piece)

   reference count
      The number of references to an object.  When the reference count of an
      object drops to zero, it is deallocated.  Reference counting is
      generally not visible to Python code, but it is a key element of the
      :term:`CPython` implementation.  The :mod:`sys` module defines a
      :func:`~sys.getrefcount` function that programmers can call to return the
      reference count for a particular object.

   __slots__
      A declaration inside a class that saves memory by pre-declaring space for
      instance attributes and eliminating instance dictionaries.  Though
      popular, the technique is somewhat tricky to get right and is best
      reserved for rare cases where there are large numbers of instances in a
      memory-critical application.

   sequence
      An :term:`iterable` which supports efficient element access using integer
      indices via the :meth:`__getitem__` special method and defines a
      :meth:`len` method that returns the length of the sequence.
      Some built-in sequence types are :class:`list`, :class:`str`,
      :class:`tuple`, and :class:`bytes`. Note that :class:`dict` also
      supports :meth:`__getitem__` and :meth:`__len__`, but is considered a
      mapping rather than a sequence because the lookups use arbitrary
      :term:`immutable` keys rather than integers.

   slice
      An object usually containing a portion of a :term:`sequence`.  A slice is
      created using the subscript notation, ``[]`` with colons between numbers
      when several are given, such as in ``variable_name[1:3:5]``.  The bracket
      (subscript) notation uses :class:`slice` objects internally.

   special method
      A method that is called implicitly by Python to execute a certain
      operation on a type, such as addition.  Such methods have names starting
      and ending with double underscores.  Special methods are documented in
      :ref:`specialnames`.

   statement
      A statement is part of a suite (a "block" of code).  A statement is either
      an :term:`expression` or a one of several constructs with a keyword, such
      as :keyword:`if`, :keyword:`while` or :keyword:`for`.

   triple-quoted string
      A string which is bound by three instances of either a quotation mark
      (") or an apostrophe (').  While they don't provide any functionality
      not available with single-quoted strings, they are useful for a number
      of reasons.  They allow you to include unescaped single and double
      quotes within a string and they can span multiple lines without the
      use of the continuation character, making them especially useful when
      writing docstrings.

   type
      The type of a Python object determines what kind of object it is; every
      object has a type.  An object's type is accessible as its
      :attr:`__class__` attribute or can be retrieved with ``type(obj)``.

   view
      The objects returned from :meth:`dict.keys`, :meth:`dict.values`, and
      :meth:`dict.items` are called dictionary views.  They are lazy sequences
      that will see changes in the underlying dictionary.  To force the
      dictionary view to become a full list use ``list(dictview)``.  See
      :ref:`dict-views`.

   virtual machine
      A computer defined entirely in software.  Python's virtual machine
      executes the :term:`bytecode` emitted by the bytecode compiler.

   Zen of Python
      Listing of Python design principles and philosophies that are helpful in
      understanding and using the language.  The listing can be found by typing
      "``import this``" at the interactive prompt.<|MERGE_RESOLUTION|>--- conflicted
+++ resolved
@@ -27,11 +27,7 @@
       :ref:`2to3-reference`.
 
    abstract base class
-<<<<<<< HEAD
-      Abstract Base Classes (abbreviated ABCs) complement :term:`duck-typing` by
-=======
       :ref:`abstract-base-classes` complement :term:`duck-typing` by
->>>>>>> 175d89ef
       providing a way to define interfaces when other techniques like
       :func:`hasattr` would be clumsy. Python comes with many built-in ABCs for
       data structures (in the :mod:`collections` module), numbers (in the
@@ -69,9 +65,6 @@
       each bytecode. Do note that bytecodes are not expected to work between
       different Python virtual machines, nor to be stable between Python
       releases.
-
-      A list of bytecode instructions can be found in the documentation for
-      :ref:`the dis module <bytecodes>`.
 
       A list of bytecode instructions can be found in the documentation for
       :ref:`the dis module <bytecodes>`.
@@ -435,17 +428,11 @@
       :class:`importlib.abc.Loader` for an :term:`abstract base class`.
 
    mapping
-<<<<<<< HEAD
-      A container object (such as :class:`dict`) which supports arbitrary key
-      lookups using the special method :meth:`__getitem__`.  Mappings also
-      support :meth:`__len__`, :meth:`__iter__`, and :meth:`__contains__`.
-=======
       A container object that supports arbitrary key lookups and implements the
       methods specified in the :class:`Mapping` or :class:`MutableMapping`
       :ref:`abstract base classes <abstract-base-classes>`. Examples include
       :class:`dict`, :class:`collections.defaultdict`,
       :class:`collections.OrderedDict` and :class:`collections.Counter`.
->>>>>>> 175d89ef
 
    metaclass
       The class of a class.  Class definitions create a class name, a class
