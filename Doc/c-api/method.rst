.. highlightlang:: c

.. _instancemethod-objects:

Instance Method Objects
-----------------------

.. index:: object: instancemethod

An instance method is a wrapper for a :c:data:`PyCFunction` and the new way
to bind a :c:data:`PyCFunction` to a class object. It replaces the former call
``PyMethod_New(func, NULL, class)``.


.. c:var:: PyTypeObject PyInstanceMethod_Type

   This instance of :c:type:`PyTypeObject` represents the Python instance
   method type. It is not exposed to Python programs.


.. c:function:: int PyInstanceMethod_Check(PyObject *o)

   Return true if *o* is an instance method object (has type
   :c:data:`PyInstanceMethod_Type`).  The parameter must not be *NULL*.


.. c:function:: PyObject* PyInstanceMethod_New(PyObject *func)

   Return a new instance method object, with *func* being any callable object
   *func* is is the function that will be called when the instance method is
   called.


.. c:function:: PyObject* PyInstanceMethod_Function(PyObject *im)

   Return the function object associated with the instance method *im*.


.. c:function:: PyObject* PyInstanceMethod_GET_FUNCTION(PyObject *im)

   Macro version of :c:func:`PyInstanceMethod_Function` which avoids error checking.


.. _method-objects:

Method Objects
--------------

.. index:: object: method

Methods are bound function objects. Methods are always bound to an instance of
an user-defined class. Unbound methods (methods bound to a class object) are
no longer available.


.. c:var:: PyTypeObject PyMethod_Type

   .. index:: single: MethodType (in module types)

   This instance of :c:type:`PyTypeObject` represents the Python method type.  This
   is exposed to Python programs as ``types.MethodType``.


.. c:function:: int PyMethod_Check(PyObject *o)

   Return true if *o* is a method object (has type :c:data:`PyMethod_Type`).  The
   parameter must not be *NULL*.


.. c:function:: PyObject* PyMethod_New(PyObject *func, PyObject *self)

   Return a new method object, with *func* being any callable object and *self*
   the instance the method should be bound. *func* is is the function that will
   be called when the method is called. *self* must not be *NULL*.


.. c:function:: PyObject* PyMethod_Function(PyObject *meth)

   Return the function object associated with the method *meth*.


.. c:function:: PyObject* PyMethod_GET_FUNCTION(PyObject *meth)

   Macro version of :c:func:`PyMethod_Function` which avoids error checking.


.. c:function:: PyObject* PyMethod_Self(PyObject *meth)

   Return the instance associated with the method *meth*.


.. c:function:: PyObject* PyMethod_GET_SELF(PyObject *meth)

   Macro version of :c:func:`PyMethod_Self` which avoids error checking.


<<<<<<< HEAD
.. cfunction:: int PyMethod_ClearFreeList()
=======
.. c:function:: int PyMethod_ClearFreeList()
>>>>>>> 175d89ef

   Clear the free list. Return the total number of freed items.
<|MERGE_RESOLUTION|>--- conflicted
+++ resolved
@@ -94,10 +94,6 @@
    Macro version of :c:func:`PyMethod_Self` which avoids error checking.
 
 
-<<<<<<< HEAD
-.. cfunction:: int PyMethod_ClearFreeList()
-=======
 .. c:function:: int PyMethod_ClearFreeList()
->>>>>>> 175d89ef
 
    Clear the free list. Return the total number of freed items.
