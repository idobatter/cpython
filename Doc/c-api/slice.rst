--- conflicted
+++ resolved
@@ -10,10 +10,7 @@
 
    The type object for slice objects.  This is the same as :class:`slice` in the
    Python layer.
-<<<<<<< HEAD
-=======
 
->>>>>>> 175d89ef
 
 .. c:function:: int PySlice_Check(PyObject *ob)
 
@@ -54,12 +51,8 @@
    of bounds indices are clipped in a manner consistent with the handling of
    normal slices.
 
-<<<<<<< HEAD
-   Returns 0 on success and -1 on error with exception set.
-=======
    Returns 0 on success and -1 on error with exception set.
 
    .. versionchanged:: 3.2
       The parameter type for the *slice* parameter was ``PySliceObject*``
-      before.
->>>>>>> 175d89ef
+      before.