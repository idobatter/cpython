.. _whatsnew-index:

######################
 What's New in Python
######################

The "What's New in Python" series of essays takes tours through the most
important changes between major Python versions.  They are a "must read" for
anyone wishing to stay up-to-date after a new release.

.. toctree::
   :maxdepth: 2

<<<<<<< HEAD
=======
   3.4.rst
>>>>>>> aa29e3e1
   3.3.rst
   3.2.rst
   3.1.rst
   3.0.rst
   2.7.rst
   2.6.rst
   2.5.rst
   2.4.rst
   2.3.rst
   2.2.rst
   2.1.rst
   2.0.rst

The "Changelog" is a HTML version of the file :source:`Misc/NEWS` which
contains *all* nontrivial changes to Python for the current version.

.. toctree::
   :maxdepth: 2

   changelog.rst<|MERGE_RESOLUTION|>--- conflicted
+++ resolved
@@ -11,10 +11,7 @@
 .. toctree::
    :maxdepth: 2
 
-<<<<<<< HEAD
-=======
    3.4.rst
->>>>>>> aa29e3e1
    3.3.rst
    3.2.rst
    3.1.rst
