--- conflicted
+++ resolved
@@ -217,13 +217,7 @@
    Optional *_class* and *strict* are interpreted as with the :class:`Parser`
    class constructor.
 
-<<<<<<< HEAD
-   Return a message object structure tree from an open :term:`file object`.
-   This is exactly equivalent to ``Parser().parse(fp)``.  Optional *_class*
-   and *strict* are interpreted as with the :class:`Parser` class constructor.
-=======
-   .. versionadded:: 3.2
->>>>>>> 175d89ef
+   .. versionadded:: 3.2
 
 Here's an example of how you might use this at an interactive Python prompt::
 
