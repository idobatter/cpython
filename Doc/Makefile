#
# Makefile for Python documentation
# ~~~~~~~~~~~~~~~~~~~~~~~~~~~~~~~~~
#

# You can set these variables from the command line.
PYTHON       = python
SVNROOT      = http://svn.python.org/projects
SPHINXOPTS   =
PAPER        =
SOURCES      =
DISTVERSION  = $(shell $(PYTHON) tools/sphinxext/patchlevel.py)

ALLSPHINXOPTS = -b $(BUILDER) -d build/doctrees -D latex_paper_size=$(PAPER) \
                $(SPHINXOPTS) . build/$(BUILDER) $(SOURCES)

.PHONY: help checkout update build html htmlhelp latex text changes linkcheck \
	suspicious coverage doctest pydoc-topics htmlview clean dist check serve \
	autobuild-dev autobuild-stable

help:
	@echo "Please use \`make <target>' where <target> is one of"
	@echo "  clean      to remove build files"
	@echo "  update     to update build tools"
	@echo "  html       to make standalone HTML files"
	@echo "  htmlhelp   to make HTML files and a HTML help project"
	@echo "  latex      to make LaTeX files, you can set PAPER=a4 or PAPER=letter"
	@echo "  text       to make plain text files"
	@echo "  epub       to make EPUB files"
	@echo "  changes    to make an overview over all changed/added/deprecated items"
	@echo "  linkcheck  to check all external links for integrity"
	@echo "  coverage   to check documentation coverage for library and C API"
	@echo "  doctest    to run doctests in the documentation"
	@echo "  pydoc-topics  to regenerate the pydoc topics file"
	@echo "  dist       to create a \"dist\" directory with archived docs for download"
	@echo "  suspicious to check for suspicious markup in output text"
	@echo "  check      to run a check for frequent markup errors"
	@echo "  serve      to serve the documentation on the localhost (8000)"

# Note: if you update versions here, do the same in make.bat and README.txt
checkout:
	@if [ ! -d tools/sphinx ]; then \
	  echo "Checking out Sphinx..."; \
	  svn checkout $(SVNROOT)/external/Sphinx-1.0.7/sphinx tools/sphinx; \
	fi
	@if [ ! -d tools/docutils ]; then \
	  echo "Checking out Docutils..."; \
	  svn checkout $(SVNROOT)/external/docutils-0.6/docutils tools/docutils; \
	fi
	@if [ ! -d tools/jinja2 ]; then \
	  echo "Checking out Jinja..."; \
	  svn checkout $(SVNROOT)/external/Jinja-2.3.1/jinja2 tools/jinja2; \
	fi
	@if [ ! -d tools/pygments ]; then \
	  echo "Checking out Pygments..."; \
	  svn checkout $(SVNROOT)/external/Pygments-1.5dev-20120930/pygments tools/pygments; \
	fi

update: clean checkout

build: checkout
	mkdir -p build/$(BUILDER) build/doctrees
	$(PYTHON) tools/sphinx-build.py $(ALLSPHINXOPTS)
	@echo

html: BUILDER = html
html: build
	@echo "Build finished. The HTML pages are in build/html."

htmlhelp: BUILDER = htmlhelp
htmlhelp: build
	@echo "Build finished; now you can run HTML Help Workshop with the" \
	      "build/htmlhelp/pydoc.hhp project file."

latex: BUILDER = latex
latex: build
	@echo "Build finished; the LaTeX files are in build/latex."
	@echo "Run \`make all-pdf' or \`make all-ps' in that directory to" \
	      "run these through (pdf)latex."

text: BUILDER = text
text: build
	@echo "Build finished; the text files are in build/text."

epub: BUILDER = epub
epub: build
	@echo "Build finished; the epub files are in build/epub."

changes: BUILDER = changes
changes: build
	@echo "The overview file is in build/changes."

linkcheck: BUILDER = linkcheck
linkcheck: build
	@echo "Link check complete; look for any errors in the above output" \
	      "or in build/$(BUILDER)/output.txt"

suspicious: BUILDER = suspicious
suspicious: build
	@echo "Suspicious check complete; look for any errors in the above output" \
	      "or in build/$(BUILDER)/suspicious.csv.  If all issues are false" \
	      "positives, append that file to tools/sphinxext/susp-ignored.csv."

coverage: BUILDER = coverage
coverage: build
	@echo "Coverage finished; see c.txt and python.txt in build/coverage"

doctest: BUILDER = doctest
doctest: build
	@echo "Testing of doctests in the sources finished, look at the" \
	      "results in build/doctest/output.txt"

pydoc-topics: BUILDER = pydoc-topics
pydoc-topics: build
	@echo "Building finished; now copy build/pydoc-topics/topics.py" \
	      "to ../Lib/pydoc_data/topics.py"

htmlview: html
	 $(PYTHON) -c "import webbrowser; webbrowser.open('build/html/index.html')"

clean:
	-rm -rf build/*
	-rm -rf tools/sphinx
	-rm -rf tools/pygments
	-rm -rf tools/jinja2
	-rm -rf tools/docutils

dist:
	rm -rf dist
	mkdir -p dist

	# archive the HTML
	make html
	cp -pPR build/html dist/python-$(DISTVERSION)-docs-html
	tar -C dist -cf dist/python-$(DISTVERSION)-docs-html.tar python-$(DISTVERSION)-docs-html
	bzip2 -9 -k dist/python-$(DISTVERSION)-docs-html.tar
	(cd dist; zip -q -r -9 python-$(DISTVERSION)-docs-html.zip python-$(DISTVERSION)-docs-html)
	rm -r dist/python-$(DISTVERSION)-docs-html
	rm dist/python-$(DISTVERSION)-docs-html.tar

	# archive the text build
	make text
	cp -pPR build/text dist/python-$(DISTVERSION)-docs-text
	tar -C dist -cf dist/python-$(DISTVERSION)-docs-text.tar python-$(DISTVERSION)-docs-text
	bzip2 -9 -k dist/python-$(DISTVERSION)-docs-text.tar
	(cd dist; zip -q -r -9 python-$(DISTVERSION)-docs-text.zip python-$(DISTVERSION)-docs-text)
	rm -r dist/python-$(DISTVERSION)-docs-text
	rm dist/python-$(DISTVERSION)-docs-text.tar

	# archive the A4 latex
	rm -rf build/latex
	make latex PAPER=a4
	-sed -i 's/makeindex/makeindex -q/' build/latex/Makefile
	(cd build/latex; make clean && make all-pdf && make FMT=pdf zip bz2)
	cp build/latex/docs-pdf.zip dist/python-$(DISTVERSION)-docs-pdf-a4.zip
	cp build/latex/docs-pdf.tar.bz2 dist/python-$(DISTVERSION)-docs-pdf-a4.tar.bz2

	# archive the letter latex
	rm -rf build/latex
	make latex PAPER=letter
	-sed -i 's/makeindex/makeindex -q/' build/latex/Makefile
	(cd build/latex; make clean && make all-pdf && make FMT=pdf zip bz2)
	cp build/latex/docs-pdf.zip dist/python-$(DISTVERSION)-docs-pdf-letter.zip
	cp build/latex/docs-pdf.tar.bz2 dist/python-$(DISTVERSION)-docs-pdf-letter.tar.bz2

	# archive the epub build
	rm -rf build/epub
	make epub
	mkdir -p dist/python-$(DISTVERSION)-docs-epub
	cp -pPR build/epub/*.epub dist/python-$(DISTVERSION)-docs-epub/
	tar -C dist -cf dist/python-$(DISTVERSION)-docs-epub.tar python-$(DISTVERSION)-docs-epub
	bzip2 -9 -k dist/python-$(DISTVERSION)-docs-epub.tar
	(cd dist; zip -q -r -9 python-$(DISTVERSION)-docs-epub.zip python-$(DISTVERSION)-docs-epub)
	rm -r dist/python-$(DISTVERSION)-docs-epub
	rm dist/python-$(DISTVERSION)-docs-epub.tar

check:
	$(PYTHON) tools/rstlint.py -i tools

serve:
	../Tools/scripts/serve.py build/html

# Targets for daily automated doc build

# for development releases: always build
autobuild-dev:
	make update
	make dist SPHINXOPTS='-A daily=1 -A versionswitcher=1'
<<<<<<< HEAD
=======

# for quick rebuilds (HTML only)
autobuild-html:
	make html SPHINXOPTS='-A daily=1 -A versionswitcher=1'
>>>>>>> ca9680eb

# for stable releases: only build if not in pre-release stage (alpha, beta, rc)
autobuild-stable:
	@case $(DISTVERSION) in *[abc]*) \
		echo "Not building; $(DISTVERSION) is not a release version."; \
		exit 1;; \
	esac
	@make autobuild-dev
<|MERGE_RESOLUTION|>--- conflicted
+++ resolved
@@ -186,13 +186,10 @@
 autobuild-dev:
 	make update
 	make dist SPHINXOPTS='-A daily=1 -A versionswitcher=1'
-<<<<<<< HEAD
-=======
 
 # for quick rebuilds (HTML only)
 autobuild-html:
 	make html SPHINXOPTS='-A daily=1 -A versionswitcher=1'
->>>>>>> ca9680eb
 
 # for stable releases: only build if not in pre-release stage (alpha, beta, rc)
 autobuild-stable:
